module.exports = function(grunt) {

  grunt.loadTasks('./grunt/tasks');

  grunt.loadNpmTasks('grunt-contrib-jshint');
//  grunt.loadNpmTasks('grunt-image-embed');
//  grunt.loadNpmTasks('grunt-contrib-mincss');

  grunt.registerTask('default', ['peg', 'amberc:all']);

  grunt.initConfig({
    pkg: grunt.file.readJSON('package.json'),

    meta: {
      banner: '/*!\n <%= pkg.title || pkg.name %> - v<%= pkg.version %> - <%= grunt.template.today("yyyy-mm-dd") %> \n License: <%= pkg.license.type %> \n*/\n'
    },

    peg: {
      amber_parser: {
        options: {
          trackLineAndColumn: true,
          cache: true,
          export_var: 'smalltalk.parser'
        },
        src: 'support/parser.pegjs',
        dest: 'support/parser.js',
      }
    },

    amberc: {
      options: {
        amber_dir: process.cwd(),
        closure_jar: ''
      },
      all: {
        output_dir : 'js',
        src: ['st/Kernel-Objects.st', 'st/Kernel-Classes.st', 'st/Kernel-Methods.st', 'st/Kernel-Collections.st',
              'st/Kernel-Exceptions.st', 'st/Kernel-Transcript.st', 'st/Kernel-Announcements.st',
              'st/Importer-Exporter.st', 'st/Compiler-Exceptions.st', 'st/Compiler-Core.st', 'st/Compiler-AST.st',
              'st/Compiler-IR.st', 'st/Compiler-Inlining.st', 'st/Compiler-Semantic.st',
              'st/Canvas.st', 'st/SUnit.st', 'st/IDE.st',
              'st/Kernel-Tests.st', 'st/Compiler-Tests.st', 'st/SUnit-Tests.st'
              ],
        deploy: true
      },
      amber_kernel: {
        output_dir : 'js',
        src: ['st/Kernel-Objects.st', 'st/Kernel-Classes.st', 'st/Kernel-Methods.st', 'st/Kernel-Collections.st',
              'st/Kernel-Exceptions.st', 'st/Kernel-Transcript.st', 'st/Kernel-Announcements.st'],
        deploy: true
      },
      amber_compiler: {
        output_dir : 'js',
        src: ['st/Importer-Exporter.st', 'st/Compiler-Exceptions.st', 'st/Compiler-Core.st', 'st/Compiler-AST.st',
              'st/Compiler-IR.st', 'st/Compiler-Inlining.st', 'st/Compiler-Semantic.st'],
        output_name: 'Compiler',
        deploy: true
      },
      amber_canvas: {
        output_dir : 'js',
        src: ['st/Canvas.st', 'st/SUnit.st'],
        deploy: true
      },
      amber_IDE: {
        output_dir : 'js',
        src: ['st/IDE.st'],
        libraries: ['Canvas'],
        deploy: true
      },
      amber_tests: {
        output_dir : 'js',
        src: ['st/Kernel-Tests.st', 'st/Compiler-Tests.st', 'st/SUnit-Tests.st'],
        libraries: ['SUnit']
      },
      amber_test_runner: {
        src: ['test/Test.st'],
        libraries: [
        'Compiler-Exceptions', 'Compiler-Core', 'Compiler-AST',
<<<<<<< HEAD
        'Compiler-IR', 'Compiler-Inlining', 'Compiler-Semantic', 'Compiler-Interpreter', 'parser',
        'SUnit', 'Importer-Exporter',
=======
        'Compiler-IR', 'Compiler-Inlining', 'Compiler-Semantic', 'Compiler-Interpreter', '@parser',
        'SUnit',
>>>>>>> e4924830
        'Kernel-Tests', 'Compiler-Tests', 'SUnit-Tests'],
        output_name: 'test/amber_test_runner'
      },
      amber_dev: {
        src: [
              'Compiler-Exceptions.js', 'Compiler-Core.js', 'Compiler-AST.js',
              'Compiler-IR.js', 'Compiler-Inlining.js', 'Compiler-Semantic.js',
              'Canvas.js', 'IDE.js', 'SUnit.js',
              'Kernel-Tests.js', 'Compiler-Tests.js', 'SUnit-Tests.js'],
        output_name: 'js/amber_dev'
      },
      amber_cli: {
        output_dir: 'cli/js',
        src: ['cli/st/AmberCli.st'],
        libraries: [
            'Compiler-Exceptions', 'Compiler-Core', 'Compiler-AST',
            'Compiler-IR', 'Compiler-Inlining', 'Compiler-Semantic', 'Compiler-Interpreter', '@parser'
        ],
        main_class: 'AmberCli',
        output_name: 'amber-cli'
      }
    },

    jshint: {
      amber: ['js/*.js'],
      server: ['server/*.js'],
      repl: ['repl/*.js'],
      tests: ['test/*.js'],
      grunt: ['grunt.js', 'grunt/**/*.js']
    },
/*
    concat: {
      deploy: {
        src: ['tmp/amber-compiled.deploy.js'],
        dest: 'dist/amber-<%= pkg.version %>.deploy.js'
      },

      css: {
        src: [
          'css/amber.css',
          'js/lib/CodeMirror/codemirror.css',
          'js/lib/CodeMirror/amber.css'
        ],
        dest: 'tmp/amber.css'
      },

      dev: {
        src: [
          'js/lib/jQuery/jquery-ui-1.8.16.custom.min.js',
          'js/lib/jQuery/jquery.textarea.js',
          'js/lib/CodeMirror/codemirror.js',
          'js/lib/CodeMirror/smalltalk.js',
          'tmp/amber-compiled.js',
          'tmp/css.js'
        ],
        dest: 'dist/amber-<%= pkg.version %>.js'
      }
    },

    imageEmbed: {
      dev: {
        src: ['tmp/amber.css'],
        dest: 'tmp/amber-images.css',
        options: {baseDir: 'public'}
      }
    },

    mincss: {
      dev: {
        src: ['tmp/amber-images.css'],
        dest: 'tmp/amber.min.css'
      }
    },

    css2js: {
      dev: {
        src: 'tmp/amber.min.css',
        dest: 'tmp/css.js'
      }
    },

    min: {
      deploy: {
        src: 'dist/amber-<%= pkg.version %>.deploy.js',
        dest: 'dist/amber-<%= pkg.version %>.deploy.min.js'
      }
    }
*/
  });
};<|MERGE_RESOLUTION|>--- conflicted
+++ resolved
@@ -76,13 +76,8 @@
         src: ['test/Test.st'],
         libraries: [
         'Compiler-Exceptions', 'Compiler-Core', 'Compiler-AST',
-<<<<<<< HEAD
-        'Compiler-IR', 'Compiler-Inlining', 'Compiler-Semantic', 'Compiler-Interpreter', 'parser',
+        'Compiler-IR', 'Compiler-Inlining', 'Compiler-Semantic', 'Compiler-Interpreter', '@parser',
         'SUnit', 'Importer-Exporter',
-=======
-        'Compiler-IR', 'Compiler-Inlining', 'Compiler-Semantic', 'Compiler-Interpreter', '@parser',
-        'SUnit',
->>>>>>> e4924830
         'Kernel-Tests', 'Compiler-Tests', 'SUnit-Tests'],
         output_name: 'test/amber_test_runner'
       },
