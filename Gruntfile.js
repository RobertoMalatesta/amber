module.exports = function(grunt) {

  grunt.loadTasks('./grunt/tasks');

  grunt.loadNpmTasks('grunt-contrib-jshint');

  grunt.registerTask('default', ['peg', 'amberc:all']);

  grunt.initConfig({
    pkg: grunt.file.readJSON('package.json'),

    meta: {
      banner: '/*!\n <%= pkg.title || pkg.name %> - v<%= pkg.version %> - <%= grunt.template.today("yyyy-mm-dd") %> \n License: <%= pkg.license.type %> \n*/\n'
    },

    peg: {
      amber_parser: {
        options: {
          trackLineAndColumn: true,
          cache: true,
          export_var: 'smalltalk.parser'
        },
        src: 'support/parser.pegjs',
        dest: 'support/parser.js',
      }
    },

    amberc: {
      options: {
        amber_dir: process.cwd(),
        closure_jar: ''
      },
      all: {
        output_dir : 'js',
        src: ['st/Kernel-Objects.st', 'st/Kernel-Classes.st', 'st/Kernel-Methods.st', 'st/Kernel-Collections.st',
              'st/Kernel-Infrastructure.st', 'st/Kernel-Exceptions.st', 'st/Kernel-Transcript.st', 'st/Kernel-Announcements.st',
              'st/Importer-Exporter.st', 'st/Compiler-Exceptions.st', 'st/Compiler-Core.st', 'st/Compiler-AST.st',
              'st/Compiler-IR.st', 'st/Compiler-Inlining.st', 'st/Compiler-Semantic.st', 'st/Compiler-Interpreter.st',
              'st/Canvas.st', 'st/SUnit.st', 'st/IDE.st',
              'st/Kernel-Tests.st', 'st/Compiler-Tests.st', 'st/SUnit-Tests.st',
              'st/Helios-Core.st', 'st/Helios-Exceptions.st', 'st/Helios-Announcements.st',
              'st/Helios-KeyBindings.st', 'st/Helios-Layout.st',
              'st/Helios-Commands-Core.st', 'st/Helios-Commands-Tools.st', 'st/Helios-Commands-Browser.st',
              'st/Helios-References.st', 'st/Helios-Inspector.st', 'st/Helios-Browser.st',
              'st/Helios-Transcript.st', 'st/Helios-Workspace.st', 'st/Helios-Debugger.st',
              'st/Helios-Workspace-Tests.st',
              'st/Benchfib.st', 'st/Examples.st', 'st/Spaces.st'
              ],
        jsGlobals: ['navigator']
      },
      amber_kernel: {
        output_dir : 'js',
        src: ['st/Kernel-Objects.st', 'st/Kernel-Classes.st', 'st/Kernel-Methods.st', 'st/Kernel-Collections.st',
<<<<<<< HEAD
              'st/Kernel-Exceptions.st', 'st/Kernel-Transcript.st', 'st/Kernel-Announcements.st']
=======
              'st/Kernel-Infrastructure.st', 'st/Kernel-Exceptions.st', 'st/Kernel-Transcript.st', 'st/Kernel-Announcements.st'],
        deploy: true
>>>>>>> d590c45c
      },
      amber_compiler: {
        output_dir : 'js',
        src: ['st/Importer-Exporter.st', 'st/Compiler-Exceptions.st', 'st/Compiler-Core.st', 'st/Compiler-AST.st',
<<<<<<< HEAD
              'st/Compiler-IR.st', 'st/Compiler-Inlining.st', 'st/Compiler-Semantic.st'],
        output_name: 'Compiler'
=======
              'st/Compiler-IR.st', 'st/Compiler-Inlining.st', 'st/Compiler-Semantic.st', 'st/Compiler-Interpreter.st'],
        output_name: 'Compiler',
        deploy: true
>>>>>>> d590c45c
      },
      amber_canvas: {
        output_dir : 'js',
        src: ['st/Canvas.st', 'st/SUnit.st']
      },
      amber_IDE: {
        output_dir : 'js',
        src: ['st/IDE.st'],
        libraries: ['Canvas']
      },
      amber_tests: {
        output_dir : 'js',
        src: ['st/Kernel-Tests.st', 'st/Compiler-Tests.st', 'st/SUnit-Tests.st'],
        libraries: ['SUnit']
      },
      amber_test_runner: {
        src: ['test/Test.st'],
        libraries: [
        'Compiler-Exceptions', 'Compiler-Core', 'Compiler-AST',
        'Compiler-IR', 'Compiler-Inlining', 'Compiler-Semantic', 'Compiler-Interpreter', '@parser',
        'SUnit', 'Importer-Exporter',
        'Kernel-Tests', 'Compiler-Tests', 'SUnit-Tests'],
        output_name: 'test/amber_test_runner'
      },
      amber_dev: {
        src: [
              'Compiler-Exceptions.js', 'Compiler-Core.js', 'Compiler-AST.js',
              'Compiler-IR.js', 'Compiler-Inlining.js', 'Compiler-Semantic.js',
              'Canvas.js', 'IDE.js', 'SUnit.js',
              'Kernel-Tests.js', 'Compiler-Tests.js', 'SUnit-Tests.js'],
        output_name: 'js/amber_dev'
      },
      amber_cli: {
        output_dir: 'cli/js',
        src: ['cli/st/AmberCli.st'],
        libraries: [
            'Compiler-Exceptions', 'Compiler-Core', 'Compiler-AST',
            'Compiler-IR', 'Compiler-Inlining', 'Compiler-Semantic', 'Compiler-Interpreter', '@parser'
        ],
        main_class: 'AmberCli',
        output_name: 'amber-cli'
      }
    },

    jshint: {
      amber: ['js/*.js'],
      server: ['server/*.js'],
      repl: ['repl/*.js'],
      tests: ['test/*.js'],
      grunt: ['grunt.js', 'grunt/**/*.js']
    }
  });
};<|MERGE_RESOLUTION|>--- conflicted
+++ resolved
@@ -51,24 +51,13 @@
       amber_kernel: {
         output_dir : 'js',
         src: ['st/Kernel-Objects.st', 'st/Kernel-Classes.st', 'st/Kernel-Methods.st', 'st/Kernel-Collections.st',
-<<<<<<< HEAD
-              'st/Kernel-Exceptions.st', 'st/Kernel-Transcript.st', 'st/Kernel-Announcements.st']
-=======
-              'st/Kernel-Infrastructure.st', 'st/Kernel-Exceptions.st', 'st/Kernel-Transcript.st', 'st/Kernel-Announcements.st'],
-        deploy: true
->>>>>>> d590c45c
+              'st/Kernel-Infrastructure.st', 'st/Kernel-Exceptions.st', 'st/Kernel-Transcript.st', 'st/Kernel-Announcements.st']
       },
       amber_compiler: {
         output_dir : 'js',
         src: ['st/Importer-Exporter.st', 'st/Compiler-Exceptions.st', 'st/Compiler-Core.st', 'st/Compiler-AST.st',
-<<<<<<< HEAD
-              'st/Compiler-IR.st', 'st/Compiler-Inlining.st', 'st/Compiler-Semantic.st'],
+              'st/Compiler-IR.st', 'st/Compiler-Inlining.st', 'st/Compiler-Semantic.st', 'st/Compiler-Interpreter.st'],
         output_name: 'Compiler'
-=======
-              'st/Compiler-IR.st', 'st/Compiler-Inlining.st', 'st/Compiler-Semantic.st', 'st/Compiler-Interpreter.st'],
-        output_name: 'Compiler',
-        deploy: true
->>>>>>> d590c45c
       },
       amber_canvas: {
         output_dir : 'js',
