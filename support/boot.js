/* ====================================================================
   |
   |   Amber Smalltalk
   |   http://amber-lang.net
   |
   ======================================================================

   ======================================================================
   |
   | Copyright (c) 2010-2011
   | Nicolas Petton <petton.nicolas@gmail.com>
   |
   | Amber is released under the MIT license
   |
   | Permission is hereby granted, free of charge, to any person obtaining
   | a copy of this software and associated documentation files (the
   | 'Software'), to deal in the Software without restriction, including
   | without limitation the rights to use, copy, modify, merge, publish,
   | distribute, sublicense, and/or sell copies of the Software, and to
   | permit persons to whom the Software is furnished to do so, subject to
   | the following conditions:
   |
   | The above copyright notice and this permission notice shall be
   | included in all copies or substantial portions of the Software.
   |
   | THE SOFTWARE IS PROVIDED 'AS IS', WITHOUT WARRANTY OF ANY KIND,
   | EXPRESS OR IMPLIED, INCLUDING BUT NOT LIMITED TO THE WARRANTIES OF
   | MERCHANTABILITY, FITNESS FOR A PARTICULAR PURPOSE AND NONINFRINGEMENT.
   | IN NO EVENT SHALL THE AUTHORS OR COPYRIGHT HOLDERS BE LIABLE FOR ANY
   | CLAIM, DAMAGES OR OTHER LIABILITY, WHETHER IN AN ACTION OF CONTRACT,
   | TORT OR OTHERWISE, ARISING FROM, OUT OF OR IN CONNECTION WITH THE
   | SOFTWARE OR THE USE OR OTHER DEALINGS IN THE SOFTWARE.
   |
   ==================================================================== */


define("amber_vm/boot", [ './browser-compatibility' ], function () {

<<<<<<< HEAD
/* Array extensions */
=======
/* Reconfigurable micro composition system, https://github.com/amber-smalltalk/brikz */
>>>>>>> 5394debb

function Brikz(api, apiKey, initKey) {
	var brikz = this, backup = {};
	apiKey = apiKey || 'exports';
	initKey = initKey || '__init__';

	function mixin(src, target, what) {
		for (var keys = Object.keys(what||src), l=keys.length, i=0; i<l; ++i) {
			var value = src[keys[i]];
			if (typeof value !== "undefined") { target[keys[i]] = value; }
		}
		return target;
	}

	var d={value: null, enumerable: false, configurable: true, writable: true};
	Object.defineProperties(this, { ensure: d, rebuild: d });

	this.rebuild = function () {
		Object.keys(backup).forEach(function (key) {
			mixin({}, api, (backup[key]||0)[apiKey]);
		});
		var oapi = mixin(api, {}), order = [], chk = {};
		brikz.ensure = function(key) {
			var b = brikz[key], bak = backup[key];
			mixin({}, api, api);
			while (typeof b === "function") { b = new b(brikz, api, bak); }
			if (b && !chk[key]) { chk[key]=true; order.push(b); }
			if (b && !b[apiKey]) { b[apiKey] = mixin(api, {}); }
			return brikz[key] = b;
		};
		Object.keys(brikz).forEach(function (key) { brikz.ensure(key); });
		brikz.ensure = null;
		mixin(oapi, mixin({}, api, api));
		order.forEach(function(brik) { mixin(brik[apiKey] || {}, api); });
		order.forEach(function(brik) { brik[initKey] && brik[initKey](); });
		backup = mixin(brikz, {});
	};
}

/* Brikz end */

function inherits(child, parent) {
	child.prototype = Object.create(parent.prototype, {
		constructor: { value: child,
			enumerable: false, configurable: true, writable: true }
	});
	return child;
}

/* Smalltalk foundational objects */

function SmalltalkObject() {}

function Smalltalk() {}
inherits(Smalltalk, SmalltalkObject);

var api = new Smalltalk();
var brikz = new Brikz(api);

function RootBrik(brikz, st) {

	function SmalltalkNil() {}
	inherits(SmalltalkNil, SmalltalkObject);

	this.nil = new SmalltalkNil();

	this.__init__ = function () {
		st.wrapClassName("Object", "Kernel-Objects", SmalltalkObject, undefined, false);
		st.wrapClassName("Smalltalk", "Kernel-Infrastructure", Smalltalk, st.Object, false);
		st.wrapClassName("UndefinedObject", "Kernel-Objects", SmalltalkNil, st.Object, false);
	};
}

function OrganizeBrik(brikz, st) {

	brikz.ensure("augments");
	brikz.ensure("root");

	function SmalltalkOrganizer () {}
	function SmalltalkPackageOrganizer () {
		this.elements = [];
	}
	function SmalltalkClassOrganizer () {
		this.elements = [];
	}

	inherits(SmalltalkOrganizer, SmalltalkObject);
	inherits(SmalltalkPackageOrganizer, SmalltalkOrganizer);
	inherits(SmalltalkClassOrganizer, SmalltalkOrganizer);

	this.__init__ = function () {
		st.wrapClassName("Organizer", "Kernel-Infrastructure", SmalltalkOrganizer, st.Object, false);
		st.wrapClassName("PackageOrganizer", "Kernel-Infrastructure", SmalltalkPackageOrganizer, st.Organizer, false);
		st.wrapClassName("ClassOrganizer", "Kernel-Infrastructure", SmalltalkClassOrganizer, st.Organizer, false);
	};

	this.setupClassOrganization = function (klass) {
		klass.organization = new SmalltalkClassOrganizer();
		klass.organization.theClass = klass;
	};

	this.setupPackageOrganization = function (pkg) {
		pkg.organization = new SmalltalkPackageOrganizer();
	};

	this.addOrganizationElement = function (owner, element) {
		owner.organization.elements.addElement(element);
	};

	this.removeOrganizationElement = function (owner, element) {
		owner.organization.elements.removeElement(element);
	};
}

function DNUBrik(brikz, st) {

	brikz.ensure("selectorConversion");
	brikz.ensure("messageSend");
	var manip = brikz.ensure("manipulation");

	/* Method not implemented handlers */

	var methods = [], checker = Object.create(null);
	this.selectors = [];

	this.get = function (string) {
		var index = this.selectors.indexOf(string);
		if(index !== -1) {
			return methods[index];
		}
		this.selectors.push(string);
		var selector = st.selector(string);
		checker[selector] = true;
		var method = {jsSelector: selector, fn: this.createHandler(selector)};
		methods.push(method);
		return method;
	};

	this.isSelector = function (selector) {
		return checker[selector];
	};

	/* Dnu handler method */

	this.createHandler = function (selector) {
		var handler = function() {
			var args = Array.prototype.slice.call(arguments);
			return brikz.messageSend.messageNotUnderstood(this, selector, args);
		};

		return handler;
	};

	this.installHandlers = function (klass) {
		for(var i=0; i<methods.length; i++) {
			manip.installMethodIfAbsent(methods[i], klass);
		}
	};
}

function ClassInitBrik(brikz, st) {

	var dnu = brikz.ensure("dnu");
	var manip = brikz.ensure("manipulation");
	var nil = brikz.ensure("root").nil;

	/* Initialize a class in its class hierarchy. Handle both classes and
	metaclasses. */

	st.init = function(klass) {
		st.initClass(klass);
		if(klass.klass && !klass.meta) {
			st.initClass(klass.klass);
		}
	};

	st.initClass = function(klass) {
		if(klass.wrapped) {
			copySuperclass(klass);
		}

		if(klass === st.Object || klass.wrapped) {
			dnu.installHandlers(klass);
		}
	};

	function copySuperclass(klass, superclass) {
		var inheritedMethods = {};
		deinstallAllMethods(klass);
		for (superclass = superclass || klass.superclass;
			superclass && superclass !== nil;
			superclass = superclass.superclass) {
			for (var keys = Object.keys(superclass.methods), i = 0; i < keys.length; i++) {
				inheritMethodIfAbsent(superclass.methods[keys[i]]);
			}
		}
		manip.reinstallMethods(klass);

		function inheritMethodIfAbsent(method) {
			var selector = method.selector;

			//TODO: prepare klass methods into inheritedMethods to only test once
			//TODO: Object.create(null) to ditch hasOwnProperty call (very slow)
			if(klass.methods.hasOwnProperty(selector) || inheritedMethods.hasOwnProperty(selector)) {
				return;
			}

			manip.installMethod(method, klass);
			inheritedMethods[method.selector] = true;
		}

	}

	function deinstallAllMethods(klass) {
		var proto = klass.fn.prototype;
		for(var keys = Object.getOwnPropertyNames(proto), i=0; i<keys.length; i++) {
			var key = keys[i];
			if (dnu.isSelector(key)) {
				proto[key] = null;
			}
		}
	}
}

function ManipulationBrik(brikz, st) {

	this.installMethodIfAbsent = function (handler, klass) {
		if(!klass.fn.prototype[handler.jsSelector]) {
			installMethod(handler, klass);
		}
	};

	function installMethod (method, klass) {
		Object.defineProperty(klass.fn.prototype, method.jsSelector, {
			value: method.fn,
			enumerable: false, configurable: true, writable: true
		});
	}
	this.installMethod = installMethod;

	this.wireKlass = function (klass) {
		Object.defineProperty(klass.fn.prototype, "klass", {
			value: klass,
			enumerable: false, configurable: true, writable: true
		});
	};

	this.reinstallMethods = function (klass) {
		var methods = klass.methods;
		for(var keys = Object.keys(methods), i=0; i<keys.length; i++) {
			installMethod(methods[keys[i]], klass);
		}
	};
}

function ClassesBrik(brikz, st) {

	var org = brikz.ensure("organize");
	var manip = brikz.ensure("manipulation");
	var nil = brikz.ensure("root").nil;

	function SmalltalkPackage() {}
	function SmalltalkBehavior() {}
	function SmalltalkClass() {}
	function SmalltalkMetaclass() {
		this.meta = true;
	}

	inherits(SmalltalkPackage, SmalltalkObject);
	inherits(SmalltalkBehavior, SmalltalkObject);
	inherits(SmalltalkClass, SmalltalkBehavior);
	inherits(SmalltalkMetaclass, SmalltalkBehavior);

	this.__init__ = function () {
		st.wrapClassName("Behavior", "Kernel-Classes", SmalltalkBehavior, st.Object, false);
		st.wrapClassName("Metaclass", "Kernel-Classes", SmalltalkMetaclass, st.Behavior, false);
		st.wrapClassName("Class", "Kernel-Classes", SmalltalkClass, st.Behavior, false);

		st.Object.klass.superclass = st.Class;

		st.wrapClassName("Package", "Kernel-Infrastructure", SmalltalkPackage, st.Object, false);
	};

	/* Smalltalk classes */

	var classes = [];
	var wrappedClasses = [];

	/* We hold all Packages in a separate Object */

	st.packages = {};

	/* Smalltalk package creation. To add a Package, use smalltalk.addPackage() */

	function pkg(spec) {
		var that = new SmalltalkPackage();
		that.pkgName = spec.pkgName;
		org.setupPackageOrganization(that);
		that.properties = spec.properties || {};
		return that;
	}

	/* Smalltalk class creation. A class is an instance of an automatically
		created metaclass object. Newly created classes (not their metaclass)
		should be added to the smalltalk object, see smalltalk.addClass().
		Superclass linking is *not* handled here, see smalltalk.init()  */

	function klass(spec) {
		spec = spec || {};
		var meta = metaclass(spec);
		var that = meta.instanceClass;
		that.fn = spec.fn || inherits(function () {}, spec.superclass.fn);
		setupClass(that, spec);

		that.className = spec.className;
		that.wrapped   = spec.wrapped || false;
		meta.className = spec.className + ' class';
		if(spec.superclass) {
			that.superclass = spec.superclass;
			meta.superclass = spec.superclass.klass;
		}
		return that;
	}

	function metaclass(spec) {
		spec = spec || {};
		var that = new SmalltalkMetaclass();
		that.fn = inherits(function () {}, spec.superclass ? spec.superclass.klass.fn : SmalltalkClass);
		that.instanceClass = new that.fn();
		setupClass(that);
		return that;
	}

	SmalltalkBehavior.prototype.toString = function () {
		return 'Smalltalk ' + this.className;
	};

	function setupClass(klass, spec) {
		spec = spec || {};
		klass.iVarNames = spec.iVarNames || [];
		klass.pkg = spec.pkg;

		org.setupClassOrganization(klass);
		Object.defineProperty(klass, "methods", {
			value: {},
			enumerable: false, configurable: true, writable: true
		});
		manip.wireKlass(klass);
	}

	/* Add a package to the smalltalk.packages object, creating a new one if needed.
	 If pkgName is null or empty we return nil, which is an allowed package for a class.
	 If package already exists we still update the properties of it. */

	st.addPackage = function(pkgName, properties) {
		if(!pkgName) {return nil;}
		if(!(st.packages[pkgName])) {
			st.packages[pkgName] = pkg({
				pkgName: pkgName,
				properties: properties
			});
		} else {
			if(properties) {
				st.packages[pkgName].properties = properties;
			}
		}
		return st.packages[pkgName];
	};

	/* Add a class to the smalltalk object, creating a new one if needed.
	 A Package is lazily created if it does not exist with given name. */

	st.addClass = function(className, superclass, iVarNames, pkgName) {
		if (superclass == nil) { superclass = null; }
		rawAddClass(pkgName, className, superclass, iVarNames, false, null);
	};

	function rawAddClass(pkgName, className, superclass, iVarNames, wrapped, fn) {
		var pkg = st.addPackage(pkgName);
		if(st[className] && st[className].superclass == superclass) {
//            st[className].superclass = superclass;
			st[className].iVarNames = iVarNames || [];
			if (pkg) st[className].pkg = pkg;
			if (fn) {
				fn.prototype = st[className].fn.prototype;
				st[className].fn = fn;
				fn.prototype.constructor = fn;
			}
		} else {
			if(st[className]) {
				st.removeClass(st[className]);
			}
			st[className] = klass({
				className: className,
				superclass: superclass,
				pkg: pkg,
				iVarNames: iVarNames,
				fn: fn,
				wrapped: wrapped
			});
		}

		classes.addElement(st[className]);
		org.addOrganizationElement(pkg, st[className]);
	}

	st.removeClass = function(klass) {
		org.removeOrganizationElement(klass.pkg, klass);
		classes.removeElement(klass);
		delete st[klass.className];
	};

	/* Create a new class wrapping a JavaScript constructor, and add it to the
	 global smalltalk object. Package is lazily created if it does not exist with given name. */

	st.wrapClassName = function(className, pkgName, fn, superclass, wrapped) {
		wrapped = wrapped !== false;
		rawAddClass(pkgName, className, superclass, st[className] && st[className].iVarNames, wrapped, fn);
		if(wrapped) {
			wrappedClasses.addElement(st[className]);
		}
	};

	/* Create an alias for an existing class */

	st.alias = function(klass, alias) {
		st[alias] = klass;
	};

	/* Answer all registered Smalltalk classes */
	//TODO: remove the function and make smalltalk.classes an array

	st.classes = function() {
		return classes;
	};

	st.wrappedClasses = function() {
		return wrappedClasses;
	};

	/* Answer all registered Packages as Array */
	// TODO: Remove this hack

	st.packages.all = function() {
		var packages = [];
		for(var i in st.packages) {
			if(!st.packages.hasOwnProperty(i) || typeof(st.packages[i]) === "function") continue;
			packages.push(st.packages[i]);
		}
		return packages;
	};

	/* Answer the direct subclasses of klass. */

	st.subclasses = function(klass) {
		var subclasses = [];
		var classes = st.classes();
		for(var i=0; i < classes.length; i++) {
			var c = classes[i];
			if(c.fn) {
				//Classes
				if(c.superclass === klass) {
					subclasses.push(c);
				}
				c = c.klass;
				//Metaclasses
				if(c && c.superclass === klass) {
					subclasses.push(c);
				}
			}
		}
		return subclasses;
	};

	st.allSubclasses = function(klass) {
		var result, subclasses;
		result = subclasses = st.subclasses(klass);
		subclasses.forEach(function(subclass) {
			result.push.apply(result, st.allSubclasses(subclass));
		});

		return result;
	};

}

function MethodsBrik(brikz, st) {

	var manip = brikz.ensure("manipulation");
	var org = brikz.ensure("organize");
	var stInit = brikz.ensure("stInit");
	var dnu = brikz.ensure("dnu");
	brikz.ensure("selectorConversion");
	brikz.ensure("classes");
	brikz.ensure("classInit");

	function SmalltalkMethod() {}
	inherits(SmalltalkMethod, SmalltalkObject);

	this.__init__ = function () {
		st.wrapClassName("CompiledMethod", "Kernel-Methods", SmalltalkMethod, st.Object, false);
	};

	/* Smalltalk method object. To add a method to a class,
	 use smalltalk.addMethod() */

	st.method = function(spec) {
		var that = new SmalltalkMethod();
		that.selector          = spec.selector;
		that.jsSelector        = spec.jsSelector;
		that.args              = spec.args || {};
		that.category          = spec.category;
		that.source            = spec.source;
		that.messageSends      = spec.messageSends || [];
		that.referencedClasses = spec.referencedClasses || [];
		that.fn                = spec.fn;
		return that;
	};

	function installNewDnuHandler(newHandler) {
		manip.installMethodIfAbsent(newHandler, st.Object);
		var wrappedClasses = st.wrappedClasses();
		for(var i = 0; i < wrappedClasses.length; i++) {
			manip.installMethodIfAbsent(newHandler, wrappedClasses[i]);
		}
	}

	/* Add/remove a method to/from a class */

	st.addMethod = function (method, klass) {
		if (!(method.jsSelector)) {
			method.jsSelector = st.selector(method.selector);
		}
		manip.installMethod(method, klass);
		klass.methods[method.selector] = method;
		method.methodClass = klass;

		// During the bootstrap, #addCompiledMethod is not used.
		// Therefore we populate the organizer here too
		org.addOrganizationElement(klass, method.category);

		propagateMethodChange(klass);

		for(var i=0; i<method.messageSends.length; i++) {
			var dnuHandler = dnu.get(method.messageSends[i]);
			if(stInit.initialized()) {
				installNewDnuHandler(dnuHandler);
			}
		}
	}

	function propagateMethodChange(klass) {
		// If already initialized (else it will be done later anyway),
		// re-initialize all subclasses to ensure the method change
		// propagation (for wrapped classes, not using the prototype
		// chain).

		//TODO: optimize, only one method need to be updated, not all of them
		if (stInit.initialized()) {
			st.allSubclasses(klass).forEach(function (subclass) {
				st.initClass(subclass);
			});
		}
	}

	st.removeMethod = function(method, klass) {
		if (klass !== method.methodClass) {
			throw new Error(
				"Refusing to remove method "
					+ method.methodClass.className+">>"+method.selector
					+ " from different class "
					+ klass.className);
		}

		delete klass.fn.prototype[st.selector(method.selector)];
		delete klass.methods[method.selector];

		st.initClass(klass);
		propagateMethodChange(klass);

		// Do *not* delete protocols from here.
		// This is handled by #removeCompiledMethod
	};

	/* Answer all method selectors based on dnu handlers */

	st.allSelectors = function() {
		return dnu.selectors;
	};

}

function AugmentsBrik(brikz, st) {

	/* Make sure that console is defined */

	if(typeof console === "undefined") {
		this.console = {
			log: function() {},
			warn: function() {},
			info: function() {},
			debug: function() {},
			error: function() {}
		};
	}

	/* Array extensions */

	Array.prototype.addElement = function(el) {
		if(typeof el === 'undefined') { return; }
		if(this.indexOf(el) == -1) {
			this.push(el);
		}
	};

	Array.prototype.removeElement = function(el) {
		var i = this.indexOf(el);
		if (i !== -1) { this.splice(i, 1); }
	};
}

function SmalltalkInitBrik(brikz, st) {

	brikz.ensure("classInit");
	brikz.ensure("classes");
	var nil = brikz.ensure("root").nil;

	var initialized = false;

	/* Smalltalk initialization. Called on page load */

	st.initialize = function() {
		if(initialized) { return; }

		st.classes().forEach(function(klass) {
			st.init(klass);
		});

		runnable();

		st.classes().forEach(function(klass) {
			klass._initialize();
		});

		initialized = true;
	};

	this.initialized = function () {
		return initialized;
	};

	this.__init__ = function () {
		st.wrapClassName("Number", "Kernel-Objects", Number, st.Object);
		st.wrapClassName("BlockClosure", "Kernel-Methods", Function, st.Object);
		st.wrapClassName("Boolean", "Kernel-Objects", Boolean, st.Object);
		st.wrapClassName("Date", "Kernel-Objects", Date, st.Object);

		st.addClass("Collection", st.Object, null, "Kernel-Collections");
		st.addClass("IndexableCollection", st.Collection, null, "Kernel-Collections");
		st.addClass("SequenceableCollection", st.IndexableCollection, null, "Kernel-Collections");
		st.addClass("CharacterArray", st.SequenceableCollection, null, "Kernel-Collections");
		st.wrapClassName("String", "Kernel-Collections", String, st.CharacterArray);
		st.wrapClassName("Array", "Kernel-Collections", Array, st.SequenceableCollection);
		st.wrapClassName("RegularExpression", "Kernel-Collections", RegExp, st.Object);

		st.wrapClassName("Error", "Kernel-Exceptions", Error, st.Object);

		/* Alias definitions */

		st.alias(st.Array, "OrderedCollection");
		st.alias(st.Date, "Time");

		/*
		 * Answer the smalltalk representation of o.
		 * Used in message sends
		 */

		st._st = function (o) {
			if(o == null) {return nil;}
			if(o.klass) {return o;}
			return st.JSObjectProxy._on_(o);
		};

	};
}

function PrimitivesBrik(brikz, st) {

	/* Unique ID number generator */

	var oid = 0;
	st.nextId = function() {
		oid += 1;
		return oid;
	};

	/* Converts a JavaScript object to valid Smalltalk Object */
	st.readJSObject = function(js) {
		var object = js;
		var readObject = (js.constructor === Object);
		var readArray = (js.constructor === Array);

		if(readObject) {
			object = st.Dictionary._new();
		}
		for(var i in js) {
			if(readObject) {
				object._at_put_(i, st.readJSObject(js[i]));
			}
			if(readArray) {
				object[i] = st.readJSObject(js[i]);
			}
		}
		return object;
	};

	/* Boolean assertion */
	st.assert = function(shouldBeBoolean) {
		if (undefined !== shouldBeBoolean && shouldBeBoolean.klass === st.Boolean) {
			return shouldBeBoolean == true;
		} else {
			st.NonBooleanReceiver._new()._object_(shouldBeBoolean)._signal();
		}
	};

	/* List of all reserved words in JavaScript. They may not be used as variables
	 in Smalltalk. */

	// list of reserved JavaScript keywords as of
	//   http://es5.github.com/#x7.6.1.1
	// and
	//   http://people.mozilla.org/~jorendorff/es6-draft.html#sec-7.6.1
	st.reservedWords = ['break', 'case', 'catch', 'continue', 'debugger',
		'default', 'delete', 'do', 'else', 'finally', 'for', 'function',
		'if', 'in', 'instanceof', 'new', 'return', 'switch', 'this', 'throw',
		'try', 'typeof', 'var', 'void', 'while', 'with',
		// ES5: future use: http://es5.github.com/#x7.6.1.2
		'class', 'const', 'enum', 'export', 'extends', 'import', 'super',
		// ES5: future use in strict mode
		'implements', 'interface', 'let', 'package', 'private', 'protected',
		'public', 'static', 'yield'];

	st.globalJsVariables = ['jQuery', 'window', 'document', 'process', 'global'];

}

function RuntimeBrik(brikz, st) {

	brikz.ensure("selectorConversion");
	var nil = brikz.ensure("root").nil;

	function SmalltalkMethodContext(home, setup) {
		this.homeContext = home;
		this.setup       = setup || function() {};
		this.pc          = 0;
	}

	inherits(SmalltalkMethodContext, SmalltalkObject);

	this.__init__ = function () {
		st.wrapClassName("MethodContext", "Kernel-Methods", SmalltalkMethodContext, st.Object, false);

		// Fallbacks
		SmalltalkMethodContext.prototype.locals = {};
		SmalltalkMethodContext.prototype.receiver = null;
		SmalltalkMethodContext.prototype.selector = null;
		SmalltalkMethodContext.prototype.lookupClass = null;

		SmalltalkMethodContext.prototype.fill = function(receiver, selector, locals, lookupClass) {
			this.receiver    = receiver;
			this.selector    = selector;
			this.locals      = locals || {};
			this.lookupClass = lookupClass;
		};

		SmalltalkMethodContext.prototype.fillBlock = function(locals, ctx, index) {
			this.locals        = locals || {};
			this.outerContext  = ctx;
			this.index         = index || 0;
		};

		SmalltalkMethodContext.prototype.init = function() {
			var home = this.homeContext;
			if(home) {
				home.init();
			}

			this.setup(this);
		};

		SmalltalkMethodContext.prototype.method = function() {
			var method;
			var lookup = this.lookupClass || this.receiver.klass;
			while(!method && lookup) {
				method = lookup.methods[st.convertSelector(this.selector)];
				lookup = lookup.superclass;
			}
			return method;
		};
	};

	/* This is the current call context object. While it is publicly available,
	 Use smalltalk.getThisContext() instead which will answer a safe copy of
	 the current context */

	st.thisContext = undefined;

	st.withContext = function(worker, setup) {
		if(st.thisContext) {
			st.thisContext.pc++;
			return inContext(worker, setup);
		} else {
			try {
				return inContext(worker, setup);
			} catch(error) {
				if(error.smalltalkError) {
					handleError(error);
				} else {
					var errorWrapper = st.JavaScriptException._on_(error);
					try {errorWrapper._signal();} catch(ex) {}
					errorWrapper._context_(st.getThisContext());
					handleError(errorWrapper);
				}
				// Reset the context stack in any case
				st.thisContext = undefined;
				// Throw the exception anyway, as we want to stop
				// the execution to avoid infinite loops
				// Update: do not throw the exception. It's really annoying.
				// throw error;
			}
		}
	};

	function inContext(worker, setup) {
		var context = pushContext(setup);
		var result = worker(context);
		popContext(context);
		return result;
	}

	/* Handles Smalltalk errors. Triggers the registered ErrorHandler
		(See the Smalltalk class ErrorHandler and its subclasses */

	function handleError(error) {
		st.ErrorHandler._current()._handleError_(error);
	}

	/* Handle thisContext pseudo variable */

	st.getThisContext = function() {
		if(st.thisContext) {
			st.thisContext.init();
			return st.thisContext;
		} else {
			return nil;
		}
	};

	function pushContext(setup) {
		return st.thisContext = new SmalltalkMethodContext(st.thisContext, setup);
	}

	function popContext(context) {
		st.thisContext = context.homeContext;
	}

}

function MessageSendBrik(brikz, st) {

	brikz.ensure("selectorConversion");
	var nil = brikz.ensure("root").nil;

	/* Handles unhandled errors during message sends */
	// simply send the message and handle #dnu:

	st.send = function(receiver, selector, args, klass) {
		var method;
		if(receiver === null) {
			receiver = nil;
		}
		method = klass ? klass.fn.prototype[selector] : receiver.klass && receiver[selector];
		if(method) {
			return method.apply(receiver, args);
		} else {
			return messageNotUnderstood(receiver, selector, args);
		}
	};

	/* Handles #dnu: *and* JavaScript method calls.
	 if the receiver has no klass, we consider it a JS object (outside of the
	 Amber system). Else assume that the receiver understands #doesNotUnderstand: */

	function messageNotUnderstood(receiver, selector, args) {
		/* Handles JS method calls. */
		if(receiver.klass === undefined || receiver.allowJavaScriptCalls) {
			return callJavaScriptMethod(receiver, selector, args);
		}

		/* Handles not understood messages. Also see the Amber counter-part
		 Object>>doesNotUnderstand: */

		return receiver._doesNotUnderstand_(
			st.Message._new()
				._selector_(st.convertSelector(selector))
				._arguments_(args)
		);
	}

	/* Call a method of a JS object, or answer a property if it exists.
	 Else try wrapping a JSObjectProxy around the receiver.

	 If the object property is a function, then call it, except if it starts with
	 an uppercase character (we probably want to answer the function itself in this
	 case and send it #new from Amber).

	 Converts keyword-based selectors by using the first
	 keyword only, but keeping all message arguments.

	 Example:
	 "self do: aBlock with: anObject" -> "self.do(aBlock, anObject)" */

	function callJavaScriptMethod(receiver, selector, args) {
		var jsSelector = selector._asJavaScriptSelector();
		var jsProperty = receiver[jsSelector];
		if(typeof jsProperty === "function" && !/^[A-Z]/.test(jsSelector)) {
			return jsProperty.apply(receiver, args);
		} else if(jsProperty !== undefined) {
			if(args[0]) {
				receiver[jsSelector] = args[0];
				return nil;
			} else {
				return jsProperty;
			}
		}

		return st.send(st.JSObjectProxy._on_(receiver), selector, args);
	}

	if(typeof jQuery !== "undefined") {
		jQuery.allowJavaScriptCalls = true;
	}

	this.messageNotUnderstood = messageNotUnderstood;
}

function SelectorConversionBrik(brikz, st) {
	/* Convert a Smalltalk selector into a JS selector */

	st.selector = function(string) {
		var selector = '_' + string;
		selector = selector.replace(/:/g, '_');
		selector = selector.replace(/[\&]/g, '_and');
		selector = selector.replace(/[\|]/g, '_or');
		selector = selector.replace(/[+]/g, '_plus');
		selector = selector.replace(/-/g, '_minus');
		selector = selector.replace(/[*]/g ,'_star');
		selector = selector.replace(/[\/]/g ,'_slash');
		selector = selector.replace(/[\\]/g ,'_backslash');
		selector = selector.replace(/[\~]/g ,'_tild');
		selector = selector.replace(/>/g ,'_gt');
		selector = selector.replace(/</g ,'_lt');
		selector = selector.replace(/=/g ,'_eq');
		selector = selector.replace(/,/g ,'_comma');
		selector = selector.replace(/[@]/g ,'_at');
		return selector;
	};

	/* Convert a string to a valid smalltalk selector.
		if you modify the following functions, also change String>>asSelector
		accordingly */

	st.convertSelector = function(selector) {
		if(selector.match(/__/)) {
			return convertBinarySelector(selector);
		} else {
			return convertKeywordSelector(selector);
		}
	};

	function convertKeywordSelector(selector) {
		return selector.replace(/^_/, '').replace(/_/g, ':');
	}

	function convertBinarySelector(selector) {
		return selector
			.replace(/^_/, '')
			.replace(/_and/g, '&')
			.replace(/_or/g, '|')
			.replace(/_plus/g, '+')
			.replace(/_minus/g, '-')
			.replace(/_star/g, '*')
			.replace(/_slash/g, '/')
			.replace(/_backslash/g, '\\')
			.replace(/_tild/g, '~')
			.replace(/_gt/g, '>')
			.replace(/_lt/g, '<')
			.replace(/_eq/g, '=')
			.replace(/_comma/g, ',')
			.replace(/_at/g, '@');
	}
}

/* Making smalltalk that can load */

brikz.root = RootBrik;
brikz.dnu = DNUBrik;
brikz.organize = OrganizeBrik;
brikz.selectorConversion = SelectorConversionBrik;
brikz.classInit = ClassInitBrik;
brikz.manipulation = ManipulationBrik;
brikz.classes = ClassesBrik;
brikz.methods = MethodsBrik;
brikz.stInit = SmalltalkInitBrik;
brikz.augments = AugmentsBrik;

brikz.rebuild();

/* Making smalltalk that can run */

function runnable () {
	brikz.messageSend = MessageSendBrik;
	brikz.runtime = RuntimeBrik;
	brikz.primitives = PrimitivesBrik;

	brikz.rebuild();
};

var result = { smalltalk: api, nil: brikz.root.nil, _st: api._st };
api._st = null;
return result;
});<|MERGE_RESOLUTION|>--- conflicted
+++ resolved
@@ -36,11 +36,7 @@
 
 define("amber_vm/boot", [ './browser-compatibility' ], function () {
 
-<<<<<<< HEAD
-/* Array extensions */
-=======
 /* Reconfigurable micro composition system, https://github.com/amber-smalltalk/brikz */
->>>>>>> 5394debb
 
 function Brikz(api, apiKey, initKey) {
 	var brikz = this, backup = {};
