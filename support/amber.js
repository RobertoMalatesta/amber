--- conflicted
+++ resolved
@@ -55,12 +55,8 @@
             'amber_core/_source': amber_home + '/st',
             'amber_html': amber_home,
             'jquery': library_home + '/jquery/jquery.min',
-<<<<<<< HEAD
-            'jquery-ui': amber_home + '/support/jQuery/jquery-ui-1.8.24.custom.min',
+            'jquery-ui': library_home + '/jquery-ui/ui/jquery-ui',
 			'mousewheel': library_home + '/jquery-mousewheel/jquery.mousewheel'
-=======
-            'jquery-ui': library_home + '/jquery-ui/ui/jquery-ui'
->>>>>>> 0bc32d71
         },
         map: {
             '*': {
