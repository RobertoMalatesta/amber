--- conflicted
+++ resolved
@@ -16,11 +16,7 @@
       <script type='text/javascript' src='support/jQuery/jquery-ui-1.8.24.custom.min.js'></script>
       <script type='text/javascript' src='support/bootstrap/js/bootstrap.js'></script>
       <script type='text/javascript' src='support/showdown/showdown.js'></script>
-<<<<<<< HEAD
-      <script type='text/javascript' src='support/amber4browser.js'></script>
-=======
       <script type='text/javascript' src='support/amber.js'></script>
->>>>>>> e4924830
       <script type='text/javascript'>
         loadAmber({packages: [
           'Spaces', 'Helios-Core', 'Helios-Exceptions', 'Helios-Commands-Core',
