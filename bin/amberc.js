/**
 * This is a "compiler" for Amber code.
 * Put the following code into compiler.js:
 *     var amberc = require('amberc');
 *     var compiler = new amberc.Compiler('path/to/amber', ['/optional/path/to/compiler.jar]);
 *     compiler.main();
 *
 * Execute 'node compiler.js' without arguments or with -h / --help for help.
 */

/**
 * Map the async filter function onto array and evaluate callback, once all have finished.
 * Taken from: http://howtonode.org/control-flow-part-iii
 */
function async_map(array, filter, callback) {
	if (0 === array.length) {
		callback(null, null);
		return;
	}
	var counter = array.length;
	var new_array = [];
	array.forEach(function (item, index) {
		filter(item, function (err, result) {
			if (err) { callback(err); return; }
			new_array[index] = result;
			counter--;
			if (counter === 0) {
				callback(null, new_array);
			}
		});
	});
}


/**
 * Always evaluates the callback parameter.
 * Used by Combo blocks to always call the next function,
 * even if all of the other functions did not run.
 */
function always_resolve(callback) {
	callback();
}


/**
 * Helper for concatenating Amber generated AMD modules.
 * The produced output can be exported and run as an independent program.
 *
 * var concatenator = createConcatenator();
 * concatenator.start(); // write the required AMD define header
 * concatenator.add(module1);
 * concatenator.addId(module1_ID);
 * //...
 * concatenator.finish("//some last code");
 * var concatenation = concatenator.toString();
 * // The variable concatenation contains the concatenated result
 * // which can either be stored in a file or interpreted with eval().
 */
function createConcatenator () {
	return {
		elements: [],
		ids: [],
		add: function () {
			this.elements.push.apply(this.elements, arguments);
		},
		addId: function () {
			this.ids.push.apply(this.ids, arguments);
		},
		forEach: function () {
			this.elements.forEach.apply(this.elements, arguments);
		},
		start: function () {
			this.add(
				'var define = (' + require('amdefine') + ')(), requirejs = define.require;',
				'define("amber_vm/browser-compatibility", [], {});'
			);
		},
		finish: function (realWork) {
			this.add(
				'define("amber_vm/_init", ["amber_vm/smalltalk","' + this.ids.join('","') + '"], function (smalltalk) {',
				'smalltalk.initialize();',
				realWork,
				'});',
				'requirejs("amber_vm/_init");'
			);
		},
		toString: function () {
			return this.elements.join('\n');
		}
	};
}

/**
 * Combine several async functions and evaluate callback once all of them have finished.
 * Taken from: http://howtonode.org/control-flow
 */
function Combo(callback) {
	this.callback = callback;
	this.items = 0;
	this.results = [];
}

Combo.prototype = {
<<<<<<< HEAD
	add: function () {
		var self = this,
		id = this.items;
		this.items++;
		return function () {
			self.check(id, arguments);
		};
	},
	check: function (id, arguments) {
		this.results[id] = Array.prototype.slice.call(arguments);
		this.items--;
		if (this.items == 0) {
			this.callback.apply(this, this.results);
		}
	}
=======
  add: function () {
	var self = this,
		id = this.items;
	this.items++;
	return function () {
	  self.check(id, arguments);
	};
  },
  check: function (id, arguments) {
	this.results[id] = Array.prototype.slice.call(arguments);
	this.items--;
	if (this.items == 0) {
	  this.callback.apply(this, this.results);
	}
  }
>>>>>>> efdbb11b
};

var path = require('path'),
	util = require('util'),
	fs = require('fs'),
	exec = require('child_process').exec;

/**
 * AmberC constructor function.
 * amber_dir: points to the location of an amber installation
 * closure_jar: location of compiler.jar (can be left undefined)
 */
function AmberC(amber_dir, closure_jar) {
	this.amber_dir = amber_dir;
	this.closure_jar = closure_jar || '';
<<<<<<< HEAD
	this.kernel_libraries = ['@boot', '@smalltalk', '@nil', '@_st', 'Kernel-Objects', 'Kernel-Classes', 'Kernel-Methods',
							'Kernel-Collections', 'Kernel-Exceptions', 'Kernel-Transcript',
							'Kernel-Announcements'];
	this.compiler_libraries = this.kernel_libraries.concat(['@parser', 'Importer-Exporter',
							'Compiler-Core', 'Compiler-AST', 'Compiler-Exceptions', 'Compiler-IR', 'Compiler-Inlining', 'Compiler-Semantic']);
=======
	this.kernel_libraries = ['@boot', 'Kernel-Objects', 'Kernel-Classes', 'Kernel-Methods',
							 'Kernel-Collections', 'Kernel-Exceptions', 'Kernel-Transcript',
							 'Kernel-Announcements'];
	this.compiler_libraries = this.kernel_libraries.concat(['@parser', 'Importer-Exporter', 'Compiler-Exceptions',
							  'Compiler-Core', 'Compiler-AST', 'Compiler-IR', 'Compiler-Inlining', 'Compiler-Semantic']);
>>>>>>> efdbb11b
}


/**
 * Default values.
 */
var createDefaults = function(amber_dir, finished_callback){
	if (undefined === amber_dir) {
		throw new Error('createDefaults() function needs a valid amber_dir parameter');
	}

	return {
		'load': [],
		'main': undefined,
		'mainfile': undefined,
		'stFiles': [],
		'jsFiles': [],
		'jsGlobals': [],
		'amd_namespace': 'amber',
		'closure': false,
		'closure_parts': false,
		'closure_full': false,
		'closure_options': ' --language_in=ECMASCRIPT5 ',
		'suffix': '',
		'loadsuffix': '',
		'suffix_used': '',
		'deploy': false,
		'libraries': [],
		'compile': [],
		'compiled': [],
		'program': undefined,
		'output_dir': undefined,
		'verbose': false,
		'finished_callback': finished_callback
	};
};


/**
 * Main function for executing the compiler.
 * If check_configuration_ok() returns successfully the configuration is set on the current compiler
 * instance and check_for_closure_compiler() gets called.
 * The last step is to call collect_files().
 */
AmberC.prototype.main = function(configuration, finished_callback) {
	console.time('Compile Time');
	if (undefined !== finished_callback) {
		configuration.finished_callback = finished_callback;
	}

	if (configuration.closure || configuration.closure_parts || configuration.closure_full) {
		configuration.deploy = true;
	}

	if (configuration.amd_namespace.length == 0) {
		configuration.amd_namespace = 'amber';
	}

	console.ambercLog = console.log;
	if (false === configuration.verbose) {
		console.log = function() {};
	}

	if (this.check_configuration_ok(configuration)) {
		this.defaults = configuration;
		this.defaults.smalltalk = {}; // the evaluated compiler will be stored in this variable (see create_compiler)
		var self = this;
		this.check_for_closure_compiler(function(){
			self.collect_files(self.defaults.stFiles, self.defaults.jsFiles)
		});
	}
};


/**
 * Check if the passed in configuration object has sufficient/nonconflicting values
 */
AmberC.prototype.check_configuration_ok = function(configuration) {
	if (undefined === configuration) {
		throw new Error('AmberC.check_configuration_ok(): missing configuration object');
	}

	if (0 === configuration.jsFiles.length && 0 === configuration.stFiles.lenght) {
		throw new Error('AmberC.check_configuration_ok(): no files to compile/link specified in configuration object');
	}
	return true;
};


/**
 * Checks if the java executable exists and afterwards,
 * if compiler.jar exists at the path stored in this.closure_jar.
 * All closure related entries are set to false upon failure.
 *
 * callback gets called in any case.
 */
AmberC.prototype.check_for_closure_compiler = function(callback) {
	var defaults = this.defaults;
	var self = this;
	if (defaults.closure) {
		exec('which java', function(error, stdout, stderr) {
			// stdout contains path to java executable
			if (null !== error) {
				console.warn('java is not installed but is needed for running the Closure compiler (-O, -A or -o flags).');
				defaults.closure = false;
				defaults.closure_parts = false;
				defaults.closure_full = false;
				callback();
				return;
			}
			fs.exists(self.closure_jar, function(exists) {
				if (!exists) {
					console.warn('Can not find Closure compiler at: ' + self.closure_jar);
					defaults.closure = false;
					defaults.closure_parts = false;
					defaults.closure_full = false;
				} else {
					console.warn('Closure compiler found at: ' + self.closure_jar);
				}
				callback();
				return;
			});
		});
	} else {
		callback();
	}
};


/**
 * Check if the file given as parameter exists in the local directory or in $AMBER/js/.
 * '.js' is appended first.
 *
 * @param filename name of a file without '.js' prefix
 * @param callback gets called on success with path to .js file as parameter
 */
AmberC.prototype.resolve_js = function(filename, callback) {
	var special = filename[0] == "@";
	if (special) {
		filename = filename.slice(1);
	}
	var baseName = path.basename(filename, '.js');
	var jsFile = baseName + this.defaults.loadsuffix + '.js';
	var amberJsFile = path.join(this.amber_dir, special?'support':'js', jsFile);
	console.log('Resolving: ' + jsFile);
	fs.exists(jsFile, function(exists) {
		if (exists) {
			callback(jsFile);
		} else {
			fs.exists(amberJsFile, function(exists) {
				if (exists) {
					callback(amberJsFile);
				} else {
					throw(new Error('JavaScript file not found: ' + jsFile));
				}
			});
		}
	});
};


/**
 * Collect libraries and Smalltalk files looking
 * both locally and in $AMBER/js and $AMBER/st.
 * Followed by resolve_libraries().
 */
AmberC.prototype.collect_files = function(stFiles, jsFiles) {
	var self = this;
	var collected_files = new Combo(function() {
		self.resolve_libraries();
	});
	if (0 !== stFiles.length) {
		self.collect_st_files(stFiles, collected_files.add());
	}
	if (0 !== jsFiles.length) {
		self.collect_js_files(jsFiles, collected_files.add());
	}
};


/**
 * Resolve st files given by stFiles and add them to defaults.compile.
 * Respective categories get added to defaults.compile_categories.
 * callback is evaluated afterwards.
 */
AmberC.prototype.collect_st_files = function(stFiles, callback) {
	var defaults = this.defaults;
	var self = this;
	var collected_st_files = new Combo(function() {
		Array.prototype.slice.call(arguments).forEach(function(data) {
			var stFile = data[0];
			defaults.compile.push(stFile);
		});
		callback();
	});

	stFiles.forEach(function(stFile) {
		var _callback = collected_st_files.add();
		console.log('Checking: ' + stFile);
		var amberStFile = path.join(self.amber_dir, 'st', stFile);
		fs.exists(stFile, function(exists) {
			if (exists) {
				_callback(stFile);
			} else {
				console.log('Checking: ' + amberStFile);
				fs.exists(amberStFile, function(exists) {
					if (exists) {
						_callback(amberStFile);
					} else {
						throw(new Error('Smalltalk file not found: ' + amberStFile));
					}
				});
			}
		});
	});
};


/**
 * Resolve js files given by jsFiles and add them to defaults.libraries.
 * callback is evaluated afterwards.
 */
AmberC.prototype.collect_js_files = function(jsFiles, callback) {
	var self = this;
	var collected_js_files = new Combo(function() {
		Array.prototype.slice.call(arguments).forEach(function(file) {
			self.defaults.libraries.push(file[0]);
		});
		callback();
	});

	jsFiles.forEach(function(jsFile) {
		self.resolve_js(jsFile, collected_js_files.add());
	});
};


/**
 * Resolve kernel and compiler files.
 * Followed by resolve_init().
 */
AmberC.prototype.resolve_libraries = function() {
	// Resolve libraries listed in this.kernel_libraries
	var self = this;
	var all_resolved = new Combo(function(resolved_kernel_files, resolved_compiler_files) {
		self.create_compiler(resolved_compiler_files[0]);
	});
	this.resolve_kernel(all_resolved.add());
	this.resolve_compiler(all_resolved.add());
};


/**
 * Resolve .js files needed by kernel
 * callback is evaluated afterwards.
 */
AmberC.prototype.resolve_kernel = function(callback) {
	var self = this;
	var kernel_files = this.kernel_libraries.concat(this.defaults.load);
	var kernel_resolved = new Combo(function() {
		var foundLibraries = [];
		Array.prototype.slice.call(arguments).forEach(function(file) {
			if (undefined !== file[0]) {
				foundLibraries.push(file[0]);
			}
		});
		// boot.js and Kernel files need to be used first
		// otherwise the global smalltalk object is undefined
		self.defaults.libraries = foundLibraries.concat(self.defaults.libraries);
		callback(null);
	});

	kernel_files.forEach(function(file) {
		self.resolve_js(file, kernel_resolved.add());
	});

	always_resolve(kernel_resolved.add());
};


/**
 * Resolve .js files needed by compiler.
 * callback is evaluated afterwards with resolved files as argument.
 */
AmberC.prototype.resolve_compiler = function(callback) {
	// Resolve compiler libraries
	var compiler_files = this.compiler_libraries.concat(this.defaults.load);
	var compiler_resolved = new Combo(function() {
		var compilerFiles = [];
		Array.prototype.slice.call(arguments).forEach(function(file) {
			if (undefined !== file[0]) {
				compilerFiles.push(file[0]);
			}
		});
		callback(compilerFiles);
	});
	var self = this
	compiler_files.forEach(function(file) {
		self.resolve_js(file, compiler_resolved.add());
	});

	always_resolve(compiler_resolved.add());
};


/**
 * Read all .js files needed by compiler and eval() them.
 * The finished Compiler gets stored in defaults.smalltalk.
 * Followed by compile().
 */
AmberC.prototype.create_compiler = function(compilerFilesArray) {
	var self = this;
	var compiler_files = new Combo(function() {
		var builder = createConcatenator();
		builder.add('(function() {');
		builder.start();

		Array.prototype.slice.call(arguments).forEach(function(data) {
			// data is an array where index 0 is the error code and index 1 contains the data
			builder.add(data[1]);
			// matches and returns the "module_id" string in the AMD definition: define("module_id", ...)
			var match = ('' + data[1]).match(/^define\("([^"]*)"/);
			if (match) {
				builder.addId(match[1]);
			}
		});
		// store the generated smalltalk env in self.defaults.smalltalk
		builder.finish('self.defaults.smalltalk = smalltalk;');
		builder.add('})();');
		eval(builder.toString());
		console.log('Compiler loaded');
		self.defaults.smalltalk.ErrorHandler._setCurrent_(self.defaults.smalltalk.RethrowErrorHandler._new());

		if(0 != self.defaults.jsGlobals.length) {
			var jsGlobalVariables = self.defaults.smalltalk.globalJsVariables;
			jsGlobalVariables.push.apply(jsGlobalVariables, self.defaults.jsGlobals);
		}

		self.compile();
	});

	compilerFilesArray.forEach(function(file) {
		console.log('Loading file: ' + file);
		fs.readFile(file, compiler_files.add());
	});
};


/**
 * Compile all given .st files by importing them.
 * Followed by category_export().
 */
AmberC.prototype.compile = function() {
	console.log('Compiling collected .st files')
	// import .st files
	var self = this;
	var imports = new Combo(function() {
		Array.prototype.slice.call(arguments).forEach(function(code) {
			if (undefined !== code[0]) {
				// get element 0 of code since all return values are stored inside an array by Combo
				self.defaults.smalltalk.Importer._new()._import_(code[0]._stream());
			}
		});
		self.category_export();
	});

	this.defaults.compile.forEach(function(stFile) {
		var callback = imports.add();
		if (/\.st/.test(stFile)) {
			console.ambercLog('Importing: ' + stFile);
			fs.readFile(stFile, 'utf8', function(err, data) {
				if (!err)
					callback(data);
				else
					throw new Error('Could not import: ' + stFile);
			});
		}
	});
	always_resolve(imports.add());
};


/**
 * Export compiled categories to JavaScript files.
 * Followed by verify().
 */
AmberC.prototype.category_export = function() {
	var defaults = this.defaults;
	var self = this;
	// export categories as .js
	async_map(defaults.compile, function(stFile, callback) {
		var category = path.basename(stFile, '.st');
		var jsFilePath = defaults.output_dir;
		if (undefined === jsFilePath) {
			jsFilePath = path.dirname(stFile);
		}
		var jsFile = category + defaults.suffix_used + '.js';
		jsFile = path.join(jsFilePath, jsFile);
		defaults.compiled.push(jsFile);
		var jsFileDeploy = category + defaults.suffix_used + '.deploy.js';
		jsFileDeploy = path.join(jsFilePath, jsFileDeploy);

		console.log('Exporting ' + (defaults.deploy ? '(debug + deploy)' : '(debug)')
			+ ' category ' + category + ' as ' + jsFile
			+ (defaults.deploy ? ' and ' + jsFileDeploy : ''));
		var smalltalk = defaults.smalltalk;
		var pluggableExporter = smalltalk.PluggableExporter;
		var packageObject = smalltalk.Package._named_(category);
<<<<<<< HEAD
		packageObject._amdNamespace_(defaults.amd_namespace);
		fs.writeFile(jsFile, smalltalk.String._streamContents_(function (stream) {
			pluggableExporter._newUsing_(smalltalk.Exporter._amdRecipe())._exportPackage_on_(packageObject, stream); }), function(err) {
			if (defaults.deploy) {
				fs.writeFile(jsFileDeploy, smalltalk.String._streamContents_(function (stream) {
					pluggableExporter._newUsing_(smalltalk.StrippedExporter._amdRecipe())._exportPackage_on_(packageObject, stream); }), callback);
=======
		fs.writeFile(jsFile, smalltalk.String._streamContents_(function (stream) {
			pluggableExporter._newUsing_(smalltalk.Exporter._recipe())._exportPackage_on_(packageObject, stream); }), function(err) {
			if (defaults.deploy) {
				fs.writeFile(jsFileDeploy, smalltalk.String._streamContents_(function (stream) {
					pluggableExporter._newUsing_(smalltalk.StrippedExporter._recipe())._exportPackage_on_(packageObject, stream); }), callback);
>>>>>>> efdbb11b
			} else {
				callback(null, null);
			}
		});
	}, function(err, result){
		self.verify();
	});
};


/**
 * Verify if all .st files have been compiled.
 * Followed by compose_js_files() and optimize().
 */
AmberC.prototype.verify = function() {
	console.log('Verifying if all .st files were compiled');
	var self = this;
	// copy array
	var compiledFiles = this.defaults.compiled.slice(0);
	// append deploy files if necessary
	if (true === this.defaults.deploy) {
		this.defaults.compiled.forEach(function(file) {
			compiledFiles.push(file.replace(/\.js/g, '.deploy.js'));
		});
	}

	async_map(compiledFiles,
		function(file, callback) {
			fs.exists(file, function(exists) {
				if (exists)
					callback(null, null);
				else
					throw(new Error('Compilation failed of: ' + file));
			});
		}, function(err, result) {
			self.compose_js_files();
	});
};


/**
 * Synchronous function.
 * Concatenates compiled JavaScript files into one file in the correct order.
 * The name of the produced file is given by defaults.program (set by the last commandline option).
 */
AmberC.prototype.compose_js_files = function() {
	var defaults = this.defaults;
	var self = this;
	var programFile = defaults.program;
	if (undefined === programFile) {
		self.optimize();
		return;
	}
	if (undefined !== defaults.output_dir) {
		programFile = path.join(defaults.output_dir, programFile);
	}

	var program_files = [];
	if (0 !== defaults.libraries.length) {
		console.log('Collecting libraries: ' + defaults.libraries);
		program_files.push.apply(program_files, defaults.libraries);
	}

	if (0 !== defaults.compiled.length) {
		var compiledFiles = defaults.compiled.slice(0);
		if (true === defaults.deploy) {
			compiledFiles = compiledFiles.map(function(file) {
				return file.replace(/\.js$/g, '.deploy.js');
			});
		}
		console.log('Collecting compiled files: ' + compiledFiles);
		program_files.push.apply(program_files, compiledFiles);
	}

	console.ambercLog('Writing program file: %s.js', programFile);

	var fileStream = fs.createWriteStream(programFile + defaults.suffix_used + '.js');
	fileStream.on('error', function(error) {
		fileStream.end();
		console.ambercLog(error);
	});

	fileStream.on('close', function(){
		self.optimize();
	});

	var builder = createConcatenator();
	builder.start();

	program_files.forEach(function(file) {
		if(fs.existsSync(file)) {
			console.log('Adding : ' + file);
			var buffer = fs.readFileSync(file);
			// matches and returns the "module_id" string in the AMD define: define("module_id", ...)
			var match = buffer.toString().match(/^define\("([^"]*)"/);
			if (match /*&& match[1].slice(0,9) !== "amber_vm/"*/) {
				builder.addId(match[1]);
			}
			builder.add(buffer);
		} else {
			fileStream.end();
			throw(new Error('Can not find file ' + file));
		}
	});

	var mainFunctionOrFile = '';

	if (undefined !== defaults.main) {
		console.log('Adding call to: %s>>main', defaults.main);
		mainFunctionOrFile += 'smalltalk.' + defaults.main + '._main();';
	}

	if (undefined !== defaults.mainfile && fs.existsSync(defaults.mainfile)) {
		console.log('Adding main file: ' + defaults.mainfile);
		mainFunctionOrFile += '\n' + fs.readFileSync(defaults.mainfile);
	}

	builder.finish(mainFunctionOrFile);

	console.log('Writing...');
	builder.forEach(function (element) {
		fileStream.write(element);
		fileStream.write('\n');
	});
	console.log('Done.');
	fileStream.end();
};


/**
 * Optimize created JavaScript files with Google Closure compiler depending
 * on the flags: defaults.closure_parts, defaults.closure_full.
 */
AmberC.prototype.optimize = function() {
	var defaults = this.defaults;
	var self = this;
	var optimization_done = new Combo(function() {
		console.log = console.ambercLog;
		console.timeEnd('Compile Time');
		if (undefined !== defaults.finished_callback) {
			defaults.finished_callback();
		}
	});

	if (defaults.closure_parts) {
		console.log('Compiling all js files using Google closure compiler.');
		defaults.compiled.forEach(function(file) {
			var deployFile = file.replace(/\.js$/g, '.deploy.js');
			console.log('Compiling ' + deployFile + ' file using Google closure compiler.');
			var minifiedName = deployFile.replace(/\.js$/g, '.min.js');
			self.closure_compile(deployFile, minifiedName, optimization_done.add());
		});
	}
	if (defaults.closure_full && (undefined !== defaults.program)) {
		var programFile = defaults.program;
		if (undefined !== defaults.output_dir) {
			programFile = path.join(defaults.output_dir, programFile);
		}
		console.log('Compiling ' + programFile + '.js file using Google closure compiler.');
		self.closure_compile(programFile + '.js', programFile + '.min.js', optimization_done.add());
	}

	always_resolve(optimization_done.add());
};


/**
 * Compile sourceFile into minifiedFile with Google Closure compiler.
 * callback gets executed once finished.
 */
AmberC.prototype.closure_compile = function(sourceFile, minifiedFile, callback) {
	// exec is asynchronous
	var self = this;
	exec(
		'java -jar ' +
		self.closure_jar + ' ' +
		self.defaults.closure_options +
		' --js '+ sourceFile +
		' --js_output_file '+ minifiedFile,
		function (error, stdout, stderr) {
			if (error) {
				console.log(stderr);
			} else {
				console.log(stdout);
				console.log('Minified: '+ minifiedFile);
			}
			callback();
		}
	);
};

module.exports.Compiler = AmberC;
module.exports.createDefaults = createDefaults;
module.exports.Combo = Combo;
module.exports.map = async_map;<|MERGE_RESOLUTION|>--- conflicted
+++ resolved
@@ -101,7 +101,6 @@
 }
 
 Combo.prototype = {
-<<<<<<< HEAD
 	add: function () {
 		var self = this,
 		id = this.items;
@@ -117,23 +116,6 @@
 			this.callback.apply(this, this.results);
 		}
 	}
-=======
-  add: function () {
-	var self = this,
-		id = this.items;
-	this.items++;
-	return function () {
-	  self.check(id, arguments);
-	};
-  },
-  check: function (id, arguments) {
-	this.results[id] = Array.prototype.slice.call(arguments);
-	this.items--;
-	if (this.items == 0) {
-	  this.callback.apply(this, this.results);
-	}
-  }
->>>>>>> efdbb11b
 };
 
 var path = require('path'),
@@ -149,19 +131,11 @@
 function AmberC(amber_dir, closure_jar) {
 	this.amber_dir = amber_dir;
 	this.closure_jar = closure_jar || '';
-<<<<<<< HEAD
 	this.kernel_libraries = ['@boot', '@smalltalk', '@nil', '@_st', 'Kernel-Objects', 'Kernel-Classes', 'Kernel-Methods',
 							'Kernel-Collections', 'Kernel-Exceptions', 'Kernel-Transcript',
 							'Kernel-Announcements'];
-	this.compiler_libraries = this.kernel_libraries.concat(['@parser', 'Importer-Exporter',
+	this.compiler_libraries = this.kernel_libraries.concat(['@parser', 'Importer-Exporter', 'Compiler-Exceptions',
 							'Compiler-Core', 'Compiler-AST', 'Compiler-Exceptions', 'Compiler-IR', 'Compiler-Inlining', 'Compiler-Semantic']);
-=======
-	this.kernel_libraries = ['@boot', 'Kernel-Objects', 'Kernel-Classes', 'Kernel-Methods',
-							 'Kernel-Collections', 'Kernel-Exceptions', 'Kernel-Transcript',
-							 'Kernel-Announcements'];
-	this.compiler_libraries = this.kernel_libraries.concat(['@parser', 'Importer-Exporter', 'Compiler-Exceptions',
-							  'Compiler-Core', 'Compiler-AST', 'Compiler-IR', 'Compiler-Inlining', 'Compiler-Semantic']);
->>>>>>> efdbb11b
 }
 
 
@@ -570,20 +544,12 @@
 		var smalltalk = defaults.smalltalk;
 		var pluggableExporter = smalltalk.PluggableExporter;
 		var packageObject = smalltalk.Package._named_(category);
-<<<<<<< HEAD
 		packageObject._amdNamespace_(defaults.amd_namespace);
 		fs.writeFile(jsFile, smalltalk.String._streamContents_(function (stream) {
 			pluggableExporter._newUsing_(smalltalk.Exporter._amdRecipe())._exportPackage_on_(packageObject, stream); }), function(err) {
 			if (defaults.deploy) {
 				fs.writeFile(jsFileDeploy, smalltalk.String._streamContents_(function (stream) {
 					pluggableExporter._newUsing_(smalltalk.StrippedExporter._amdRecipe())._exportPackage_on_(packageObject, stream); }), callback);
-=======
-		fs.writeFile(jsFile, smalltalk.String._streamContents_(function (stream) {
-			pluggableExporter._newUsing_(smalltalk.Exporter._recipe())._exportPackage_on_(packageObject, stream); }), function(err) {
-			if (defaults.deploy) {
-				fs.writeFile(jsFileDeploy, smalltalk.String._streamContents_(function (stream) {
-					pluggableExporter._newUsing_(smalltalk.StrippedExporter._recipe())._exportPackage_on_(packageObject, stream); }), callback);
->>>>>>> efdbb11b
 			} else {
 				callback(null, null);
 			}
