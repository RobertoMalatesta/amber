/**
 * This is a "compiler" for Amber code.
 * Put the following code into compiler.js:
 *     var amberc = require('amberc');
 *     var compiler = new amberc.Compiler('path/to/amber', ['/optional/path/to/compiler.jar]);
 *     compiler.main();
 *
 * Execute 'node compiler.js' without arguments or with -h / --help for help.
 */

/**
 * Map the async filter function onto array and evaluate callback, once all have finished.
 * Taken from: http://howtonode.org/control-flow-part-iii
 */
function async_map(array, filter, callback) {
	if (0 === array.length) {
		callback(null, null);
		return;
	}
	var counter = array.length;
	var new_array = [];
	array.forEach(function (item, index) {
		filter(item, function (err, result) {
			if (err) { callback(err); return; }
			new_array[index] = result;
			counter--;
			if (counter === 0) {
				callback(null, new_array);
			}
		});
	});
}


/**
 * Always evaluates the callback parameter.
 * Used by Combo blocks to always call the next function,
 * even if all of the other functions did not run.
 */
function always_resolve(callback) {
	callback();
}


/**
 * Helper for concatenating Amber generated AMD modules.
 * The produced output can be exported and run as an independent program.
 *
 * var concatenator = createConcatenator();
 * concatenator.start(); // write the required AMD define header
 * concatenator.add(module1);
 * concatenator.addId(module1_ID);
 * //...
 * concatenator.finish("//some last code");
 * var concatenation = concatenator.toString();
 * // The variable concatenation contains the concatenated result
 * // which can either be stored in a file or interpreted with eval().
 */
function createConcatenator () {
	return {
		elements: [],
		ids: [],
		add: function () {
			this.elements.push.apply(this.elements, arguments);
		},
		addId: function () {
			this.ids.push.apply(this.ids, arguments);
		},
		forEach: function () {
			this.elements.forEach.apply(this.elements, arguments);
		},
		start: function () {
			this.add(
				'var define = (' + require('amdefine') + ')(), requirejs = define.require;',
				'define("amber_vm/browser-compatibility", [], {});'
			);
		},
		finish: function (realWork) {
			this.add(
				'define("amber_vm/_init", ["amber_vm/smalltalk","' + this.ids.join('","') + '"], function (smalltalk) {',
				'smalltalk.initialize();',
				realWork,
				'});',
				'requirejs("amber_vm/_init");'
			);
		},
		toString: function () {
			return this.elements.join('\n');
		}
	};
}

/**
 * Combine several async functions and evaluate callback once all of them have finished.
 * Taken from: http://howtonode.org/control-flow
 */
function Combo(callback) {
	this.callback = callback;
	this.items = 0;
	this.results = [];
}

Combo.prototype = {
	add: function () {
		var self = this,
		id = this.items;
		this.items++;
		return function () {
			self.check(id, arguments);
		};
	},
	check: function (id, arguments) {
		this.results[id] = Array.prototype.slice.call(arguments);
		this.items--;
		if (this.items == 0) {
			this.callback.apply(this, this.results);
		}
	}
};

var path = require('path'),
	util = require('util'),
	fs = require('fs'),
	exec = require('child_process').exec;

/**
 * AmberC constructor function.
 * amber_dir: points to the location of an amber installation
 * closure_jar: location of compiler.jar (can be left undefined)
 */
function AmberC(amber_dir, closure_jar) {
	this.amber_dir = amber_dir;
	this.closure_jar = closure_jar || '';
<<<<<<< HEAD
	this.kernel_libraries = ['@boot', '@smalltalk', '@nil', '@_st', 'Kernel-Objects', 'Kernel-Classes', 'Kernel-Methods',
							'Kernel-Collections', 'Kernel-Exceptions', 'Kernel-Transcript',
							'Kernel-Announcements'];
=======
	this.kernel_libraries = ['@boot', 'Kernel-Objects', 'Kernel-Classes', 'Kernel-Methods',
	                         'Kernel-Collections', 'Kernel-Infrastructure', 'Kernel-Exceptions', 'Kernel-Transcript',
	                         'Kernel-Announcements'];
>>>>>>> 400923a8
	this.compiler_libraries = this.kernel_libraries.concat(['@parser', 'Importer-Exporter', 'Compiler-Exceptions',
							'Compiler-Core', 'Compiler-AST', 'Compiler-Exceptions', 'Compiler-IR', 'Compiler-Inlining', 'Compiler-Semantic']);
}


/**
 * Default values.
 */
var createDefaults = function(amber_dir, finished_callback){
	if (undefined === amber_dir) {
		throw new Error('createDefaults() function needs a valid amber_dir parameter');
	}

	return {
		'load': [],
		'main': undefined,
		'mainfile': undefined,
		'stFiles': [],
		'jsFiles': [],
		'jsGlobals': [],
		'amd_namespace': 'amber',
		'closure': false,
		'closure_parts': false,
		'closure_full': false,
		'closure_options': ' --language_in=ECMASCRIPT5 ',
		'suffix': '',
		'loadsuffix': '',
		'suffix_used': '',
		'deploy': false,
		'libraries': [],
		'compile': [],
		'compiled': [],
		'program': undefined,
		'output_dir': undefined,
		'verbose': false,
		'finished_callback': finished_callback
	};
};


/**
 * Main function for executing the compiler.
 * If check_configuration_ok() returns successfully the configuration is set on the current compiler
 * instance and check_for_closure_compiler() gets called.
 * The last step is to call collect_files().
 */
AmberC.prototype.main = function(configuration, finished_callback) {
	console.time('Compile Time');
	if (undefined !== finished_callback) {
		configuration.finished_callback = finished_callback;
	}

	if (configuration.closure || configuration.closure_parts || configuration.closure_full) {
		configuration.deploy = true;
	}

	if (configuration.amd_namespace.length == 0) {
		configuration.amd_namespace = 'amber';
	}

	console.ambercLog = console.log;
	if (false === configuration.verbose) {
		console.log = function() {};
	}

	if (this.check_configuration_ok(configuration)) {
		this.defaults = configuration;
		this.defaults.smalltalk = {}; // the evaluated compiler will be stored in this variable (see create_compiler)
		var self = this;
		this.check_for_closure_compiler(function(){
			self.collect_files(self.defaults.stFiles, self.defaults.jsFiles)
		});
	}
};


/**
 * Check if the passed in configuration object has sufficient/nonconflicting values
 */
AmberC.prototype.check_configuration_ok = function(configuration) {
	if (undefined === configuration) {
		throw new Error('AmberC.check_configuration_ok(): missing configuration object');
	}

	if (0 === configuration.jsFiles.length && 0 === configuration.stFiles.lenght) {
		throw new Error('AmberC.check_configuration_ok(): no files to compile/link specified in configuration object');
	}
	return true;
};


/**
 * Checks if the java executable exists and afterwards,
 * if compiler.jar exists at the path stored in this.closure_jar.
 * All closure related entries are set to false upon failure.
 *
 * callback gets called in any case.
 */
AmberC.prototype.check_for_closure_compiler = function(callback) {
	var defaults = this.defaults;
	var self = this;
	if (defaults.closure) {
		exec('which java', function(error, stdout, stderr) {
			// stdout contains path to java executable
			if (null !== error) {
				console.warn('java is not installed but is needed for running the Closure compiler (-O, -A or -o flags).');
				defaults.closure = false;
				defaults.closure_parts = false;
				defaults.closure_full = false;
				callback();
				return;
			}
			fs.exists(self.closure_jar, function(exists) {
				if (!exists) {
					console.warn('Can not find Closure compiler at: ' + self.closure_jar);
					defaults.closure = false;
					defaults.closure_parts = false;
					defaults.closure_full = false;
				} else {
					console.warn('Closure compiler found at: ' + self.closure_jar);
				}
				callback();
				return;
			});
		});
	} else {
		callback();
	}
};


/**
 * Check if the file given as parameter exists in the local directory or in $AMBER/js/.
 * '.js' is appended first.
 *
 * @param filename name of a file without '.js' prefix
 * @param callback gets called on success with path to .js file as parameter
 */
AmberC.prototype.resolve_js = function(filename, callback) {
	var special = filename[0] == "@";
	if (special) {
		filename = filename.slice(1);
	}
	var baseName = path.basename(filename, '.js');
	var jsFile = baseName + this.defaults.loadsuffix + '.js';
	var amberJsFile = path.join(this.amber_dir, special?'support':'js', jsFile);
	console.log('Resolving: ' + jsFile);
	fs.exists(jsFile, function(exists) {
		if (exists) {
			callback(jsFile);
		} else {
			fs.exists(amberJsFile, function(exists) {
				if (exists) {
					callback(amberJsFile);
				} else {
					throw(new Error('JavaScript file not found: ' + jsFile));
				}
			});
		}
	});
};


/**
 * Collect libraries and Smalltalk files looking
 * both locally and in $AMBER/js and $AMBER/st.
 * Followed by resolve_libraries().
 */
AmberC.prototype.collect_files = function(stFiles, jsFiles) {
	var self = this;
	var collected_files = new Combo(function() {
		self.resolve_libraries();
	});
	if (0 !== stFiles.length) {
		self.collect_st_files(stFiles, collected_files.add());
	}
	if (0 !== jsFiles.length) {
		self.collect_js_files(jsFiles, collected_files.add());
	}
};


/**
 * Resolve st files given by stFiles and add them to defaults.compile.
 * Respective categories get added to defaults.compile_categories.
 * callback is evaluated afterwards.
 */
AmberC.prototype.collect_st_files = function(stFiles, callback) {
	var defaults = this.defaults;
	var self = this;
	var collected_st_files = new Combo(function() {
		Array.prototype.slice.call(arguments).forEach(function(data) {
			var stFile = data[0];
			defaults.compile.push(stFile);
		});
		callback();
	});

	stFiles.forEach(function(stFile) {
		var _callback = collected_st_files.add();
		console.log('Checking: ' + stFile);
		var amberStFile = path.join(self.amber_dir, 'st', stFile);
		fs.exists(stFile, function(exists) {
			if (exists) {
				_callback(stFile);
			} else {
				console.log('Checking: ' + amberStFile);
				fs.exists(amberStFile, function(exists) {
					if (exists) {
						_callback(amberStFile);
					} else {
						throw(new Error('Smalltalk file not found: ' + amberStFile));
					}
				});
			}
		});
	});
};


/**
 * Resolve js files given by jsFiles and add them to defaults.libraries.
 * callback is evaluated afterwards.
 */
AmberC.prototype.collect_js_files = function(jsFiles, callback) {
	var self = this;
	var collected_js_files = new Combo(function() {
		Array.prototype.slice.call(arguments).forEach(function(file) {
			self.defaults.libraries.push(file[0]);
		});
		callback();
	});

	jsFiles.forEach(function(jsFile) {
		self.resolve_js(jsFile, collected_js_files.add());
	});
};


/**
 * Resolve kernel and compiler files.
 * Followed by resolve_init().
 */
AmberC.prototype.resolve_libraries = function() {
	// Resolve libraries listed in this.kernel_libraries
	var self = this;
	var all_resolved = new Combo(function(resolved_kernel_files, resolved_compiler_files) {
		self.create_compiler(resolved_compiler_files[0]);
	});
	this.resolve_kernel(all_resolved.add());
	this.resolve_compiler(all_resolved.add());
};


/**
 * Resolve .js files needed by kernel
 * callback is evaluated afterwards.
 */
AmberC.prototype.resolve_kernel = function(callback) {
	var self = this;
	var kernel_files = this.kernel_libraries.concat(this.defaults.load);
	var kernel_resolved = new Combo(function() {
		var foundLibraries = [];
		Array.prototype.slice.call(arguments).forEach(function(file) {
			if (undefined !== file[0]) {
				foundLibraries.push(file[0]);
			}
		});
		// boot.js and Kernel files need to be used first
		// otherwise the global smalltalk object is undefined
		self.defaults.libraries = foundLibraries.concat(self.defaults.libraries);
		callback(null);
	});

	kernel_files.forEach(function(file) {
		self.resolve_js(file, kernel_resolved.add());
	});

	always_resolve(kernel_resolved.add());
};


/**
 * Resolve .js files needed by compiler.
 * callback is evaluated afterwards with resolved files as argument.
 */
AmberC.prototype.resolve_compiler = function(callback) {
	// Resolve compiler libraries
	var compiler_files = this.compiler_libraries.concat(this.defaults.load);
	var compiler_resolved = new Combo(function() {
		var compilerFiles = [];
		Array.prototype.slice.call(arguments).forEach(function(file) {
			if (undefined !== file[0]) {
				compilerFiles.push(file[0]);
			}
		});
		callback(compilerFiles);
	});
	var self = this
	compiler_files.forEach(function(file) {
		self.resolve_js(file, compiler_resolved.add());
	});

	always_resolve(compiler_resolved.add());
};


/**
 * Read all .js files needed by compiler and eval() them.
 * The finished Compiler gets stored in defaults.smalltalk.
 * Followed by compile().
 */
AmberC.prototype.create_compiler = function(compilerFilesArray) {
	var self = this;
	var compiler_files = new Combo(function() {
		var builder = createConcatenator();
		builder.add('(function() {');
		builder.start();

		Array.prototype.slice.call(arguments).forEach(function(data) {
			// data is an array where index 0 is the error code and index 1 contains the data
			builder.add(data[1]);
			// matches and returns the "module_id" string in the AMD definition: define("module_id", ...)
			var match = ('' + data[1]).match(/^define\("([^"]*)"/);
			if (match) {
				builder.addId(match[1]);
			}
		});
		// store the generated smalltalk env in self.defaults.smalltalk
		builder.finish('self.defaults.smalltalk = smalltalk;');
		builder.add('})();');
		eval(builder.toString());
		console.log('Compiler loaded');
		self.defaults.smalltalk.ErrorHandler._setCurrent_(self.defaults.smalltalk.RethrowErrorHandler._new());

		if(0 != self.defaults.jsGlobals.length) {
			var jsGlobalVariables = self.defaults.smalltalk.globalJsVariables;
			jsGlobalVariables.push.apply(jsGlobalVariables, self.defaults.jsGlobals);
		}

		self.compile();
	});

	compilerFilesArray.forEach(function(file) {
		console.log('Loading file: ' + file);
		fs.readFile(file, compiler_files.add());
	});
};


/**
 * Compile all given .st files by importing them.
 * Followed by category_export().
 */
AmberC.prototype.compile = function() {
	console.log('Compiling collected .st files')
	// import .st files
	var self = this;
	var imports = new Combo(function() {
		Array.prototype.slice.call(arguments).forEach(function(code) {
			if (undefined !== code[0]) {
				// get element 0 of code since all return values are stored inside an array by Combo
				self.defaults.smalltalk.Importer._new()._import_(code[0]._stream());
			}
		});
		self.category_export();
	});

	this.defaults.compile.forEach(function(stFile) {
		var callback = imports.add();
		if (/\.st/.test(stFile)) {
			console.ambercLog('Importing: ' + stFile);
			fs.readFile(stFile, 'utf8', function(err, data) {
				if (!err)
					callback(data);
				else
					throw new Error('Could not import: ' + stFile);
			});
		}
	});
	always_resolve(imports.add());
};


/**
 * Export compiled categories to JavaScript files.
 * Followed by verify().
 */
AmberC.prototype.category_export = function() {
	var defaults = this.defaults;
	var self = this;
	// export categories as .js
	async_map(defaults.compile, function(stFile, callback) {
		var category = path.basename(stFile, '.st');
		var jsFilePath = defaults.output_dir;
		if (undefined === jsFilePath) {
			jsFilePath = path.dirname(stFile);
		}
		var jsFile = category + defaults.suffix_used + '.js';
		jsFile = path.join(jsFilePath, jsFile);
		defaults.compiled.push(jsFile);
		var jsFileDeploy = category + defaults.suffix_used + '.deploy.js';
		jsFileDeploy = path.join(jsFilePath, jsFileDeploy);

		console.log('Exporting ' + (defaults.deploy ? '(debug + deploy)' : '(debug)')
			+ ' category ' + category + ' as ' + jsFile
			+ (defaults.deploy ? ' and ' + jsFileDeploy : ''));
		var smalltalk = defaults.smalltalk;
		var pluggableExporter = smalltalk.PluggableExporter;
		var packageObject = smalltalk.Package._named_(category);
		packageObject._amdNamespace_(defaults.amd_namespace);
		fs.writeFile(jsFile, smalltalk.String._streamContents_(function (stream) {
			pluggableExporter._newUsing_(smalltalk.Exporter._amdRecipe())._exportPackage_on_(packageObject, stream); }), function(err) {
			if (defaults.deploy) {
				fs.writeFile(jsFileDeploy, smalltalk.String._streamContents_(function (stream) {
					pluggableExporter._newUsing_(smalltalk.StrippedExporter._amdRecipe())._exportPackage_on_(packageObject, stream); }), callback);
			} else {
				callback(null, null);
			}
		});
	}, function(err, result){
		self.verify();
	});
};


/**
 * Verify if all .st files have been compiled.
 * Followed by compose_js_files() and optimize().
 */
AmberC.prototype.verify = function() {
	console.log('Verifying if all .st files were compiled');
	var self = this;
	// copy array
	var compiledFiles = this.defaults.compiled.slice(0);
	// append deploy files if necessary
	if (true === this.defaults.deploy) {
		this.defaults.compiled.forEach(function(file) {
			compiledFiles.push(file.replace(/\.js/g, '.deploy.js'));
		});
	}

	async_map(compiledFiles,
		function(file, callback) {
			fs.exists(file, function(exists) {
				if (exists)
					callback(null, null);
				else
					throw(new Error('Compilation failed of: ' + file));
			});
		}, function(err, result) {
			self.compose_js_files();
	});
};


/**
 * Synchronous function.
 * Concatenates compiled JavaScript files into one file in the correct order.
 * The name of the produced file is given by defaults.program (set by the last commandline option).
 */
AmberC.prototype.compose_js_files = function() {
	var defaults = this.defaults;
	var self = this;
	var programFile = defaults.program;
	if (undefined === programFile) {
		self.optimize();
		return;
	}
	if (undefined !== defaults.output_dir) {
		programFile = path.join(defaults.output_dir, programFile);
	}

	var program_files = [];
	if (0 !== defaults.libraries.length) {
		console.log('Collecting libraries: ' + defaults.libraries);
		program_files.push.apply(program_files, defaults.libraries);
	}

	if (0 !== defaults.compiled.length) {
		var compiledFiles = defaults.compiled.slice(0);
		if (true === defaults.deploy) {
			compiledFiles = compiledFiles.map(function(file) {
				return file.replace(/\.js$/g, '.deploy.js');
			});
		}
		console.log('Collecting compiled files: ' + compiledFiles);
		program_files.push.apply(program_files, compiledFiles);
	}

	console.ambercLog('Writing program file: %s.js', programFile);

	var fileStream = fs.createWriteStream(programFile + defaults.suffix_used + '.js');
	fileStream.on('error', function(error) {
		fileStream.end();
		console.ambercLog(error);
	});

	fileStream.on('close', function(){
		self.optimize();
	});

	var builder = createConcatenator();
	builder.start();

	program_files.forEach(function(file) {
		if(fs.existsSync(file)) {
			console.log('Adding : ' + file);
			var buffer = fs.readFileSync(file);
			// matches and returns the "module_id" string in the AMD define: define("module_id", ...)
			var match = buffer.toString().match(/^define\("([^"]*)"/);
			if (match /*&& match[1].slice(0,9) !== "amber_vm/"*/) {
				builder.addId(match[1]);
			}
			builder.add(buffer);
		} else {
			fileStream.end();
			throw(new Error('Can not find file ' + file));
		}
	});

	var mainFunctionOrFile = '';

	if (undefined !== defaults.main) {
		console.log('Adding call to: %s>>main', defaults.main);
		mainFunctionOrFile += 'smalltalk.' + defaults.main + '._main();';
	}

	if (undefined !== defaults.mainfile && fs.existsSync(defaults.mainfile)) {
		console.log('Adding main file: ' + defaults.mainfile);
		mainFunctionOrFile += '\n' + fs.readFileSync(defaults.mainfile);
	}

	builder.finish(mainFunctionOrFile);

	console.log('Writing...');
	builder.forEach(function (element) {
		fileStream.write(element);
		fileStream.write('\n');
	});
	console.log('Done.');
	fileStream.end();
};


/**
 * Optimize created JavaScript files with Google Closure compiler depending
 * on the flags: defaults.closure_parts, defaults.closure_full.
 */
AmberC.prototype.optimize = function() {
	var defaults = this.defaults;
	var self = this;
	var optimization_done = new Combo(function() {
		console.log = console.ambercLog;
		console.timeEnd('Compile Time');
		if (undefined !== defaults.finished_callback) {
			defaults.finished_callback();
		}
	});

	if (defaults.closure_parts) {
		console.log('Compiling all js files using Google closure compiler.');
		defaults.compiled.forEach(function(file) {
			var deployFile = file.replace(/\.js$/g, '.deploy.js');
			console.log('Compiling ' + deployFile + ' file using Google closure compiler.');
			var minifiedName = deployFile.replace(/\.js$/g, '.min.js');
			self.closure_compile(deployFile, minifiedName, optimization_done.add());
		});
	}
	if (defaults.closure_full && (undefined !== defaults.program)) {
		var programFile = defaults.program;
		if (undefined !== defaults.output_dir) {
			programFile = path.join(defaults.output_dir, programFile);
		}
		console.log('Compiling ' + programFile + '.js file using Google closure compiler.');
		self.closure_compile(programFile + '.js', programFile + '.min.js', optimization_done.add());
	}

	always_resolve(optimization_done.add());
};


/**
 * Compile sourceFile into minifiedFile with Google Closure compiler.
 * callback gets executed once finished.
 */
AmberC.prototype.closure_compile = function(sourceFile, minifiedFile, callback) {
	// exec is asynchronous
	var self = this;
	exec(
		'java -jar ' +
		self.closure_jar + ' ' +
		self.defaults.closure_options +
		' --js '+ sourceFile +
		' --js_output_file '+ minifiedFile,
		function (error, stdout, stderr) {
			if (error) {
				console.log(stderr);
			} else {
				console.log(stdout);
				console.log('Minified: '+ minifiedFile);
			}
			callback();
		}
	);
};

module.exports.Compiler = AmberC;
module.exports.createDefaults = createDefaults;
module.exports.Combo = Combo;
module.exports.map = async_map;<|MERGE_RESOLUTION|>--- conflicted
+++ resolved
@@ -131,15 +131,9 @@
 function AmberC(amber_dir, closure_jar) {
 	this.amber_dir = amber_dir;
 	this.closure_jar = closure_jar || '';
-<<<<<<< HEAD
 	this.kernel_libraries = ['@boot', '@smalltalk', '@nil', '@_st', 'Kernel-Objects', 'Kernel-Classes', 'Kernel-Methods',
-							'Kernel-Collections', 'Kernel-Exceptions', 'Kernel-Transcript',
+							'Kernel-Collections', 'Kernel-Infrastructure', 'Kernel-Exceptions', 'Kernel-Transcript',
 							'Kernel-Announcements'];
-=======
-	this.kernel_libraries = ['@boot', 'Kernel-Objects', 'Kernel-Classes', 'Kernel-Methods',
-	                         'Kernel-Collections', 'Kernel-Infrastructure', 'Kernel-Exceptions', 'Kernel-Transcript',
-	                         'Kernel-Announcements'];
->>>>>>> 400923a8
 	this.compiler_libraries = this.kernel_libraries.concat(['@parser', 'Importer-Exporter', 'Compiler-Exceptions',
 							'Compiler-Core', 'Compiler-AST', 'Compiler-Exceptions', 'Compiler-IR', 'Compiler-Inlining', 'Compiler-Semantic']);
 }
