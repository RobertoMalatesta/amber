/**
 * This is a "compiler" for Amber code.
 * Put the following code into compiler.js:
 *     var amberc = require('amberc');
 *     var compiler = new amberc.Compiler('path/to/amber', ['/optional/path/to/compiler.jar]);
 *     compiler.main();
 *
 * Execute 'node compiler.js' without arguments or with -h / --help for help.
 */

/**
 * Map the async filter function onto array and evaluate callback, once all have finished.
 * Taken from: http://howtonode.org/control-flow-part-iii
 */
function async_map(array, filter, callback) {
	if (0 === array.length) {
		callback(null, null);
		return;
	}
	var counter = array.length;
	var new_array = [];
	array.forEach(function (item, index) {
		filter(item, function (err, result) {
			if (err) { callback(err); return; }
			new_array[index] = result;
			counter--;
			if (counter === 0) {
				callback(null, new_array);
			}
		});
	});
}


/**
 * Always evaluates the callback parameter.
 * Used by Combo blocks to always call the next function,
 * even if all of the other functions did not run.
 */
function always_resolve(callback) {
	callback();
}


/**
 * Combine several async functions and evaluate callback once all of them have finished.
 * Taken from: http://howtonode.org/control-flow
 */
function Combo(callback) {
  this.callback = callback;
  this.items = 0;
  this.results = [];
}

Combo.prototype = {
  add: function () {
	var self = this,
		id = this.items;
	this.items++;
	return function () {
	  self.check(id, arguments);
	};
  },
  check: function (id, arguments) {
	this.results[id] = Array.prototype.slice.call(arguments);
	this.items--;
	if (this.items == 0) {
	  this.callback.apply(this, this.results);
	}
  }
};

var path = require('path'),
	util = require('util'),
	fs = require('fs'),
	exec = require('child_process').exec;

/**
 * AmberC constructor function.
 * amber_dir: points to the location of an amber installation
 * closure_jar: location of compiler.jar (can be left undefined)
 */
function AmberC(amber_dir, closure_jar) {
	this.amber_dir = amber_dir;
	this.closure_jar = closure_jar || '';
	this.kernel_libraries = ['@boot', 'Kernel-Objects', 'Kernel-Classes', 'Kernel-Methods',
<<<<<<< HEAD
							 'Kernel-Collections', 'Kernel-Exceptions', 'Kernel-Transcript',
							 'Kernel-Announcements'];
=======
	                         'Kernel-Collections', 'Kernel-Infrastructure', 'Kernel-Exceptions', 'Kernel-Transcript',
	                         'Kernel-Announcements'];
>>>>>>> 400923a8
	this.compiler_libraries = this.kernel_libraries.concat(['@parser', 'Importer-Exporter', 'Compiler-Exceptions',
							  'Compiler-Core', 'Compiler-AST', 'Compiler-IR', 'Compiler-Inlining', 'Compiler-Semantic']);
}


/**
 * Default values.
 */
var createDefaults = function(amber_dir, finished_callback){
	if (undefined === amber_dir) {
		throw new Error('createDefaults() function needs a valid amber_dir parameter');
	}

	return {
		'load': [],
		'init': path.join(amber_dir, 'support', 'init.js'),
		'main': undefined,
		'mainfile': undefined,
		'stFiles': [],
		'jsFiles': [],
		'jsGlobals': [],
		'closure': false,
		'closure_parts': false,
		'closure_full': false,
		'closure_options': ' --language_in=ECMASCRIPT5 ',
		'suffix': '',
		'loadsuffix': '',
		'suffix_used': '',
		'deploy': false,
		'libraries': [],
		'compile': [],
		'compiled': [],
		'program': undefined,
		'output_dir': undefined,
		'verbose': false,
		'finished_callback': finished_callback
	};
};


/**
 * Main function for executing the compiler.
 * If check_configuration_ok() returns successfully the configuration is set on the current compiler
 * instance and check_for_closure_compiler() gets called.
 * The last step is to call collect_files().
 */
AmberC.prototype.main = function(configuration, finished_callback) {
	console.time('Compile Time');
	if (undefined !== finished_callback) {
		configuration.finished_callback = finished_callback;
	}

	if (configuration.closure || configuration.closure_parts || configuration.closure_full) {
		configuration.deploy = true;
	}

	console.ambercLog = console.log;
	if (false === configuration.verbose) {
		console.log = function() {};
	}

	if (this.check_configuration_ok(configuration)) {
		this.defaults = configuration;
		this.defaults.smalltalk = {}; // the evaluated compiler will be stored in this variable (see create_compiler)
		var self = this;
		this.check_for_closure_compiler(function(){
			self.collect_files(self.defaults.stFiles, self.defaults.jsFiles)
		});
	}
};


/**
 * Check if the passed in configuration object has sufficient/nonconflicting values
 */
AmberC.prototype.check_configuration_ok = function(configuration) {
	if (undefined === configuration) {
		throw new Error('AmberC.check_configuration_ok(): missing configuration object');
	}
	if (undefined === configuration.init) {
		throw new Error('AmberC.check_configuration_ok(): init value missing in configuration object');
	}

	if (0 === configuration.jsFiles.length && 0 === configuration.stFiles.lenght) {
		throw new Error('AmberC.check_configuration_ok(): no files to compile/link specified in configuration object');
	}
	return true;
};


/**
 * Checks if the java executable exists and afterwards,
 * if compiler.jar exists at the path stored in this.closure_jar.
 * All closure related entries are set to false upon failure.
 *
 * callback gets called in any case.
 */
AmberC.prototype.check_for_closure_compiler = function(callback) {
	var defaults = this.defaults;
	var self = this;
	if (defaults.closure) {
		exec('which java', function(error, stdout, stderr) {
			// stdout contains path to java executable
			if (null !== error) {
				console.warn('java is not installed but is needed for running the Closure compiler (-O, -A or -o flags).');
				defaults.closure = false;
				defaults.closure_parts = false;
				defaults.closure_full = false;
				callback();
				return;
			}
			fs.exists(self.closure_jar, function(exists) {
				if (!exists) {
					console.warn('Can not find Closure compiler at: ' + self.closure_jar);
					defaults.closure = false;
					defaults.closure_parts = false;
					defaults.closure_full = false;
				} else {
					console.warn('Closure compiler found at: ' + self.closure_jar);
				}
				callback();
				return;
			});
		});
	} else {
		callback();
	}
};


/**
 * Check if the file given as parameter exists in the local directory or in $AMBER/js/.
 * '.js' is appended first.
 *
 * @param filename name of a file without '.js' prefix
 * @param callback gets called on success with path to .js file as parameter
 */
AmberC.prototype.resolve_js = function(filename, callback) {
    var special = filename[0] == "@";
    if (special) { filename = filename.slice(1); }
	var baseName = path.basename(filename, '.js');
	var jsFile = baseName + this.defaults.loadsuffix + '.js';
	var amberJsFile = path.join(this.amber_dir, special?'support':'js', jsFile);
	console.log('Resolving: ' + jsFile);
	fs.exists(jsFile, function(exists) {
		if (exists) {
			callback(jsFile);
		} else {
			fs.exists(amberJsFile, function(exists) {
				if (exists) {
					callback(amberJsFile);
				} else {
					throw(new Error('JavaScript file not found: ' + jsFile));
				}
			});
		}
	});
};


/**
 * Collect libraries and Smalltalk files looking
 * both locally and in $AMBER/js and $AMBER/st.
 * Followed by resolve_libraries().
 */
AmberC.prototype.collect_files = function(stFiles, jsFiles) {
	var self = this;
	var collected_files = new Combo(function() {
		self.resolve_libraries();
	});
	if (0 !== stFiles.length) {
		self.collect_st_files(stFiles, collected_files.add());
	}
	if (0 !== jsFiles.length) {
		self.collect_js_files(jsFiles, collected_files.add());
	}
};


/**
 * Resolve st files given by stFiles and add them to defaults.compile.
 * Respective categories get added to defaults.compile_categories.
 * callback is evaluated afterwards.
 */
AmberC.prototype.collect_st_files = function(stFiles, callback) {
	var defaults = this.defaults;
	var self = this;
	var collected_st_files = new Combo(function() {
		Array.prototype.slice.call(arguments).forEach(function(data) {
			var stFile = data[0];
			defaults.compile.push(stFile);
		});
		callback();
	});

	stFiles.forEach(function(stFile) {
		var _callback = collected_st_files.add();
		console.log('Checking: ' + stFile);
		var amberStFile = path.join(self.amber_dir, 'st', stFile);
		fs.exists(stFile, function(exists) {
			if (exists) {
				_callback(stFile);
			} else {
				console.log('Checking: ' + amberStFile);
				fs.exists(amberStFile, function(exists) {
					if (exists) {
						_callback(amberStFile);
					} else {
						throw(new Error('Smalltalk file not found: ' + amberStFile));
					}
				});
			}
		});
	});
};


/**
 * Resolve js files given by jsFiles and add them to defaults.libraries.
 * callback is evaluated afterwards.
 */
AmberC.prototype.collect_js_files = function(jsFiles, callback) {
	var self = this;
	var collected_js_files = new Combo(function() {
		Array.prototype.slice.call(arguments).forEach(function(file) {
			self.defaults.libraries.push(file[0]);
		});
		callback();
	});

	jsFiles.forEach(function(jsFile) {
		self.resolve_js(jsFile, collected_js_files.add());
	});
};


/**
 * Resolve kernel and compiler files.
 * Followed by resolve_init().
 */
AmberC.prototype.resolve_libraries = function() {
	// Resolve libraries listed in this.kernel_libraries
	var self = this;
	var all_resolved = new Combo(function(resolved_kernel_files, resolved_compiler_files) {
		self.resolve_init(resolved_compiler_files[0]);
	});
	this.resolve_kernel(all_resolved.add());
	this.resolve_compiler(all_resolved.add());
};


/**
 * Resolve .js files needed by kernel
 * callback is evaluated afterwards.
 */
AmberC.prototype.resolve_kernel = function(callback) {
	var self = this;
	var kernel_files = this.kernel_libraries.concat(this.defaults.load);
	var kernel_resolved = new Combo(function() {
		var foundLibraries = [];
		Array.prototype.slice.call(arguments).forEach(function(file) {
			if (undefined !== file[0]) {
				foundLibraries.push(file[0]);
			}
		});
		// boot.js and Kernel files need to be used first
		// otherwise the global smalltalk object is undefined
		self.defaults.libraries = foundLibraries.concat(self.defaults.libraries);
		callback(null);
	});

	kernel_files.forEach(function(file) {
		self.resolve_js(file, kernel_resolved.add());
	});

	always_resolve(kernel_resolved.add());
};


/**
 * Resolve .js files needed by compiler.
 * callback is evaluated afterwards with resolved files as argument.
 */
AmberC.prototype.resolve_compiler = function(callback) {
	// Resolve compiler libraries
	var compiler_files = this.compiler_libraries.concat(this.defaults.load);
	var compiler_resolved = new Combo(function() {
		var compilerFiles = [];
		Array.prototype.slice.call(arguments).forEach(function(file) {
			if (undefined !== file[0]) {
				compilerFiles.push(file[0]);
			}
		});
		callback(compilerFiles);
	});
	var self = this
	compiler_files.forEach(function(file) {
		self.resolve_js(file, compiler_resolved.add());
	});

	always_resolve(compiler_resolved.add());
};


/**
 * Resolves default.init and adds it to compilerFiles.
 * Followed by create_compiler().
 */
AmberC.prototype.resolve_init = function(compilerFiles) {
	// check and add init.js
	var initFile = this.defaults.init;
	if ('.js' !== path.extname(initFile)) {
		initFile = this.resolve_js(initFile);
		this.defaults.init = initFile;
	}
	compilerFiles.push(initFile);

	this.create_compiler(compilerFiles);
};


/**
 * Read all .js files needed by compiler and eval() them.
 * The finished Compiler gets stored in defaults.smalltalk.
 * Followed by compile().
 */
AmberC.prototype.create_compiler = function(compilerFilesArray) {
	var self = this;
	var compiler_files = new Combo(function() {
		var content = '(function() {';
		Array.prototype.slice.call(arguments).forEach(function(data) {
			// data is an array where index 0 is the error code and index 1 contains the data
			content += data[1];
		});
		content = content + 'return global_smalltalk;})();';
		self.defaults.smalltalk = eval(content);
		console.log('Compiler loaded');
		self.defaults.smalltalk.ErrorHandler._setCurrent_(self.defaults.smalltalk.RethrowErrorHandler._new());

		if(0 != self.defaults.jsGlobals.length) {
			var jsGlobalVariables = self.defaults.smalltalk.globalJsVariables;
			jsGlobalVariables.push.apply(jsGlobalVariables, self.defaults.jsGlobals);
		}

		self.compile();
	});

	compilerFilesArray.forEach(function(file) {
		console.log('Loading file: ' + file);
		fs.readFile(file, compiler_files.add());
	});
};


/**
 * Compile all given .st files by importing them.
 * Followed by category_export().
 */
AmberC.prototype.compile = function() {
	console.log('Compiling collected .st files')
	// import .st files
	var self = this;
	var imports = new Combo(function() {
		Array.prototype.slice.call(arguments).forEach(function(code) {
			if (undefined !== code[0]) {
				// get element 0 of code since all return values are stored inside an array by Combo
				self.defaults.smalltalk.Importer._new()._import_(code[0]._stream());
			}
		});
		self.category_export();
	});

	this.defaults.compile.forEach(function(stFile) {
		var callback = imports.add();
		if (/\.st/.test(stFile)) {
			console.ambercLog('Importing: ' + stFile);
			fs.readFile(stFile, 'utf8', function(err, data) {
				if (!err)
					callback(data);
				else
					throw new Error('Could not import: ' + stFile);
			});
		}
	});
	always_resolve(imports.add());
};


/**
 * Export compiled categories to JavaScript files.
 * Followed by verify().
 */
AmberC.prototype.category_export = function() {
	var defaults = this.defaults;
	var self = this;
	// export categories as .js
	async_map(defaults.compile, function(stFile, callback) {
		var category = path.basename(stFile, '.st');
		var jsFilePath = defaults.output_dir;
		if (undefined === jsFilePath) {
			jsFilePath = path.dirname(stFile);
		}
		var jsFile = category + defaults.suffix_used + '.js';
		jsFile = path.join(jsFilePath, jsFile);
		defaults.compiled.push(jsFile);
		var jsFileDeploy = category + defaults.suffix_used + '.deploy.js';
		jsFileDeploy = path.join(jsFilePath, jsFileDeploy);

		console.log('Exporting ' + (defaults.deploy ? '(debug + deploy)' : '(debug)')
			+ ' category ' + category + ' as ' + jsFile
			+ (defaults.deploy ? ' and ' + jsFileDeploy : ''));
		var smalltalk = defaults.smalltalk;
		var pluggableExporter = smalltalk.PluggableExporter;
		var packageObject = smalltalk.Package._named_(category);
		fs.writeFile(jsFile, smalltalk.String._streamContents_(function (stream) {
			pluggableExporter._newUsing_(smalltalk.Exporter._recipe())._exportPackage_on_(packageObject, stream); }), function(err) {
			if (defaults.deploy) {
				fs.writeFile(jsFileDeploy, smalltalk.String._streamContents_(function (stream) {
					pluggableExporter._newUsing_(smalltalk.StrippedExporter._recipe())._exportPackage_on_(packageObject, stream); }), callback);
			} else {
				callback(null, null);
			}
		});
	}, function(err, result){
		self.verify();
	});
};


/**
 * Verify if all .st files have been compiled.
 * Followed by compose_js_files() and optimize().
 */
AmberC.prototype.verify = function() {
	console.log('Verifying if all .st files were compiled');
	var self = this;
	// copy array
	var compiledFiles = this.defaults.compiled.slice(0);
	// append deploy files if necessary
	if (true === this.defaults.deploy) {
		this.defaults.compiled.forEach(function(file) {
			compiledFiles.push(file.replace(/\.js/g, '.deploy.js'));
		});
	}

	async_map(compiledFiles,
		function(file, callback) {
			fs.exists(file, function(exists) {
				if (exists)
					callback(null, null);
				else
					throw(new Error('Compilation failed of: ' + file));
			});
		}, function(err, result) {
			self.compose_js_files();
	});
};


/**
 * Synchronous function.
 * Concatenates compiled JavaScript files into one file in the correct order.
 * The name of the produced file is given by defaults.program (set by the last commandline option).
 */
AmberC.prototype.compose_js_files = function() {
	var defaults = this.defaults;
	var self = this;
	var programFile = defaults.program;
	if (undefined === programFile) {
		self.optimize();
		return;
	}
	if (undefined !== defaults.output_dir) {
		programFile = path.join(defaults.output_dir, programFile);
	}

	var program_files = [];
	if (0 !== defaults.libraries.length) {
		console.log('Collecting libraries: ' + defaults.libraries);
		program_files.push.apply(program_files, defaults.libraries);
	}

	if (0 !== defaults.compiled.length) {
		var compiledFiles = defaults.compiled.slice(0);
		if (true === defaults.deploy) {
			compiledFiles = compiledFiles.map(function(file) {
				return file.replace(/\.js$/g, '.deploy.js');
			});
		}
		console.log('Collecting compiled files: ' + compiledFiles);
		program_files.push.apply(program_files, compiledFiles);
	}

	if (undefined !== defaults.init) {
		console.log('Adding initializer ' + defaults.init);
		program_files.push(defaults.init);
	}

	console.ambercLog('Writing program file: %s.js', programFile);

	var fileStream = fs.createWriteStream(programFile + defaults.suffix_used + '.js');
	fileStream.on('error', function(error) {
		fileStream.end();
		console.ambercLog(error);
	});

	fileStream.on('close', function(){
		self.optimize();
	});

	program_files.forEach(function(file) {
		if(fs.existsSync(file)) {
			console.log('Adding : ' + file);
			fileStream.write(fs.readFileSync(file));
		} else {
			fileStream.end();
			throw(new Error('Can not find file ' + file));
		}
	});
	if (undefined !== defaults.main) {
		console.log('Adding call to: %s>>main', defaults.main);
		fileStream.write('smalltalk.' + defaults.main + '._main()');
	}

	if (undefined !== defaults.mainfile && fs.existsSync(defaults.mainfile)) {
		console.log('Adding main file: ' + defaults.mainfile);
		fileStream.write(fs.readFileSync(defaults.mainfile));
	}

	console.log('Done.');
	fileStream.end();
};


/**
 * Optimize created JavaScript files with Google Closure compiler depending
 * on the flags: defaults.closure_parts, defaults.closure_full.
 */
AmberC.prototype.optimize = function() {
	var defaults = this.defaults;
	var self = this;
	var optimization_done = new Combo(function() {
		console.log = console.ambercLog;
		console.timeEnd('Compile Time');
		if (undefined !== defaults.finished_callback) {
			defaults.finished_callback();
		}
	});

	if (defaults.closure_parts) {
		console.log('Compiling all js files using Google closure compiler.');
		defaults.compiled.forEach(function(file) {
			var deployFile = file.replace(/\.js$/g, '.deploy.js');
			console.log('Compiling ' + deployFile + ' file using Google closure compiler.');
			var minifiedName = deployFile.replace(/\.js$/g, '.min.js');
			self.closure_compile(deployFile, minifiedName, optimization_done.add());
		});
	}
	if (defaults.closure_full && (undefined !== defaults.program)) {
		var programFile = defaults.program;
		if (undefined !== defaults.output_dir) {
			programFile = path.join(defaults.output_dir, programFile);
		}
		console.log('Compiling ' + programFile + '.js file using Google closure compiler.');
		self.closure_compile(programFile + '.js', programFile + '.min.js', optimization_done.add());
	}

	always_resolve(optimization_done.add());
};


/**
 * Compile sourceFile into minifiedFile with Google Closure compiler.
 * callback gets executed once finished.
 */
AmberC.prototype.closure_compile = function(sourceFile, minifiedFile, callback) {
	// exec is asynchronous
	var self = this;
	exec(
		'java -jar ' +
		self.closure_jar + ' ' +
		self.defaults.closure_options +
		' --js '+ sourceFile +
		' --js_output_file '+ minifiedFile,
		function (error, stdout, stderr) {
			if (error) {
				console.log(stderr);
			} else {
				console.log(stdout);
				console.log('Minified: '+ minifiedFile);
			}
			callback();
		}
	);
};

module.exports.Compiler = AmberC;
module.exports.createDefaults = createDefaults;
module.exports.Combo = Combo;
module.exports.map = async_map;<|MERGE_RESOLUTION|>--- conflicted
+++ resolved
@@ -84,13 +84,8 @@
 	this.amber_dir = amber_dir;
 	this.closure_jar = closure_jar || '';
 	this.kernel_libraries = ['@boot', 'Kernel-Objects', 'Kernel-Classes', 'Kernel-Methods',
-<<<<<<< HEAD
-							 'Kernel-Collections', 'Kernel-Exceptions', 'Kernel-Transcript',
-							 'Kernel-Announcements'];
-=======
 	                         'Kernel-Collections', 'Kernel-Infrastructure', 'Kernel-Exceptions', 'Kernel-Transcript',
 	                         'Kernel-Announcements'];
->>>>>>> 400923a8
 	this.compiler_libraries = this.kernel_libraries.concat(['@parser', 'Importer-Exporter', 'Compiler-Exceptions',
 							  'Compiler-Core', 'Compiler-AST', 'Compiler-IR', 'Compiler-Inlining', 'Compiler-Semantic']);
 }
