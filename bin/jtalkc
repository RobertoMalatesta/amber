#!/bin/bash
#
# This is a "compiler" for JTalk code. Run without arguments for help.

# Get JTalk root directory from the location of this script.
JTALK=$(readlink -f `dirname ${0}`/..)

function usage {
	cat <<ENDOFHELP
Usage: $0 [-N|D|E] [-K|C] [-o] [-O] [-m class] [-M file]
          [-i] [-I file] file1 [file2 ...] [Program]

   Will compile Jtalk files - either separately or into a runnable complete
   program. Files listed will be handled using these rules:

   *.js
     Files are concatenated in listed order.
     If not found we look in $JTALK/js

   *.st
     Files are compiled into .js files before concatenated.
     If not found we look in $JTALK/st.

     NOTE: Each file is currently considered to be a fileout of a single class
     category of the same name as the file!

   If no Program is specified each given .st file will be compiled into
   a .js file. Otherwise a <Program>.js file is linked together based on
   the options:

  -N or -D or -E
     Compilation target. Currently Node.js, D8 (V8 shell) or Enyo (webOS 3.0).
     All imply "-K -I" so boot.js and Kernel.js are added first and init.js
     is added last.

  -K
     Add libraries to get minimal JTalk Kernel running.

  -C
     Add libraries to get minimal JTalk Compiler running.

  -o
     Optimize each js file using the Google closure compiler.
     Using Closure at ~/compiler.jar    

  -O
     Optimize final <Program>.js using the Google closure compiler.
     Using Closure at ~/compiler.jar

  -A Use --compilation_level ADVANCED_OPTIMIZATIONS for the closure compiler.  

  -l library1,library2
     Load listed libraries (no spaces) into Compiler before compiling.

  -L library1,library2
     Load listed libraries (no spaces) into Compiler before compiling and also
     into Program.js in listed order.

  -i
     Add library initializer <file>.

  -I file
     Add library standard initializer $JTALK/js/init.js  

  -m class
     Add call to #main in class <class>. 

  -M file
     Add javascript file <file> at the end acting as main.


     Example invocations:

     Just compile Kernel.st to Kernel.js:

        jtalkc Kernel.st

     Compile Hello.st to Hello.js and create complete program called
     Program.js for Node.js including boot.js, Kernel.js, init.js and
     adding a call to class method #main in class Hello:

        jtalkc -N -m Hello Hello.st Program

     Compile two .st files into corresponding .js files,
     and link with specific myboot.js, myKernel.js, myinit.js
     and main.js and create complete program called Program.js:

        jtalkc -M main.js -I myinit.js myboot.js myKernel.js Cat1.st Cat2.st Program

ENDOFHELP
	exit 1;
}

# Check we at least got one argument
if [ -z $1 ] ; then
   usage
fi

# Define our predefined library combinations
BOOT="$JTALK/js/boot.js"
KERNEL="$BOOT $JTALK/js/Kernel.js"
COMPILER="$KERNEL $JTALK/js/Parser.js $JTALK/js/Compiler.js"
KITCHENSINK="$COMPILER $JTALK/js/Canvas.js"

# Predefined initializer
INITIALIZER="$JTALK/js/init.js"

# Default values
ENV=
INIT=
MAIN=
MAINFILE=
BASE=$KERNEL
LOAD=
LOADANDADD=
<<<<<<< HEAD
CLOSUREOPTS=
# Ok, bad coding practice but hey, who would use such a prefix?
PREFIX=no-silly-prefix
PREFIXUSED=
DEBUG=false
NODECOMPILE=nodecompile.js

# Read options and shift them away
while getopts "NDEKCJoOAgp:l:L:i:IM:m:h?" o; do
=======

# Read options and shift them away
while getopts "NDEKCoOl:L:i:IM:m:h?" o; do
>>>>>>> 8fa92ba9
case "$o" in
   N) ENV=NODE
      BASE=$KERNEL
      INIT=$INITIALIZER;;
   D) ENV=D8
      BASE=$KERNEL
      INIT=$INITIALIZER;;
   D) ENV=ENYO
      BASE=$KERNEL
      INIT=$INITIALIZER;;
   K) BASE=$KERNEL;;
   C) BASE=$COMPILER;;
   o) CLOSURE=true
      CLOSUREPARTS=true;;
   O) CLOSURE=true
      CLOSUREFULL=true;;
<<<<<<< HEAD
   A) CLOSURE=true
      CLOSUREOPTS="$CLOSUREOPTS --compilation_level ADVANCED_OPTIMIZATIONS"
      CLOSUREFULL=true;;
   g) DEBUG=true;;
   p) PREFIX=$OPTARG
      PREFIXUSED=$PREFIX;;
=======
>>>>>>> 8fa92ba9
   l) LOAD=$OPTARG;;
   L) LOADANDADD=$OPTARG;;
   I) INIT=$INITIALIZER;;
   i) INIT=$OPTARG;;
   M) MAINFILE=$OPTARG;;
   m) MAIN=$OPTARG;;
   h) usage;;
   [?])  usage;;
   esac
done
shift $(($OPTIND - 1))

# Check for Closure compiler and Java
if [ ! -z $CLOSURE ]; then
  java > /dev/null
  if [ $? -eq 0 ]; then 
    if [ ! -f ~/compiler.jar ]; then
      echo "Can not find Closure compiler at ~/compiler.jar"
      exit 1
    fi
  else
   echo "java is not installed and is needed for -O, -A or -o (Closure compiler)."
   exit 1
  fi
fi

# Function for looking up listed js files
function resolvejs {
  if [ -f "$1" ]; then
    RESOLVED="$1" 
  else
    if [ -f $JTALK/js/$1 ]; then
      RESOLVED="$JTALK/js/$1"
    else
      echo "Javascript file not found: $1"
      exit 1
    fi
  fi
}

# Resolve listed libraries in $LOAD separated by spaces
LOAD=${LOAD//,/\ }
for FILE in $LOAD
do
   resolvejs $FILE
   TOLOAD="$TOLOAD $RESOLVED"
done

# Resolve listed libraries in $LOADANDADD separated by spaces
LOADANDADD=${LOADANDADD//,/\ }
for FILE in $LOADANDADD
do
   resolvejs $FILE
   TOLOAD="$TOLOAD $RESOLVED"
   TOADD="$TOADD $RESOLVED"
done

# Define our Compiler loading supplied libraries
OURCOMPILER="$KITCHENSINK $TOLOAD $JTALK/js/init.js $JTALK/nodejs/nodecompile.js"

# Add supplied libraries
LIBS="$BASE $TOADD"

# Get a unique tempdir and make it get auto removed on exit
TMPDIR=`mktemp -d`
trap "rm -rf $TMPDIR" EXIT


# --------------------------------------------------
# Collect libraries and Smalltalk files looking
# both locally and in $JTALK/js and $JTALK/st 
# --------------------------------------------------
PROGRAM=
until [ "$*" = "" ]
do
  case $1 in
     *.st)
        CATEGORY=`basename $1 .st`
        if [ -f "$1" ]; then
           COMPILE="$COMPILE $1 $CATEGORY"
           COMPILED="$COMPILED $CATEGORY.js"
        else
           if [ -f $JTALK/st/$1 ]; then
             COMPILE="$COMPILE $JTALK/st/$1 $CATEGORY"
             COMPILED="$COMPILED $CATEGORY.js"
           else
             echo "JTalk file not found: $1"
             exit 1
           fi
        fi
        ;;

     *.js)
        resolvejs $1
	LIBS="$LIBS $RESOLVED" 
        ;;
      *)
        # Will end up being the last non js/st argument
        PROGRAM=$1
        ;;
  esac
  shift
done

# --------------------------------------------------
# Actual compilation phase of collected .st files
# --------------------------------------------------

# Create compiler dynamically
cat $OURCOMPILER > $TMPDIR/compiler.js

# Compile all collected .st files to .js
echo "Loading libraries $KITCHENSINK $TOLOAD and compiling ..."
node $TMPDIR/compiler.js $COMPILE

# Verify all .js files corresponding to .st files were created, otherwise exit
IFS=" "
for FILE in $COMPILED
do
  if [ ! -f "$FILE" ]; then
    echo "Failed compilation of $FILE, exiting."
    exit 1
  fi 
done

if [ ! -z $CLOSUREPARTS ]; then
  echo "Compiling all js files using Google closure compiler."

  ALLJSFILES="$COMPILED $LIBS"
  for FILE in $ALLJSFILES
  do
    mv $FILE $FILE.original
    java -jar ~/compiler.jar $CLOSUREOPTS --js $FILE.original --js_output_file $FILE
    rm $FILE.original
  done
fi


if [ -z $PROGRAM ]; then
  echo "Done."
  exit 0
fi

# --------------------------------------------------
# Now we start composing resulting javascript file.
# --------------------------------------------------

# Add collected libraries to libs.js file.
if [ ! -z "$LIBS" ]; then
  echo "Adding libraries $LIBS ..."
  cat $LIBS > $TMPDIR/libs.js
  LIBS=$TMPDIR/libs.js
fi

echo "Adding Jtalk code$COMPILED ..."

# Check for init file
if [ ! -z "$INIT" ]; then
   if [ -f "$INIT" ]; then
      echo "Adding initializer $INIT ..."
   else
      echo "Can not find init file $INIT, exiting."
      exit 1
   fi 
fi

# Check for adding main
if [ ! -z "$MAIN" ]; then
  echo "Adding call to $MAIN class >> main ..."
  echo "smalltalk.$MAIN._main()" > $TMPDIR/main.js
  MAIN=$TMPDIR/main.js
fi

# Check for adding main file
if [ ! -z "$MAINFILE" ]; then
   if [ -f "$MAINFILE" ]; then
      echo "Adding main as $MAINFILE ..."
   else
      echo "Can not find main file $MAINFILE, exiting."
      exit 1
   fi 
   MAIN=$MAINFILE
fi

# And finally concatenate Program.js
echo "Writing $PROGRAM.js ..."
cat $LIBS $COMPILED $INIT $MAIN > $PROGRAM.js
echo "Done."


if [ ! -z $CLOSUREFULL ]; then
  echo "Compiling $PROGRAM.js file using Google closure compiler."
  mv $PROGRAM.js $PROGRAM.js.original
  java -jar ~/compiler.jar $CLOSUREOPTS --js $PROGRAM.js.original --js_output_file $PROGRAM.js
  rm $PROGRAM.js.original
  echo "Done."
fi
<|MERGE_RESOLUTION|>--- conflicted
+++ resolved
@@ -113,7 +113,6 @@
 BASE=$KERNEL
 LOAD=
 LOADANDADD=
-<<<<<<< HEAD
 CLOSUREOPTS=
 # Ok, bad coding practice but hey, who would use such a prefix?
 PREFIX=no-silly-prefix
@@ -123,11 +122,6 @@
 
 # Read options and shift them away
 while getopts "NDEKCJoOAgp:l:L:i:IM:m:h?" o; do
-=======
-
-# Read options and shift them away
-while getopts "NDEKCoOl:L:i:IM:m:h?" o; do
->>>>>>> 8fa92ba9
 case "$o" in
    N) ENV=NODE
       BASE=$KERNEL
@@ -144,15 +138,12 @@
       CLOSUREPARTS=true;;
    O) CLOSURE=true
       CLOSUREFULL=true;;
-<<<<<<< HEAD
    A) CLOSURE=true
       CLOSUREOPTS="$CLOSUREOPTS --compilation_level ADVANCED_OPTIMIZATIONS"
       CLOSUREFULL=true;;
    g) DEBUG=true;;
    p) PREFIX=$OPTARG
       PREFIXUSED=$PREFIX;;
-=======
->>>>>>> 8fa92ba9
    l) LOAD=$OPTARG;;
    L) LOADANDADD=$OPTARG;;
    I) INIT=$INITIALIZER;;
