--- conflicted
+++ resolved
@@ -9,340 +9,5 @@
 // Get default location of compiler.jar
 var closure_jar = path.resolve(path.join(process.env['HOME'], 'compiler.jar'));
 
-<<<<<<< HEAD
-   Will compile Amber files - either separately or into a runnable complete
-   program. If no .st files are listed only a linking stage is performed.
-   Files listed will be handled using these rules:
-
-   *.js
-     Files are linked (concatenated) in listed order.
-     If not found we look in $AMBER/js
-
-   *.st
-     Files are compiled into .js files before concatenated.
-     If not found we look in $AMBER/st.
-
-     NOTE: Each file is currently considered to be a fileout of a single class
-     category of the same name as the file!
-
-   If no Program is specified each given .st file will be compiled into
-   a .js file. Otherwise a <Program>.js file is linked together based on
-   the options:
-
-  -l library1,library2
-     Additionally add listed libraries (no spaces or .js) in listed order.
-
-  -i file
-     Add library initializer <file> instead of default $AMBER/js/init.js 
-
-  -m class
-     Add at end a call to #main in class <class>. 
-
-  -M file
-     Add at end javascript file <file> acting as main.
-        
-  -o
-     Optimize each js file using the Google closure compiler.
-     Using Closure compiler found at ~/compiler.jar    
-
-  -O
-     Optimize final <Program>.js using the Google closure compiler.
-     Using Closure compiler found at ~/compiler.jar
-
-  -A Same as -O but use --compilation_level ADVANCED_OPTIMIZATIONS
-
-  -d
-     Additionally export code for deploy - stripped from source etc.
-     Uses suffix ".deploy.js" in addition to any explicit given suffic using -s.
-
-  -s suffix
-     Add <suffix> to compiled js files so that File.st is compiled into
-     File.<suffix>.js.
-
-  -S suffix
-     Use <suffix> for all libraries accessed using -L or -l. This makes it possible
-     to have multiple flavors of Amber and libraries in the same place.
-
-
-     Example invocations:
-
-     Just compile Kernel-Objects.st to Kernel-Objects.js:
-
-        amberc Kernel-Objects.st
-
-     Compile Hello.st to Hello.js and create complete program called
-     Program.js and adding a call to class method #main in class Hello:
-
-        amberc -m Hello Hello.st Program
-
-     Compile two .st files into corresponding .js files,
-     and link with specific myboot.js, myKernel.js, myinit.js
-     and main.js and create complete program called Program.js:
-
-        amberc -M main.js myinit.js myboot.js myKernel.js Cat1.st Cat2.st Program
-
-ENDOFHELP
-	exit 1;
-}
-
-# Check we at least got one argument
-if [ -z $1 ] ; then
-   usage
-fi
-
-# Define our predefined library combinations
-KERNEL="boot Kernel-Objects Kernel-Classes Kernel-Methods Kernel-Collections Kernel-Exceptions Kernel-Transcript Kernel-Announcements"
-COMPILER="$KERNEL parser Compiler Compiler-Exceptions Compiler-Core Compiler-AST Compiler-IR Compiler-Inlining Compiler-Semantic"
-
-# Predefined initializer
-INITIALIZER="$AMBER/js/init.js"
-
-# Default values
-ENV=
-INIT=$INITIALIZER
-MAIN=
-MAINFILE=
-BASE=$KERNEL
-LOAD=
-CLOSUREOPTS=
-# Ok, bad coding practice but hey, who would use such a suffix?
-SUFFIX=no-silly-suffix
-SUFFIXUSED=
-DEPLOY=false
-NODECOMPILE=nodecompile
-
-# Read options and shift them away
-while getopts "l:i:m:M:oOAds:S:h?" o; do
-case "$o" in
-   l) LOAD=$OPTARG;;
-   i) INIT=$OPTARG;;
-   m) MAIN=$OPTARG;;
-   M) MAINFILE=$OPTARG;;
-   o) CLOSURE=true
-      CLOSUREPARTS=true;;
-   O) CLOSURE=true
-      CLOSUREFULL=true;;
-   A) CLOSURE=true
-      CLOSUREOPTS="$CLOSUREOPTS --compilation_level ADVANCED_OPTIMIZATIONS"
-      CLOSUREFULL=true;;
-   d) DEPLOY=true;;
-   s) SUFFIX=$OPTARG
-      SUFFIXUSED=$SUFFIX;;
-   S) LOADSUFFIX=$OPTARG
-      SUFFIXUSED=$SUFFIX;;
-   h) usage;;
-   [?])  usage;;
-   esac
-done
-shift $(($OPTIND - 1))
-
-# Check for Closure compiler and Java
-if [ ! -z $CLOSURE ]; then
-  java > /dev/null
-  if [ $? -eq 0 ]; then 
-    if [ ! -f ~/compiler.jar ]; then
-      echo "Can not find Closure compiler at ~/compiler.jar"
-      exit 1
-    fi
-  else
-   echo "java is not installed and is needed for -O, -A or -o (Closure compiler)."
-   exit 1
-  fi
-fi
-
-# Function for looking up listed js files
-function resolvejs {
-  FNAME="$1$LOADSUFFIX.js"
-  if [ -f $FNAME ]; then
-    RESOLVED="$FNAME" 
-  else
-    if [ -f $AMBER/js/$FNAME ]; then
-      RESOLVED="$AMBER/js/$FNAME"
-    else
-      echo "Javascript file not found: $FNAME"
-      exit 1
-    fi
-  fi
-}
-
-# Resolve listed libraries in $BASE deparated by spaces
-for FILE in $BASE
-do
-   resolvejs $FILE
-   TOBASE="$TOBASE $RESOLVED"
-done
-
-# Resolve listed libraries in $LOAD separated by ,
-LOAD=${LOAD//,/\ }
-for FILE in $LOAD
-do
-   resolvejs $FILE
-   TOLOAD="$TOLOAD $RESOLVED"
-done
-
-# Resolve COMPILER
-for FILE in $COMPILER
-do
-   resolvejs $FILE
-   TOCOMPILER="$TOCOMPILER $RESOLVED"
-done
-
-# Add supplied libraries we have not already loaded (they are already resolved)
-#for FILE in $EXTRA
-#do
-#   resolvejs $FILE
-#   TOEXTRA="$TOEXTRA $RESOLVED"
-#done
-
-TOCOMPILER="$TOCOMPILER$TOLOAD"
-
-# Resolve init and nodecompile
-THEREST="init $AMBER/bin/$NODECOMPILE"
-for FILE in $THEREST
-do
-   resolvejs $FILE
-   TOCOMPILER="$TOCOMPILER $RESOLVED"
-done
-
-# Add supplied libraries
-LIBS="$TOBASE $TOLOAD"
-
-# Get a unique tempdir and make it get auto removed on exit
-TMPDIR=`mktemp -d amberc.XXXXXX 2>>/dev/null` ||\
-    TMPDIR=/tmp/amberc.$$.`date +%s` && mkdir -p $TMPDIR
-trap "rm -rf $TMPDIR" EXIT
-
-
-# --------------------------------------------------
-# Collect libraries and Smalltalk files looking
-# both locally and in $AMBER/js and $AMBER/st 
-# --------------------------------------------------
-PROGRAM=
-until [ "$*" = "" ]
-do
-  case $1 in
-     *.st)
-        CATEGORY=`basename $1 .st`
-        if [ -f "$1" ]; then
-           COMPILE="$COMPILE $1 $CATEGORY"
-           COMPILED="$COMPILED $CATEGORY$SUFFIXUSED.js"
-        else
-           if [ -f $AMBER/st/$1 ]; then
-             COMPILE="$COMPILE $AMBER/st/$1 $CATEGORY"
-             COMPILED="$COMPILED $CATEGORY$SUFFIXUSED.js"
-           else
-             echo "Amber file not found: $1"
-             exit 1
-           fi
-        fi
-        ;;
-
-     *.js)
-        resolvejs $1
-	LIBS="$LIBS $RESOLVED" 
-        ;;
-      *)
-        # Will end up being the last non js/st argument
-        PROGRAM=$1
-        ;;
-  esac
-  shift
-done
-
-# --------------------------------------------------
-# Actual compilation phase of collected .st files
-# --------------------------------------------------
-
-# Create compiler dynamically
-cat $TOCOMPILER > $TMPDIR/compiler.js
- 
-# Compile all collected .st files to .js
-echo "Loading libraries$TOCOMPILER and compiling ..."
-node $TMPDIR/compiler.js $DEPLOY $SUFFIX $COMPILE
-
-# Verify all .js files corresponding to .st files were created, otherwise exit
-IFS=" "
-for FILE in $COMPILED
-do
-  if [ ! -f "$FILE" ]; then
-    echo "Failed compilation of $FILE, exiting."
-    exit 1
-  fi 
-done
-
-if [ ! -z $CLOSUREPARTS ]; then
-  echo "Compiling all js files using Google closure compiler."
-
-  ALLJSFILES="$COMPILED $LIBS"
-  for FILE in $ALLJSFILES
-  do
-    mv $FILE $FILE.original
-    java -jar ~/compiler.jar $CLOSUREOPTS --js $FILE.original --js_output_file $FILE
-    rm $FILE.original
-  done
-fi
-
-
-if [ -z $PROGRAM ]; then
-  echo "Done."
-  exit 0
-fi
-
-# --------------------------------------------------
-# Now we start composing resulting javascript file.
-# --------------------------------------------------
-
-# Add collected libraries to libs.js file.
-if [ ! -z "$LIBS" ]; then
-  echo "Adding libraries $LIBS ..."
-  cat $LIBS > $TMPDIR/libs.js
-  LIBS=$TMPDIR/libs.js
-fi
-
-echo "Adding Amber code$COMPILED ..."
-
-# Check for init file
-if [ ! -z "$INIT" ]; then
-   if [ -f "$INIT" ]; then
-      echo "Adding initializer $INIT ..."
-   else
-      echo "Can not find init file $INIT, exiting."
-      exit 1
-   fi 
-fi
-
-# Check for adding main
-if [ ! -z "$MAIN" ]; then
-  echo "Adding call to $MAIN class >> main ..."
-  echo "smalltalk.$MAIN._main()" > $TMPDIR/main.js
-  MAIN=$TMPDIR/main.js
-fi
-
-# Check for adding main file
-if [ ! -z "$MAINFILE" ]; then
-   if [ -f "$MAINFILE" ]; then
-      echo "Adding main as $MAINFILE ..."
-   else
-      echo "Can not find main file $MAINFILE, exiting."
-      exit 1
-   fi 
-   MAIN=$MAINFILE
-fi
-
-# And finally concatenate Program.js
-echo "Writing $PROGRAM.js ..."
-cat $LIBS $COMPILED $INIT $MAIN > $PROGRAM.js
-echo "Done."
-
-
-if [ ! -z $CLOSUREFULL ]; then
-  echo "Compiling $PROGRAM.js file using Google closure compiler."
-  mv $PROGRAM.js $PROGRAM.js.original
-  java -jar ~/compiler.jar $CLOSUREOPTS --js $PROGRAM.js.original --js_output_file $PROGRAM.js
-  rm $PROGRAM.js.original
-  echo "Done."
-fi
-=======
 var compiler = new amberc.Compiler(amber_dir, closure_jar);
-compiler.main();
->>>>>>> 6fda4e2c
+compiler.main();