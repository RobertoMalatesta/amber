--- conflicted
+++ resolved
@@ -36,13 +36,7 @@
   "devDependencies": {
     "pegjs": "~0.7.0",
     "grunt": "~0.4.0",
-<<<<<<< HEAD
     "grunt-contrib-jshint": "~0.3.0",
-    "grunt-image-embed": "~0.1.3",
-    "grunt-contrib-mincss": "~0.3.2",
     "amdefine": "0.0.8"
-=======
-    "grunt-contrib-jshint": "~0.3.0"
->>>>>>> 3f435205
   }
 }