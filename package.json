--- conflicted
+++ resolved
@@ -1,5 +1,4 @@
 {
-<<<<<<< HEAD
   "name": "amber",
   "version": "0.11.0",
   "description": "An implementation of the Smalltalk language that runs on top of the JS runtime.",
@@ -32,7 +31,7 @@
     "ambers": "./bin/server"
   },
   "scripts": {
-    "test": "sh -c 'grunt amberc:amber_test_runner' && node ./test/amber_test_runner.js"
+    "test": "grunt amberc:amber_test_runner && node ./test/amber_test_runner.js"
   },
   "devDependencies": {
     "pegjs": "~0.7.0",
@@ -42,41 +41,4 @@
     "grunt-contrib-mincss": "~0.3.2",
     "amdefine": "0.0.8"
   }
-=======
-    "name": "amber",
-    "version": "0.11.0",
-    "description": "An implementation of the Smalltalk language that runs on top of the JS runtime.",
-    "homepage": "http://amber-lang.net",
-    "keywords": [ "javascript", "smalltalk", "language", "compiler", "web" ],
-    "author": {
-        "name": "Nicolas Petton",
-        "email": "petton.nicolas@gmail.com",
-        "url": "http://www.nicolas-petton.fr"
-    },
-    "license": {
-        "type": "MIT"
-    },
-    "repository": {
-        "type": "git",
-        "url": "git://github.com/amber-smalltalk/amber.git#0.11.0"
-    },
-    "engines": {
-        "node": "0.8.x"
-    },
-    "bin": {
-        "amber": "./bin/amber",
-        "amberc": "./bin/amberc",
-        "ambers": "./bin/server"
-    },
-    "scripts": {
-        "test": "grunt amberc:amber_test_runner && node ./test/amber_test_runner.js"
-    },
-    "devDependencies": {
-        "pegjs": "~0.7.0",
-        "grunt": "~0.4.0",
-        "grunt-contrib-jshint": "~0.3.0",
-        "grunt-image-embed": "~0.1.3",
-        "grunt-contrib-mincss": "~0.3.2"
-    }
->>>>>>> 1e15dc09
 }