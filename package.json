{
  "name": "amber-cli",
  "version": "0.0.1",
  "description": "An implementation of the Smalltalk language that runs on top of the JS runtime.",
  "homepage": "http://amber-lang.net",
  "keywords": [
    "javascript",
    "smalltalk",
    "language",
    "compiler",
    "web"
  ],
  "author": {
    "name": "Nicolas Petton",
    "email": "petton.nicolas@gmail.com",
    "url": "http://www.nicolas-petton.fr"
  },
  "license": {
    "type": "MIT"
  },
  "repository": {
    "type": "git",
    "url": "git://github.com/amber-smalltalk/amber.git"
  },
  "engines": {
    "node": ">=0.8.0"
  },
  "bin": {
    "amber": "./cli/support/amber-cli.js",
    "amberc": "./cli/support/amberc-cli.js"
  },
  "scripts": {
    "test": "grunt amberc:amber_cli && ./bin/amber tests"
  },
  "dependencies": {
    "es6-promise": "~0.1.1",
    "amdefine": "0.0.8",
<<<<<<< HEAD
    "amber": "~0.12.4"
=======
    "grunt-init-amber": "git://github.com/amber-smalltalk/grunt-init-amber.git",
    "grunt-init": "~0.3.1",
    "bower": "~1.3.2"
>>>>>>> 41067d0a
  },
  "devDependencies": {
    "grunt": "~0.4.0",
    "grunt-contrib-jshint": "~0.3.0"
  }
}<|MERGE_RESOLUTION|>--- conflicted
+++ resolved
@@ -35,13 +35,10 @@
   "dependencies": {
     "es6-promise": "~0.1.1",
     "amdefine": "0.0.8",
-<<<<<<< HEAD
-    "amber": "~0.12.4"
-=======
+    "amber": "~0.12.4",
     "grunt-init-amber": "git://github.com/amber-smalltalk/grunt-init-amber.git",
     "grunt-init": "~0.3.1",
     "bower": "~1.3.2"
->>>>>>> 41067d0a
   },
   "devDependencies": {
     "grunt": "~0.4.0",
