/* DO NOT EDIT! This file is generated. */

var require;
if (!require) require = {config: function (x) {require = x;}};
require.config({
  "paths": {
<<<<<<< HEAD
    "amber": "support",
    "amber_vm": "support/deprecated-vm-files",
    "amber_vm/_st": "support/deprecated-vm-files/as-receiver",
    "amber_css": "support/resources",
    "amber_core": "src",
    "amber_cli": "external/amber-cli/src",
    "helios": "my/helios/src",
    "helios/set": "my/helios/set",
    "helios/resources": "my/helios/resources",
    "helios/index": "my/helios/index",
    "amber_lib/codemirror": "bower_components/codemirror",
    "amber_lib/es5-shim": "bower_components/es5-shim",
    "jquery-ui": [
      "bower_components/jquery-ui/jquery-ui.min",
      "bower_components/jquery-ui/ui/minified/jquery-ui.min",
      "bower_components/jquery-ui/jquery-ui.min",
      "bower_components/jquery-ui/ui/minified/jquery-ui.min"
    ],
=======
    "amber_lib/showdown": "my/helios/bower_components/showdown",
>>>>>>> f2fa13d2
    "jquery": [
      "bower_components/jquery/dist/jquery.min",
      "bower_components/jquery/jquery.min",
      "bower_components/jquery/dist/jquery.min",
      "bower_components/jquery/jquery.min"
    ],
    "jquery-ui": [
      "bower_components/jquery-ui/jquery-ui.min",
      "bower_components/jquery-ui/ui/minified/jquery-ui.min",
      "bower_components/jquery-ui/jquery-ui.min",
      "bower_components/jquery-ui/ui/minified/jquery-ui.min"
    ],
    "bootstrap2.3.2": "my/helios/bower_components/bootstrap2.3.2/bootstrap",
    "require-css": "bower_components/require-css",
    "amber_lib/jquery-tabby": "bower_components/jquery-tabby",
    "amber_lib/es5-shim": "bower_components/es5-shim",
    "amber_lib/codemirror": "bower_components/codemirror",
    "helios": "my/helios/src",
    "helios/set": "my/helios/set",
    "helios/resources": "my/helios/resources",
    "helios/index": "my/helios/index",
    "amber_cli": "external/amber-cli/src",
    "amber": "support",
    "amber_vm": "support/deprecated-vm-files",
    "amber_vm/_st": "support/deprecated-vm-files/as-receiver",
    "amber_css": "support/resources",
    "amber_core": "src"
  },
  "shim": {
    "jquery-ui": {
      "deps": [
        "jquery",
        "jquery"
      ]
    },
    "bootstrap2.3.2/js/bootstrap": {
      "deps": [
        "jquery",
        "css!bootstrap2.3.2/css/bootstrap"
      ]
    },
    "amber_lib/jquery-tabby/jquery.textarea": {
      "deps": [
        "jquery"
      ]
    },
<<<<<<< HEAD
    "jquery-ui": {
=======
    "amber_lib/codemirror/lib/codemirror": {
      "deps": [
        "css!amber_lib/codemirror/lib/codemirror"
      ]
    },
    "amber_lib/codemirror/mode/smalltalk/smalltalk": {
>>>>>>> f2fa13d2
      "deps": [
        "../../lib/codemirror"
      ]
    },
    "amber_lib/codemirror/addon/hint/show-hint": {
      "deps": [
        "../../lib/codemirror"
      ]
    },
    "ensure-console": {
      "exports": "console"
    }
  },
  "map": {
    "*": {
      "css": "require-css/css"
    }
  }
});<|MERGE_RESOLUTION|>--- conflicted
+++ resolved
@@ -4,28 +4,7 @@
 if (!require) require = {config: function (x) {require = x;}};
 require.config({
   "paths": {
-<<<<<<< HEAD
-    "amber": "support",
-    "amber_vm": "support/deprecated-vm-files",
-    "amber_vm/_st": "support/deprecated-vm-files/as-receiver",
-    "amber_css": "support/resources",
-    "amber_core": "src",
-    "amber_cli": "external/amber-cli/src",
-    "helios": "my/helios/src",
-    "helios/set": "my/helios/set",
-    "helios/resources": "my/helios/resources",
-    "helios/index": "my/helios/index",
-    "amber_lib/codemirror": "bower_components/codemirror",
-    "amber_lib/es5-shim": "bower_components/es5-shim",
-    "jquery-ui": [
-      "bower_components/jquery-ui/jquery-ui.min",
-      "bower_components/jquery-ui/ui/minified/jquery-ui.min",
-      "bower_components/jquery-ui/jquery-ui.min",
-      "bower_components/jquery-ui/ui/minified/jquery-ui.min"
-    ],
-=======
     "amber_lib/showdown": "my/helios/bower_components/showdown",
->>>>>>> f2fa13d2
     "jquery": [
       "bower_components/jquery/dist/jquery.min",
       "bower_components/jquery/jquery.min",
@@ -40,7 +19,6 @@
     ],
     "bootstrap2.3.2": "my/helios/bower_components/bootstrap2.3.2/bootstrap",
     "require-css": "bower_components/require-css",
-    "amber_lib/jquery-tabby": "bower_components/jquery-tabby",
     "amber_lib/es5-shim": "bower_components/es5-shim",
     "amber_lib/codemirror": "bower_components/codemirror",
     "helios": "my/helios/src",
@@ -67,21 +45,12 @@
         "css!bootstrap2.3.2/css/bootstrap"
       ]
     },
-    "amber_lib/jquery-tabby/jquery.textarea": {
-      "deps": [
-        "jquery"
-      ]
-    },
-<<<<<<< HEAD
-    "jquery-ui": {
-=======
     "amber_lib/codemirror/lib/codemirror": {
       "deps": [
         "css!amber_lib/codemirror/lib/codemirror"
       ]
     },
     "amber_lib/codemirror/mode/smalltalk/smalltalk": {
->>>>>>> f2fa13d2
       "deps": [
         "../../lib/codemirror"
       ]
