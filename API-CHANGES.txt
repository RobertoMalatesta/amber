--- conflicted
+++ resolved
@@ -1,5 +1,7 @@
-<<<<<<< HEAD
 0.12.3 (wip):
+
+* Package Import-Export renamed to Kernel-ImportExport
+
 
 + Package
   + >>load
@@ -13,11 +15,6 @@
   + >>load:
 + AmdPackageHandler
   + >>load:
-=======
-0.12.3:
-
-* Package Import-Export renamed to Kernel-ImportExport
->>>>>>> 158c8432
 
 
 0.12.2:
