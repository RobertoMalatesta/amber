--- conflicted
+++ resolved
@@ -3,7 +3,6 @@
 * Package Import-Export renamed to Kernel-ImportExport
 * A dozen of methods moved from Object to ProtoObject
 
-<<<<<<< HEAD
 + CompiledMethod
   - category: (use #protocol:)
   - defaultCategory
@@ -17,29 +16,11 @@
 + Package class
   + >>load:
   + >>load:fromNamespace:
-+ PackageTransport
-  + >>load
-+ PackageHandler
-  + >>load:
-+ AmdPackageHandler
-  + >>load:
-
-- HTMLCanvas class
-=======
-
-+ Package >>
-  + load
-  + loadFromNamespace:
-+ Package class >>
-  + load:
-  + load:fromNamespace:
 + PackageTransport >> load
 + PackageHandler >> load:
 + AmdPackageHandler >> load:
-+ ProtoObject class
 
 - HTMLCanvas class >>
->>>>>>> c3099ebe
   - browserVersion
   - isMSIE
   - isMozilla
