--- conflicted
+++ resolved
@@ -2,11 +2,9 @@
 
 * Package Import-Export renamed to Kernel-ImportExport
 * A dozen of methods moved from Object to ProtoObject
-<<<<<<< HEAD
+
 * HashedCollection >> at:ifAbsentPut: pushed up to SequenceableCollection
-=======
 * HashedCollection >> , is now allowed (removed shouldNotImplement)
->>>>>>> 7e3e1a7a
 
 + CompiledMethod >>
   + defaultProtocol
