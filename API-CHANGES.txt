--- conflicted
+++ resolved
@@ -1,10 +1,7 @@
 0.12.2:
 
-<<<<<<< HEAD
-=======
 + Announcer
   + >>on:doOnce:
->>>>>>> 28b8f95c
 + String
   + >>uriEncoded
   + >>uriDecoded
@@ -12,13 +9,10 @@
   + >>uriComponentDecoded
 + Collection
   + >>removeAll
-<<<<<<< HEAD
   + >>anyOne
   + >>noneSatisfy:
   + >>anySatisfy:
   + >>allSatisfy:
-=======
->>>>>>> 28b8f95c
 
 
 0.12.0:
