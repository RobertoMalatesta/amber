--- conflicted
+++ resolved
@@ -1,4 +1,3 @@
-<<<<<<< HEAD
 0.12.4:
 
 * Package Canvas renamed to Web
@@ -13,19 +12,14 @@
   + tryCatch:
 + Environment >>
   + evaluate:for:
-
++ AmberCli >>
+  + version:
++ Object >>
+  + deprecatedAPI:
 - Environment >>
   - eval:on:
   - evaluateString:on:
 
-=======
-0.13.0
-
-+ AmberCli >>
-  version:
-+ Object >>
-  deprecatedAPI:
->>>>>>> cccddeb1
 
 0.12.3:
 
