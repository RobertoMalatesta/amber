--- conflicted
+++ resolved
@@ -1,22 +1,13 @@
 <!DOCTYPE html>
 <html>
 
-<<<<<<< HEAD
 <head>
     <title>Amber Smalltalk</title>
     <meta http-equiv="content-type" content="text/html; charset=utf-8"/>
     <meta name="author" content="Nicolas Petton"/>
-    <script type='text/javascript' src='support/amber4browser.js'></script>
+    <script type='text/javascript' src='support/amber.js'></script>
     <script type='text/javascript' src='support/requirejs/require.min.js'></script>
 </head>
-=======
-  <head> 
-    <title>Amber Smalltalk</title> 
-    <meta http-equiv="content-type" content="text/html; charset=utf-8" /> 
-    <meta name="author" content="Nicolas Petton" /> 
-    <script type='text/javascript' src='support/amber.js'></script>
-  </head> 
->>>>>>> e4924830
 
 <body>
 <script type='text/javascript'>
