<!DOCTYPE html>
<html>

<head>
    <title>Amber Smalltalk</title>
    <meta http-equiv="content-type" content="text/html; charset=utf-8"/>
    <meta name="author" content="Nicolas Petton"/>
    <script type='text/javascript' src='support/amber.js'></script>
    <script type='text/javascript' src='support/requirejs/require.min.js'></script>
    <link type="text/css" rel="stylesheet" href="css/moka.css"></link>
</head>

<body>
<script type='text/javascript'>
    require(
        ["amber/devel", "amber_core/Moka-Core", "amber_core/Moka-Announcements", "amber_core/Moka-Controllers", "amber_core/Moka-Views", "amber_core/Moka-Decorators", "amber_core/Moka-Layouts", "amber_core/Moka-Examples"],
        function (smalltalk) {
<<<<<<< HEAD
            smalltalk.defaultAmdNamespace = "amber_core";
            smalltalk.initialize();
			smalltalk.MKClassesListBuilder._new()._build();
			smalltalk.MKCounterBuilder._new()._build();
=======
            smalltalk.initialize({'transport.defaultAmdNamespace': "amber_core"});
>>>>>>> 2c25e204


	    require('amber/helpers').popupHelios();
        }
    );
</script>
</body>
</html> <|MERGE_RESOLUTION|>--- conflicted
+++ resolved
@@ -15,15 +15,7 @@
     require(
         ["amber/devel", "amber_core/Moka-Core", "amber_core/Moka-Announcements", "amber_core/Moka-Controllers", "amber_core/Moka-Views", "amber_core/Moka-Decorators", "amber_core/Moka-Layouts", "amber_core/Moka-Examples"],
         function (smalltalk) {
-<<<<<<< HEAD
-            smalltalk.defaultAmdNamespace = "amber_core";
-            smalltalk.initialize();
-			smalltalk.MKClassesListBuilder._new()._build();
-			smalltalk.MKCounterBuilder._new()._build();
-=======
             smalltalk.initialize({'transport.defaultAmdNamespace': "amber_core"});
->>>>>>> 2c25e204
-
 
 	    require('amber/helpers').popupHelios();
         }
