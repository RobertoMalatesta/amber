--- conflicted
+++ resolved
@@ -1169,16 +1169,12 @@
 version
 	"Answer the version string of Amber"
 	
-<<<<<<< HEAD
 	^ '0.14.0-0'
-=======
-	^ '0.13.3'
 !
 
 vm
 	self deprecatedAPI: 'Use #core'.
 	^self core
->>>>>>> cf09b12e
 ! !
 
 !SmalltalkImage methodsFor: 'accessing amd'!
