--- conflicted
+++ resolved
@@ -1746,7 +1746,6 @@
 	self should: [ self jsObject foo ] raise: MessageNotUnderstood
 !
 
-<<<<<<< HEAD
 testDNURegression1057
 	| jsObject |
 	jsObject := #().
@@ -1756,7 +1755,8 @@
 	self assert: jsObject foo equals: 3.
 	self shouldnt: [ jsObject foo: 4 ] raise: Error.
 	self assert: jsObject foo equals: 4
-=======
+!
+
 testDNURegression1059
 	| jsObject |
 	jsObject := #().
@@ -1765,7 +1765,6 @@
 	jsObject basicAt: 'x:' put: [ self error ].
 	self shouldnt: [ jsObject x: 4 ] raise: Error.
 	self assert: jsObject x equals: 4
->>>>>>> fbe8df19
 !
 
 testMessageSend
