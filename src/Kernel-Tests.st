--- conflicted
+++ resolved
@@ -1746,7 +1746,6 @@
 	self should: [ self jsObject foo ] raise: MessageNotUnderstood
 !
 
-<<<<<<< HEAD
 testDNURegression1057
 	| jsObject |
 	jsObject := #().
@@ -1766,7 +1765,8 @@
 	jsObject basicAt: 'x:' put: [ self error ].
 	self shouldnt: [ jsObject x: 4 ] raise: Error.
 	self assert: jsObject x equals: 4
-=======
+!
+
 testDNURegression1062
 	| jsObject stored |
 	jsObject := #().
@@ -1774,7 +1774,6 @@
 	jsObject basicAt: 'x' put: [ :v | stored := v ].
 	self shouldnt: [ jsObject x: 4 ] raise: Error.
 	self assert: stored equals: 4
->>>>>>> acdd62a9
 !
 
 testMessageSend
