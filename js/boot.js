/* ====================================================================
   |
   |   Amber Smalltalk
   |   http://amber-lang.net
   |
   ======================================================================

   ======================================================================
   |
   | Copyright (c) 2010-2011
   | Nicolas Petton <petton.nicolas@gmail.com>
   |
   | Amber is released under the MIT license
   |
   | Permission is hereby granted, free of charge, to any person obtaining
   | a copy of this software and associated documentation files (the
   | 'Software'), to deal in the Software without restriction, including
   | without limitation the rights to use, copy, modify, merge, publish,
   | distribute, sublicense, and/or sell copies of the Software, and to
   | permit persons to whom the Software is furnished to do so, subject to
   | the following conditions:
   |
   | The above copyright notice and this permission notice shall be
   | included in all copies or substantial portions of the Software.
   |
   | THE SOFTWARE IS PROVIDED 'AS IS', WITHOUT WARRANTY OF ANY KIND,
   | EXPRESS OR IMPLIED, INCLUDING BUT NOT LIMITED TO THE WARRANTIES OF
   | MERCHANTABILITY, FITNESS FOR A PARTICULAR PURPOSE AND NONINFRINGEMENT.
   | IN NO EVENT SHALL THE AUTHORS OR COPYRIGHT HOLDERS BE LIABLE FOR ANY
   | CLAIM, DAMAGES OR OTHER LIABILITY, WHETHER IN AN ACTION OF CONTRACT,
   | TORT OR OTHERWISE, ARISING FROM, OUT OF OR IN CONNECTION WITH THE
   | SOFTWARE OR THE USE OR OTHER DEALINGS IN THE SOFTWARE.
   |
   ==================================================================== */


define([ 'ensure-console', 'es5-shim-2.0.2/es5-shim.min', 'es5-shim-2.0.2/es5-sham.min' ], function () {

/* Previouslu global Smalltalk objects; now they are local to this module and exported. */
var global_smalltalk, global_nil, global__st;

/* Global Smalltalk objects. */
// The globals below all begin with `global_' prefix.
// This prefix is to advice developers to avoid their usage,
// instead using local versions smalltalk, nil, _st that are
// provided by appropriate wrappers to each package.
// The plan is to use different module loader (and slightly change the wrappers)
// so that these globals are hidden completely inside the exports/imports of the module loader.
// DO NOT USE DIRECTLY! CAN DISAPPEAR AT ANY TIME.
var global_smalltalk, global_nil, global__st;

(function () {

/* Array extensions */

Array.prototype.addElement = function(el) {
	if(typeof el === 'undefined') { return; }
	if(this.indexOf(el) == -1) {
		this.push(el);
	}
};

Array.prototype.removeElement = function(el) {
	var i = this.indexOf(el);
	if (i !== -1) { this.splice(i, 1); }
};


/* Smalltalk constructors definition */

function SmalltalkObject() {}
function SmalltalkBehavior() {}
function SmalltalkClass() {}
function SmalltalkMetaclass() {
	this.meta = true;
}
function SmalltalkPackage() {}
function SmalltalkMethod() {}
function SmalltalkNil() {}

function SmalltalkOrganizer() {
}

function SmalltalkPackageOrganizer() {
	this.elements = [];
}

function SmalltalkClassOrganizer() {
	this.elements = [];
}

function inherits(child, parent) {
	child.prototype = Object.create(parent.prototype, {
		constructor: { value: child,
			enumerable: false, configurable: true, writable: true }
	});
}

inherits(SmalltalkBehavior, SmalltalkObject);
inherits(SmalltalkClass, SmalltalkBehavior);
inherits(SmalltalkMetaclass, SmalltalkBehavior);
inherits(SmalltalkNil, SmalltalkObject);
inherits(SmalltalkMethod, SmalltalkObject);
inherits(SmalltalkPackage, SmalltalkObject);
inherits(SmalltalkOrganizer, SmalltalkObject);
inherits(SmalltalkPackageOrganizer, SmalltalkOrganizer);
inherits(SmalltalkClassOrganizer, SmalltalkOrganizer);

<<<<<<< HEAD
global_nil = new SmalltalkNil();
(function (nil) {
=======

var nil = global_nil = new SmalltalkNil();
>>>>>>> 641fa677

function Smalltalk() {

	var st = this;

	/* This is the current call context object. While it is publicly available,
		Use smalltalk.getThisContext() instead which will answer a safe copy of
		the current context */

	st.thisContext = undefined;

	/* List of all reserved words in JavaScript. They may not be used as variables
		in Smalltalk. */

	// list of reserved JavaScript keywords as of
	//   http://es5.github.com/#x7.6.1.1
	// and
	//   http://people.mozilla.org/~jorendorff/es6-draft.html#sec-7.6.1
	st.reservedWords = ['break', 'case', 'catch', 'continue', 'debugger',
		'default', 'delete', 'do', 'else', 'finally', 'for', 'function',
		'if', 'in', 'instanceof', 'new', 'return', 'switch', 'this', 'throw',
		'try', 'typeof', 'var', 'void', 'while', 'with',
		// ES5: future use: http://es5.github.com/#x7.6.1.2
		'class', 'const', 'enum', 'export', 'extends', 'import', 'super',
		// ES5: future use in strict mode
		'implements', 'interface', 'let', 'package', 'private', 'protected',
		'public', 'static', 'yield'];

	st.globalJsVariables = ['jQuery', 'window', 'document', 'process', 'global'];

	var initialized = false;

	/* Smalltalk classes */

	var classes = [];
	var wrappedClasses = [];

	/* Method not implemented handlers */

	var dnu = {
		methods: [],
		selectors: [],

		get: function (string) {
			var index = this.selectors.indexOf(string);
			if(index !== -1) {
				return this.methods[index];
			}
			this.selectors.push(string);
			var selector = st.selector(string);
			var method = {jsSelector: selector, fn: this.createHandler(selector)};
			this.methods.push(method);
			return method;
		},

		/* Dnu handler method */

		createHandler: function (selector) {
			var handler = function() {
				var args = Array.prototype.slice.call(arguments);
				return messageNotUnderstood(this, selector, args);
			};

			return handler;
		}
	};

	/* Answer all method selectors based on dnu handlers */

	st.allSelectors = function() {
		return dnu.selectors;
	};

	/* Unique ID number generator */

	var oid = 0;
	st.nextId = function() {
		oid += 1;
		return oid;
	};

	/* We hold all Packages in a separate Object */

	st.packages = {};

	/* Smalltalk package creation. To add a Package, use smalltalk.addPackage() */

	function pkg(spec) {
		var that = new SmalltalkPackage();
		that.pkgName = spec.pkgName;
		that.organization = new SmalltalkPackageOrganizer();
		that.properties = spec.properties || {};
		return that;
	}

	/* Smalltalk class creation. A class is an instance of an automatically
		created metaclass object. Newly created classes (not their metaclass)
		should be added to the smalltalk object, see smalltalk.addClass().
		Superclass linking is *not* handled here, see smalltalk.init()  */

	function klass(spec) {
		spec = spec || {};
		var meta = metaclass(spec);
		var that = meta.instanceClass;
		that.fn = spec.fn || function() {};
		setupClass(that, spec);

		that.className = spec.className;
		that.wrapped   = spec.wrapped || false;
		meta.className = spec.className + ' class';
		if(spec.superclass) {
			that.superclass = spec.superclass;
			meta.superclass = spec.superclass.klass;
		}
		return that;
	}

	function metaclass(spec) {
		spec = spec || {};
		var that = new SmalltalkMetaclass();
		inherits(
			that.fn = function() {},
			spec.superclass ? spec.superclass.klass.fn : SmalltalkClass
		);
		that.instanceClass = new that.fn();
		setupClass(that);
		return that;
	}

	function setupClass(klass, spec) {
		spec = spec || {};
		klass.iVarNames = spec.iVarNames || [];
		klass.pkg = spec.pkg;

		Object.defineProperty(klass, "toString", {
			value: function() { return 'Smalltalk ' + this.className; },
			enumerable:false, configurable: true, writable: false
		});

		klass.organization          = new SmalltalkClassOrganizer();
		klass.organization.theClass = klass;

		Object.defineProperty(klass, "methods", {
			value: {},
			enumerable: false, configurable: true, writable: true
		});
		wireKlass(klass);
	}

	/* Smalltalk method object. To add a method to a class,
		use smalltalk.addMethod() */

	st.method = function(spec) {
		var that = new SmalltalkMethod();
		that.selector          = spec.selector;
		that.jsSelector        = spec.jsSelector;
		that.args              = spec.args || {};
		that.category          = spec.category;
		that.source            = spec.source;
		that.messageSends      = spec.messageSends || [];
		that.referencedClasses = spec.referencedClasses || [];
		that.fn                = spec.fn;
		return that;
	};

	/* Initialize a class in its class hierarchy. Handle both classes and
		metaclasses. */

	st.init = function(klass) {
		st.initClass(klass);
		if(klass.klass && !klass.meta) {
			st.initClass(klass.klass);
		}
	};

	st.initClass = function(klass) {
		if(klass.wrapped) {
			klass.inheritedMethods = {};
			copySuperclass(klass);
		} else {
			installSuperclass(klass);
		}

		if(klass === st.Object || klass.wrapped) {
			installDnuHandlers(klass);
		}
	};

	function wireKlass(klass) {
		Object.defineProperty(klass.fn.prototype, "klass", {
			value: klass,
			enumerable: false, configurable: true, writable: true
		});
	}

	function installSuperclass(klass) {
		// only if the klass has not been initialized yet.
		if(klass.fn.prototype._yourself) { return; }

		if(klass.superclass && klass.superclass !== nil) {
			inherits(klass.fn, klass.superclass.fn);
			wireKlass(klass);
			reinstallMethods(klass);
		}
	}

	function copySuperclass(klass, superclass) {
		for (superclass = superclass || klass.superclass;
			superclass && superclass !== nil;
			superclass = superclass.superclass) {
			for (var keys = Object.keys(superclass.methods), i = 0; i < keys.length; i++) {
				inheritMethodIfAbsent(superclass.methods[keys[i]], klass);
			}
		}
	}

	function installMethod(method, klass) {
		Object.defineProperty(klass.fn.prototype, method.jsSelector, {
			value: method.fn,
			enumerable: false, configurable: true, writable: true
		});
	}

	function inheritMethodIfAbsent(method, klass) {
		var selector = method.selector;

		if(klass.methods.hasOwnProperty(selector) || klass.inheritedMethods.hasOwnProperty(selector)) {
			return;
		}

		installMethod(method, klass);
		klass.inheritedMethods[method.selector] = true;
	}

	function reinstallMethods(klass) {
		for(var keys = Object.keys(klass.methods), i=0; i<keys.length; i++) {
			installMethod(klass.methods[keys[i]], klass);
		}
	}

	function installDnuHandlers(klass) {
		var m = dnu.methods;
		for(var i=0; i<m.length; i++) {
			installDnuHandlerIfAbsent(m[i], klass);
		}
	}

	function installNewDnuHandler(newHandler) {
		installDnuHandlerIfAbsent(newHandler, st.Object);
		for(var i = 0; i < wrappedClasses.length; i++) {
			installDnuHandlerIfAbsent(newHandler, wrappedClasses[i]);
		}
	}

	function installDnuHandlerIfAbsent(handler, klass) {
		var jsFunction = klass.fn.prototype[handler.jsSelector];
		if(!jsFunction) {
			installMethod(handler, klass);
		}
	}

	/* Answer all registered Packages as Array */
	// TODO: Remove this hack

	st.packages.all = function() {
		var packages = [];
		for(var i in st.packages) {
			if(!st.packages.hasOwnProperty(i) || typeof(st.packages[i]) === "function") continue;
			packages.push(st.packages[i]);
		}
		return packages;
	};

	/* Answer all registered Smalltalk classes */
	//TODO: remove the function and make smalltalk.classes an array

	st.classes = function() {
		return classes;
	};

	st.wrappedClasses = function() {
		return wrappedClasses;
	};

	/* Answer the direct subclasses of klass. */

	st.subclasses = function(klass) {
		var subclasses = [];
		var classes = st.classes();
		for(var i=0; i < classes.length; i++) {
			var c = classes[i];
			if(c.fn) {
				//Classes
				if(c.superclass === klass) {
					subclasses.push(c);
				}
				c = c.klass;
				//Metaclasses
				if(c && c.superclass === klass) {
					subclasses.push(c);
				}
			}
		}
		return subclasses;
	};

	st.allSubclasses = function(klass) {
		var result, subclasses;
		result = subclasses = st.subclasses(klass);
		subclasses.forEach(function(subclass) {
			result.push.apply(result, st.allSubclasses(subclass));
		});

		return result;
	};


	/* Create a new class wrapping a JavaScript constructor, and add it to the
		global smalltalk object. Package is lazily created if it does not exist with given name. */

	st.wrapClassName = function(className, pkgName, fn, superclass, wrapped) {
		if(wrapped !== false) {
			wrapped = true;
		}
		var pkg = st.addPackage(pkgName);
		st[className] = klass({
			className:  className,
			superclass: superclass,
			pkg:        pkg,
			fn:         fn,
			wrapped:    wrapped
		});

		classes.addElement(st[className]);
		if(wrapped) {
			wrappedClasses.addElement(st[className]);
		}
		pkg.organization.elements.addElement(st[className]);
	};

	/* Create an alias for an existing class */

	st.alias = function(klass, alias) {
		st[alias] = klass;
	};

	/* Add a package to the smalltalk.packages object, creating a new one if needed.
		If pkgName is null or empty we return nil, which is an allowed package for a class.
		If package already exists we still update the properties of it. */

	st.addPackage = function(pkgName, properties) {
		if(!pkgName) {return nil;}
		if(!(st.packages[pkgName])) {
			st.packages[pkgName] = pkg({
				pkgName: pkgName,
				properties: properties
			});
		} else {
			if(properties) {
				st.packages[pkgName].properties = properties;
			}
		}
		return st.packages[pkgName];
	};

	/* Add a class to the smalltalk object, creating a new one if needed.
		A Package is lazily created if it does not exist with given name. */

	st.addClass = function(className, superclass, iVarNames, pkgName) {
		var pkg = st.addPackage(pkgName);
		if (superclass == nil) { superclass = null; }
		if(st[className] && st[className].superclass == superclass) {
			st[className].superclass = superclass;
			st[className].iVarNames = iVarNames;
			st[className].pkg = pkg || st[className].pkg;
		} else {
			if(st[className]) {
				st.removeClass(st[className]);
			}
			st[className] = klass({
				className: className,
				superclass: superclass,
				pkg: pkg,
				iVarNames: iVarNames
			});
		}

		classes.addElement(st[className]);
		pkg.organization.elements.addElement(st[className]);
	};

	st.removeClass = function(klass) {
		klass.pkg.organization.elements.removeElement(klass);
		classes.removeElement(klass);
		delete st[klass.className];
	};

	/* Add/remove a method to/from a class */

	/* This is a temporary version of addMethod() for backward compatibility */
	st.addMethod = function(method_exJsSelector, klass_exMethod, exKlass) {
		if (typeof method_exJsSelector === "string") { //legacy
			if (method_exJsSelector !== st.selector(klass_exMethod.selector)) {
				console.log("DISCREPANCY: arg, in_method");
				console.log(method_exJsSelector);
				console.log(st.selector(klass_exMethod.selector));
				klass_exMethod.jsSelector = method_exJsSelector;
			}
			return new_addMethod(klass_exMethod, exKlass);
		}

		return new_addMethod(method_exJsSelector, klass_exMethod);
	};

	// later, st.addMethod can be this:
	function new_addMethod(method, klass) {
		if (!(method.jsSelector)) {
			method.jsSelector = st.selector(method.selector);
		}
		installMethod(method, klass);
		klass.methods[method.selector] = method;
		method.methodClass = klass;

		// During the bootstrap, #addCompiledMethod is not used.
		// Therefore we populate the organizer here too
		klass.organization.elements.addElement(method.category);

		// If already initialized (else it will be done later anyway),
		// re-initialize all subclasses to ensure the new method
		// propagation (for wrapped classes, not using the prototype
		// chain.
		if(initialized) {
			st.allSubclasses(klass).forEach(function(subclass) {
				st.initClass(subclass);
			});
		}

		for(var i=0; i<method.messageSends.length; i++) {
			var dnuHandler = dnu.get(method.messageSends[i]);
			if(initialized) {
				installNewDnuHandler(dnuHandler);
			}
		}
	}

	st.removeMethod = function(method) {
		var klass = method.methodClass;

		delete klass.fn.prototype[st.selector(method.selector)];
		delete klass.methods[method.selector];

		// Do *not* delete protocols from here.
		// This is handled by #removeCompiledMethod
	};

	/* Handles unhandled errors during message sends */
	// simply send the message and handle #dnu:

	st.send = function(receiver, selector, args, klass) {
		var method;
		if(receiver === null) {
			receiver = nil;
		}
		method = klass ? klass.fn.prototype[selector] : receiver.klass && receiver[selector];
		if(method) {
			return method.apply(receiver, args);
		} else {
			return messageNotUnderstood(receiver, selector, args);
		}
	};

	st.withContext = function(worker, setup) {
		if(st.thisContext) {
			st.thisContext.pc++;
			return inContext(worker, setup);
		} else {
			try {
				return inContext(worker, setup);
			} catch(error) {
				if(error.smalltalkError) {
					handleError(error);
				} else {
					var errorWrapper = st.JavaScriptException._on_(error);
					try {errorWrapper._signal();} catch(ex) {}
					errorWrapper._context_(st.getThisContext());
					handleError(errorWrapper);
				}
				// Reset the context stack in any case
				st.thisContext = undefined;
				// Throw the exception anyway, as we want to stop
				// the execution to avoid infinite loops
				// Update: do not throw the exception. It's really annoying.
				// throw error;
			}
		}
	};

	function inContext(worker, setup) {
		var context = pushContext(setup);
		var result = worker(context);
		popContext(context);
		return result;
	}

	/* Handles Smalltalk errors. Triggers the registered ErrorHandler
		(See the Smalltalk class ErrorHandler and its subclasses */

	function handleError(error) {
		st.ErrorHandler._current()._handleError_(error);
	}

	/* Handles #dnu: *and* JavaScript method calls.
		if the receiver has no klass, we consider it a JS object (outside of the
		Amber system). Else assume that the receiver understands #doesNotUnderstand: */

	function messageNotUnderstood(receiver, selector, args) {
		/* Handles JS method calls. */
		if(receiver.klass === undefined || receiver.allowJavaScriptCalls) {
			return callJavaScriptMethod(receiver, selector, args);
		}

		/* Handles not understood messages. Also see the Amber counter-part
			Object>>doesNotUnderstand: */

		return receiver._doesNotUnderstand_(
			st.Message._new()
				._selector_(st.convertSelector(selector))
				._arguments_(args)
		);
	}

	/* Call a method of a JS object, or answer a property if it exists.
		Else try wrapping a JSObjectProxy around the receiver.

		If the object property is a function, then call it, except if it starts with
		an uppercase character (we probably want to answer the function itself in this
		case and send it #new from Amber).

		Converts keyword-based selectors by using the first
		keyword only, but keeping all message arguments.

		Example:
		"self do: aBlock with: anObject" -> "self.do(aBlock, anObject)" */

	function callJavaScriptMethod(receiver, selector, args) {
		var jsSelector = selector._asJavaScriptSelector();
		var jsProperty = receiver[jsSelector];
		if(typeof jsProperty === "function" && !/^[A-Z]/.test(jsSelector)) {
			return jsProperty.apply(receiver, args);
		} else if(jsProperty !== undefined) {
			if(args[0]) {
				receiver[jsSelector] = args[0];
				return nil;
			} else {
				return jsProperty;
			}
		}

		return st.send(st.JSObjectProxy._on_(receiver), selector, args);
	}

	/* Handle thisContext pseudo variable */

	st.getThisContext = function() {
		if(st.thisContext) {
			st.thisContext.init();
			return st.thisContext;
		} else {
			return nil;
		}
	};

	function pushContext(setup) {
		return st.thisContext = new SmalltalkMethodContext(st.thisContext, setup);
	}

	function popContext(context) {
		st.thisContext = context.homeContext;
	}

	/* Convert a Smalltalk selector into a JS selector */

	st.selector = function(string) {
		var selector = '_' + string;
		selector = selector.replace(/:/g, '_');
		selector = selector.replace(/[\&]/g, '_and');
		selector = selector.replace(/[\|]/g, '_or');
		selector = selector.replace(/[+]/g, '_plus');
		selector = selector.replace(/-/g, '_minus');
		selector = selector.replace(/[*]/g ,'_star');
		selector = selector.replace(/[\/]/g ,'_slash');
		selector = selector.replace(/[\\]/g ,'_backslash');
		selector = selector.replace(/[\~]/g ,'_tild');
		selector = selector.replace(/>/g ,'_gt');
		selector = selector.replace(/</g ,'_lt');
		selector = selector.replace(/=/g ,'_eq');
		selector = selector.replace(/,/g ,'_comma');
		selector = selector.replace(/[@]/g ,'_at');
		return selector;
	};

	/* Convert a string to a valid smalltalk selector.
		if you modify the following functions, also change String>>asSelector
		accordingly */

	st.convertSelector = function(selector) {
		if(selector.match(/__/)) {
			return convertBinarySelector(selector);
		} else {
			return convertKeywordSelector(selector);
		}
	};

	function convertKeywordSelector(selector) {
		return selector.replace(/^_/, '').replace(/_/g, ':');
	}

	function convertBinarySelector(selector) {
		return selector
			.replace(/^_/, '')
			.replace(/_and/g, '&')
			.replace(/_or/g, '|')
			.replace(/_plus/g, '+')
			.replace(/_minus/g, '-')
			.replace(/_star/g, '*')
			.replace(/_slash/g, '/')
			.replace(/_backslash/g, '\\')
			.replace(/_tild/g, '~')
			.replace(/_gt/g, '>')
			.replace(/_lt/g, '<')
			.replace(/_eq/g, '=')
			.replace(/_comma/g, ',')
			.replace(/_at/g, '@');
	}

	/* Converts a JavaScript object to valid Smalltalk Object */
	st.readJSObject = function(js) {
		var object = js;
		var readObject = (js.constructor === Object);
		var readArray = (js.constructor === Array);

		if(readObject) {
			object = st.Dictionary._new();
		}
		for(var i in js) {
			if(readObject) {
				object._at_put_(i, st.readJSObject(js[i]));
			}
			if(readArray) {
				object[i] = st.readJSObject(js[i]);
			}
		}
		return object;
	};

	/* Boolean assertion */
	st.assert = function(shouldBeBoolean) {
		if ((undefined !== shouldBeBoolean) && (shouldBeBoolean.klass === st.Boolean)) {
			return (shouldBeBoolean == true);
		} else {
			st.NonBooleanReceiver._new()._object_(shouldBeBoolean)._signal();
		}
	};

	/* Backward compatibility with Amber 0.9.1 */
	st.symbolFor = function(aString) { return aString; };

	/* Smalltalk initialization. Called on page load */

	st.initialize = function() {
		if(initialized) { return; }

		classes.forEach(function(klass) {
			st.init(klass);
		});
		classes.forEach(function(klass) {
			klass._initialize();
		});

		initialized = true;
	};
}

inherits(Smalltalk, SmalltalkObject);

if(this.jQuery) {
	this.jQuery.allowJavaScriptCalls = true;
}

function SmalltalkMethodContext(home, setup) {
	this.homeContext = home;
	this.setup       = setup || function() {};
	this.pc          = 0;
}

// Fallbacks
SmalltalkMethodContext.prototype.locals = {};
SmalltalkMethodContext.prototype.receiver = null;
SmalltalkMethodContext.prototype.selector = null;
SmalltalkMethodContext.prototype.lookupClass = null;

inherits(SmalltalkMethodContext, SmalltalkObject);

var smalltalk = global_smalltalk = new Smalltalk();

SmalltalkMethodContext.prototype.fill = function(receiver, selector, locals, lookupClass) {
	this.receiver    = receiver;
	this.selector    = selector;
	this.locals      = locals || {};
	this.lookupClass = lookupClass;
};

SmalltalkMethodContext.prototype.fillBlock = function(locals, ctx) {
	this.locals        = locals || {};
	this.outerContext  = ctx;
};

SmalltalkMethodContext.prototype.init = function() {
	var home = this.homeContext;
	if(home) {
		home = home.init();
	}

	this.setup(this);
};

SmalltalkMethodContext.prototype.method = function() {
	var method;
	var lookup = this.lookupClass || this.receiver.klass;
	while(!method && lookup) {
		method = lookup.methods[smalltalk.convertSelector(this.selector)];
		lookup = lookup.superclass;
	}
	return method;
};

/*
 * Answer the smalltalk representation of o.
 * Used in message sends
 */

global__st = function(o) {
	if(o == null) {return nil;}
	if(o.klass) {return o;}
	return smalltalk.JSObjectProxy._on_(o);
};


/***************************************** BOOTSTRAP ******************************************/

smalltalk.wrapClassName("Object", "Kernel-Objects", SmalltalkObject, undefined, false);
smalltalk.wrapClassName("Behavior", "Kernel-Classes", SmalltalkBehavior, smalltalk.Object, false);
smalltalk.wrapClassName("Metaclass", "Kernel-Classes", SmalltalkMetaclass, smalltalk.Behavior, false);
smalltalk.wrapClassName("Class", "Kernel-Classes", SmalltalkClass, smalltalk.Behavior, false);

smalltalk.Object.klass.superclass = smalltalk.Class;


smalltalk.wrapClassName("Smalltalk", "Kernel-Objects", Smalltalk, smalltalk.Object, false);
smalltalk.wrapClassName("Package", "Kernel-Objects", SmalltalkPackage, smalltalk.Object, false);
smalltalk.wrapClassName("CompiledMethod", "Kernel-Methods", SmalltalkMethod, smalltalk.Object, false);
smalltalk.wrapClassName("Organizer", "Kernel-Objects", SmalltalkOrganizer, smalltalk.Object, false);
smalltalk.wrapClassName("PackageOrganizer", "Kernel-Objects", SmalltalkPackageOrganizer, smalltalk.Organizer, false);
smalltalk.wrapClassName("ClassOrganizer", "Kernel-Objects", SmalltalkClassOrganizer, smalltalk.Organizer, false);


smalltalk.wrapClassName("Number", "Kernel-Objects", Number, smalltalk.Object);
smalltalk.wrapClassName("BlockClosure", "Kernel-Methods", Function, smalltalk.Object);
smalltalk.wrapClassName("Boolean", "Kernel-Objects", Boolean, smalltalk.Object);
smalltalk.wrapClassName("Date", "Kernel-Objects", Date, smalltalk.Object);
smalltalk.wrapClassName("UndefinedObject", "Kernel-Objects", SmalltalkNil, smalltalk.Object, false);

smalltalk.addClass("Collection", smalltalk.Object, null, "Kernel-Collections");
smalltalk.addClass("IndexableCollection", smalltalk.Collection, null, "Kernel-Collections");
smalltalk.addClass("SequenceableCollection", smalltalk.IndexableCollection, null, "Kernel-Collections");
smalltalk.addClass("CharacterArray", smalltalk.SequenceableCollection, null, "Kernel-Collections");
smalltalk.wrapClassName("String", "Kernel-Collections", String, smalltalk.CharacterArray);
smalltalk.wrapClassName("Array", "Kernel-Collections", Array, smalltalk.SequenceableCollection);
smalltalk.wrapClassName("RegularExpression", "Kernel-Collections", RegExp, smalltalk.Object);

smalltalk.wrapClassName("Error", "Kernel-Exceptions", Error, smalltalk.Object);
smalltalk.wrapClassName("MethodContext", "Kernel-Methods", SmalltalkMethodContext, smalltalk.Object, false);

/* Alias definitions */

smalltalk.alias(smalltalk.Array, "OrderedCollection");
smalltalk.alias(smalltalk.Date, "Time");

<<<<<<< HEAD
})(global_smalltalk);
})(global_nil);

return { smalltalk: global_smalltalk, nil: global_nil, _st: global__st };
});
=======
})();
>>>>>>> 641fa677
<|MERGE_RESOLUTION|>--- conflicted
+++ resolved
@@ -39,18 +39,6 @@
 /* Previouslu global Smalltalk objects; now they are local to this module and exported. */
 var global_smalltalk, global_nil, global__st;
 
-/* Global Smalltalk objects. */
-// The globals below all begin with `global_' prefix.
-// This prefix is to advice developers to avoid their usage,
-// instead using local versions smalltalk, nil, _st that are
-// provided by appropriate wrappers to each package.
-// The plan is to use different module loader (and slightly change the wrappers)
-// so that these globals are hidden completely inside the exports/imports of the module loader.
-// DO NOT USE DIRECTLY! CAN DISAPPEAR AT ANY TIME.
-var global_smalltalk, global_nil, global__st;
-
-(function () {
-
 /* Array extensions */
 
 Array.prototype.addElement = function(el) {
@@ -106,13 +94,8 @@
 inherits(SmalltalkPackageOrganizer, SmalltalkOrganizer);
 inherits(SmalltalkClassOrganizer, SmalltalkOrganizer);
 
-<<<<<<< HEAD
-global_nil = new SmalltalkNil();
-(function (nil) {
-=======
 
 var nil = global_nil = new SmalltalkNil();
->>>>>>> 641fa677
 
 function Smalltalk() {
 
@@ -901,12 +884,5 @@
 smalltalk.alias(smalltalk.Array, "OrderedCollection");
 smalltalk.alias(smalltalk.Date, "Time");
 
-<<<<<<< HEAD
-})(global_smalltalk);
-})(global_nil);
-
 return { smalltalk: global_smalltalk, nil: global_nil, _st: global__st };
-});
-=======
-})();
->>>>>>> 641fa677
+});