/* ====================================================================
   |
   |   Amber Smalltalk
   |   http://amber-lang.net
   |
   ======================================================================

   ======================================================================
   |
   | Copyright (c) 2010-2011
   | Nicolas Petton <petton.nicolas@gmail.com>
   |
   | Amber is released under the MIT license
   |
   | Permission is hereby granted, free of charge, to any person obtaining
   | a copy of this software and associated documentation files (the
   | 'Software'), to deal in the Software without restriction, including
   | without limitation the rights to use, copy, modify, merge, publish,
   | distribute, sublicense, and/or sell copies of the Software, and to
   | permit persons to whom the Software is furnished to do so, subject to
   | the following conditions:
   |
   | The above copyright notice and this permission notice shall be
   | included in all copies or substantial portions of the Software.
   |
   | THE SOFTWARE IS PROVIDED 'AS IS', WITHOUT WARRANTY OF ANY KIND,
   | EXPRESS OR IMPLIED, INCLUDING BUT NOT LIMITED TO THE WARRANTIES OF
   | MERCHANTABILITY, FITNESS FOR A PARTICULAR PURPOSE AND NONINFRINGEMENT.
   | IN NO EVENT SHALL THE AUTHORS OR COPYRIGHT HOLDERS BE LIABLE FOR ANY
   | CLAIM, DAMAGES OR OTHER LIABILITY, WHETHER IN AN ACTION OF CONTRACT,
   | TORT OR OTHERWISE, ARISING FROM, OUT OF OR IN CONNECTION WITH THE
   | SOFTWARE OR THE USE OR OTHER DEALINGS IN THE SOFTWARE.
   |
   ==================================================================== */

/* Global Smalltalk objects. */
// The globals below all begin with `global_' prefix.
// This prefix is to advice developers to avoid their usage,
// instead using local versions smalltalk, nil, _st that are
// provided by appropriate wrappers to each package.
// The plan is to use different module loader (and slightly change the wrappers)
// so that these globals are hidden completely inside the exports/imports of the module loader.
// DO NOT USE DIRECTLY! CAN DISAPPEAR AT ANY TIME.
var global_smalltalk, global_nil, global__st;

(function () {

/* Reconfigurable micro composition system, https://github.com/herby/brikz */

function Brikz(api, apiKey, initKey) {
	var brikz = this, backup = {};
	apiKey = apiKey || 'exports';
	initKey = initKey || '__init__';

	function mixin(src, target, what) {
		for (var keys = Object.keys(what||src), l=keys.length, i=0; i<l; ++i) {
			var value = src[keys[i]];
			if (typeof value !== "undefined") { target[keys[i]] = value; }
		}
		return target;
	}

	var d={value: null, enumerable: false, configurable: true, writable: true};
	Object.defineProperties(this, { ensure: d, rebuild: d });

	this.rebuild = function () {
		Object.keys(backup).forEach(function (key) {
			mixin({}, api, (backup[key]||0)[apiKey]);
		});
		var oapi = mixin(api, {}), order = [], chk = {};
		brikz.ensure = function(key) {
			var b = brikz[key], bak = backup[key];
			mixin({}, api, api);
			while (typeof b === "function") { b = new b(brikz, api, bak); }
			if (b && !chk[key]) { chk[key]=true; order.push(b); }
			if (b && !b[apiKey]) { b[apiKey] = mixin(api, {}); }
			return brikz[key] = b;
		};
		Object.keys(brikz).forEach(function (key) { brikz.ensure(key); });
		brikz.ensure = null;
		mixin(oapi, mixin({}, api, api));
		order.forEach(function(brik) { mixin(brik[apiKey] || {}, api); });
		order.forEach(function(brik) { brik[initKey] && brik[initKey](); });
		backup = mixin(brikz, {});
	};
}

/* Brikz end */

function inherits(child, parent) {
	child.prototype = Object.create(parent.prototype, {
		constructor: { value: child,
			enumerable: false, configurable: true, writable: true }
	});
	return child;
}

/* Smalltalk foundational objects */

function SmalltalkObject() {}

function Smalltalk() {}
inherits(Smalltalk, SmalltalkObject);

var api = new Smalltalk;
var brikz = new Brikz(api);

function RootBrik(brikz, st) {

	function SmalltalkNil() {}
	inherits(SmalltalkNil, SmalltalkObject);

	this.nil = new SmalltalkNil;

	this.__init__ = function () {
		st.wrapClassName("Object", "Kernel-Objects", SmalltalkObject, undefined, false);
		st.wrapClassName("Smalltalk", "Kernel-Objects", Smalltalk, st.Object, false);
		st.wrapClassName("UndefinedObject", "Kernel-Objects", SmalltalkNil, st.Object, false);
	};
}

function OrganizeBrik(brikz, st) {

	brikz.ensure("augments");
	brikz.ensure("root");

	function SmalltalkOrganizer () {}
	function SmalltalkPackageOrganizer () {
		this.elements = [];
	}
	function SmalltalkClassOrganizer () {
		this.elements = [];
	}

	inherits(SmalltalkOrganizer, SmalltalkObject);
	inherits(SmalltalkPackageOrganizer, SmalltalkOrganizer);
	inherits(SmalltalkClassOrganizer, SmalltalkOrganizer);

	this.__init__ = function () {
		st.wrapClassName("Organizer", "Kernel-Objects", SmalltalkOrganizer, st.Object, false);
		st.wrapClassName("PackageOrganizer", "Kernel-Objects", SmalltalkPackageOrganizer, st.Organizer, false);
		st.wrapClassName("ClassOrganizer", "Kernel-Objects", SmalltalkClassOrganizer, st.Organizer, false);
	};

	this.setupClassOrganization = function (klass) {
		klass.organization = new SmalltalkClassOrganizer;
		klass.organization.theClass = klass;
	};

	this.setupPackageOrganization = function (pkg) {
		pkg.organization = new SmalltalkPackageOrganizer;
	};

	this.addOrganizationElement = function (owner, element) {
		owner.organization.elements.addElement(element);
	};

	this.removeOrganizationElement = function (owner, element) {
		owner.organization.elements.removeElement(element);
	};
}

function DNUBrik(brikz, st) {

	brikz.ensure("selectorConversion");
	brikz.ensure("messageSend");
	var manip = brikz.ensure("manipulation");

	/* Method not implemented handlers */

<<<<<<< HEAD
	this.methods = [];
	this.selectors = [];

	this.get = function (string) {
		var index = this.selectors.indexOf(string);
		if(index !== -1) {
			return this.methods[index];
		}
		this.selectors.push(string);
		var selector = st.selector(string);
		var method = {jsSelector: selector, fn: this.createHandler(selector)};
		this.methods.push(method);
		return method;
	};

	/* Dnu handler method */

	this.createHandler = function (selector) {
		var handler = function() {
			var args = Array.prototype.slice.call(arguments);
			return brikz.messageSend.messageNotUnderstood(this, selector, args);
		};

		return handler;
	}

	this.installHandlers = function (klass) {
		var m = this.methods;
		for(var i=0; i<m.length; i++) {
			manip.installMethodIfAbsent(m[i], klass);
		}
	};
}

function ClassInitBrik(brikz, st) {

	var dnu = brikz.ensure("dnu");
	var manip = brikz.ensure("manipulation");
	var nil = brikz.ensure("root").nil;

	/* Initialize a class in its class hierarchy. Handle both classes and
	 metaclasses. */

	st.init = function(klass) {
		st.initClass(klass);
		if(klass.klass && !klass.meta) {
			st.initClass(klass.klass);
		}
	};

	st.initClass = function(klass) {
		if(klass.wrapped) {
			klass.inheritedMethods = {};
			copySuperclass(klass);
		} else {
			installSuperclass(klass);
		}

		if(klass === st.Object || klass.wrapped) {
			dnu.installHandlers(klass);
		}
	};

	function installSuperclass(klass) {
		// only if the klass has not been initialized yet.
		if(klass.fn.prototype._yourself) { return; }

		if(klass.superclass && klass.superclass !== nil) {
			inherits(klass.fn, klass.superclass.fn);
			manip.wireKlass(klass);
			manip.reinstallMethods(klass);
		}
	}
=======
	var dnu = {
		methods: [],
		selectors: [],
		checker: Object.create(null),
>>>>>>> 07a1f843

	function copySuperclass(klass, superclass) {
		for (superclass = superclass || klass.superclass;
			 superclass && superclass !== nil;
			 superclass = superclass.superclass) {
			for (var keys = Object.keys(superclass.methods), i = 0; i < keys.length; i++) {
				inheritMethodIfAbsent(superclass.methods[keys[i]], klass);
			}
<<<<<<< HEAD
		}
	}

	function inheritMethodIfAbsent(method, klass) {
		var selector = method.selector;
=======
			this.selectors.push(string);
			var selector = st.selector(string);
			this.checker[selector] = true;
			var method = {jsSelector: selector, fn: this.createHandler(selector)};
			this.methods.push(method);
			return method;
		},

		isSelector: function (selector) {
			return this.checker[selector];
		},

		/* Dnu handler method */
>>>>>>> 07a1f843

		if(klass.methods.hasOwnProperty(selector) || klass.inheritedMethods.hasOwnProperty(selector)) {
			return;
		}

		manip.installMethod(method, klass);
		klass.inheritedMethods[method.selector] = true;
	}
}

function ManipulationBrik(brikz, st) {

	var manip = this;

	manip.installMethodIfAbsent = function (handler, klass) {
		var jsFunction = klass.fn.prototype[handler.jsSelector];
		if(!jsFunction) {
			manip.installMethod(handler, klass);
		}
	};

	manip.installMethod = function (method, klass) {
		Object.defineProperty(klass.fn.prototype, method.jsSelector, {
			value: method.fn,
			enumerable: false, configurable: true, writable: true
		});
	};

	manip.wireKlass = function (klass) {
		Object.defineProperty(klass.fn.prototype, "klass", {
			value: klass,
			enumerable: false, configurable: true, writable: true
		});
	};

	manip.reinstallMethods = function (klass) {
		for(var keys = Object.keys(klass.methods), i=0; i<keys.length; i++) {
			manip.installMethod(klass.methods[keys[i]], klass);
		}
	};
}

function ClassesBrik(brikz, st) {

	var org = brikz.ensure("organize");
	var manip = brikz.ensure("manipulation");
	var nil = brikz.ensure("root").nil;

	function SmalltalkPackage() {}
	function SmalltalkBehavior() {}
	function SmalltalkClass() {}
	function SmalltalkMetaclass() {
		this.meta = true;
	}

	inherits(SmalltalkPackage, SmalltalkObject);
	inherits(SmalltalkBehavior, SmalltalkObject);
	inherits(SmalltalkClass, SmalltalkBehavior);
	inherits(SmalltalkMetaclass, SmalltalkBehavior);

	this.__init__ = function () {
		st.wrapClassName("Behavior", "Kernel-Classes", SmalltalkBehavior, st.Object, false);
		st.wrapClassName("Metaclass", "Kernel-Classes", SmalltalkMetaclass, st.Behavior, false);
		st.wrapClassName("Class", "Kernel-Classes", SmalltalkClass, st.Behavior, false);

		st.Object.klass.superclass = st.Class;

		st.wrapClassName("Package", "Kernel-Objects", SmalltalkPackage, st.Object, false);
	};

	/* Smalltalk classes */

	var classes = [];
	var wrappedClasses = [];

	/* We hold all Packages in a separate Object */

	st.packages = {};

	/* Smalltalk package creation. To add a Package, use smalltalk.addPackage() */

	function pkg(spec) {
		var that = new SmalltalkPackage();
		that.pkgName = spec.pkgName;
		org.setupPackageOrganization(that);
		that.properties = spec.properties || {};
		return that;
	}

	/* Smalltalk class creation. A class is an instance of an automatically
		created metaclass object. Newly created classes (not their metaclass)
		should be added to the smalltalk object, see smalltalk.addClass().
		Superclass linking is *not* handled here, see smalltalk.init()  */

	function klass(spec) {
		spec = spec || {};
		var meta = metaclass(spec);
		var that = meta.instanceClass;
		that.fn = spec.fn || inherits(function () {}, spec.superclass.fn);
		setupClass(that, spec);

		that.className = spec.className;
		that.wrapped   = spec.wrapped || false;
		meta.className = spec.className + ' class';
		if(spec.superclass) {
			that.superclass = spec.superclass;
			meta.superclass = spec.superclass.klass;
		}
		return that;
	}

	function metaclass(spec) {
		spec = spec || {};
		var that = new SmalltalkMetaclass();
		that.fn = inherits(function () {}, spec.superclass ? spec.superclass.klass.fn : SmalltalkClass);
		that.instanceClass = new that.fn();
		setupClass(that);
		return that;
	}

	function setupClass(klass, spec) {
		spec = spec || {};
		klass.iVarNames = spec.iVarNames || [];
		klass.pkg = spec.pkg;

		Object.defineProperty(klass, "toString", {
			value: function() { return 'Smalltalk ' + this.className; },
			enumerable:false, configurable: true, writable: false
		});
		org.setupClassOrganization(klass);
		Object.defineProperty(klass, "methods", {
			value: {},
			enumerable: false, configurable: true, writable: true
		});
		manip.wireKlass(klass);
	}

	/* Add a package to the smalltalk.packages object, creating a new one if needed.
	 If pkgName is null or empty we return nil, which is an allowed package for a class.
	 If package already exists we still update the properties of it. */

<<<<<<< HEAD
	st.addPackage = function(pkgName, properties) {
		if(!pkgName) {return nil;}
		if(!(st.packages[pkgName])) {
			st.packages[pkgName] = pkg({
				pkgName: pkgName,
				properties: properties
			});
		} else {
			if(properties) {
				st.packages[pkgName].properties = properties;
			}
=======
	st.initClass = function(klass) {
		if(klass.wrapped) {
			copySuperclass(klass);
		}

		if(klass === st.Object || klass.wrapped) {
			installDnuHandlers(klass);
>>>>>>> 07a1f843
		}
		return st.packages[pkgName];
	};

<<<<<<< HEAD
	/* Add a class to the smalltalk object, creating a new one if needed.
	 A Package is lazily created if it does not exist with given name. */

	st.addClass = function(className, superclass, iVarNames, pkgName) {
		if (superclass == nil) { superclass = null; }
		rawAddClass(pkgName, className, superclass, iVarNames, false, null);
	};

	function rawAddClass(pkgName, className, superclass, iVarNames, wrapped, fn) {
		var pkg = st.addPackage(pkgName);
		if(st[className] && st[className].superclass == superclass) {
//            st[className].superclass = superclass;
			st[className].iVarNames = iVarNames || [];
			if (pkg) st[className].pkg = pkg;
		} else {
			if(st[className]) {
				st.removeClass(st[className]);
=======
	function wireKlass(klass) {
		Object.defineProperty(klass.fn.prototype, "klass", {
			value: klass,
			enumerable: false, configurable: true, writable: true
		});
	}

	function copySuperclass(klass, superclass) {
		var inheritedMethods = {};
		deinstallAllMethods(klass);
		for (superclass = superclass || klass.superclass;
			superclass && superclass !== nil;
			superclass = superclass.superclass) {
			for (var keys = Object.keys(superclass.methods), i = 0; i < keys.length; i++) {
				inheritMethodIfAbsent(superclass.methods[keys[i]]);
>>>>>>> 07a1f843
			}
			st[className] = klass({
				className: className,
				superclass: superclass,
				pkg: pkg,
				iVarNames: iVarNames,
				fn: fn,
				wrapped: wrapped
			});
		}
<<<<<<< HEAD
=======
		reinstallMethods(klass);

		function inheritMethodIfAbsent(method) {
			var selector = method.selector;

			//TODO: prepare klass methods into inheritedMethods to only test once
			//TODO: Object.create(null) to ditch hasOwnProperty call (very slow)
			if(klass.methods.hasOwnProperty(selector) || inheritedMethods.hasOwnProperty(selector)) {
				return;
			}

			installMethod(method, klass);
			inheritedMethods[method.selector] = true;
		}

	}
>>>>>>> 07a1f843

		classes.addElement(st[className]);
		org.addOrganizationElement(pkg, st[className]);
	}

<<<<<<< HEAD
	st.removeClass = function(klass) {
		org.removeOrganizationElement(klass.pkg, klass);
		classes.removeElement(klass);
		delete st[klass.className];
	};

	/* Create a new class wrapping a JavaScript constructor, and add it to the
	 global smalltalk object. Package is lazily created if it does not exist with given name. */

	st.wrapClassName = function(className, pkgName, fn, superclass, wrapped) {
		wrapped = wrapped !== false;
		rawAddClass(pkgName, className, superclass, null, wrapped, fn);
		if(wrapped) {
			wrappedClasses.addElement(st[className]);
		}
	};

	/* Create an alias for an existing class */
=======
	function deinstallAllMethods(klass) {
		var proto = klass.fn.prototype;
		for(var keys = Object.getOwnPropertyNames(proto), i=0; i<keys.length; i++) {
			var key = keys[i];
			if (dnu.isSelector(key)) {
				proto[key] = null;
			}
		}
	}
>>>>>>> 07a1f843

	st.alias = function(klass, alias) {
		st[alias] = klass;
	};

	/* Answer all registered Smalltalk classes */
	//TODO: remove the function and make smalltalk.classes an array

	st.classes = function() {
		return classes;
	};

	st.wrappedClasses = function() {
		return wrappedClasses;
	};

	function propagateMethodChange(klass) {
		// If already initialized (else it will be done later anyway),
		// re-initialize all subclasses to ensure the method change
		// propagation (for wrapped classes, not using the prototype
		// chain).

		//TODO: optimize, only one method need to be updated, not all of them
		if (initialized) {
			st.allSubclasses(klass).forEach(function (subclass) {
				st.initClass(subclass);
			});
		}
	}

	/* Answer all registered Packages as Array */
	// TODO: Remove this hack

	st.packages.all = function() {
		var packages = [];
		for(var i in st.packages) {
			if(!st.packages.hasOwnProperty(i) || typeof(st.packages[i]) === "function") continue;
			packages.push(st.packages[i]);
		}
		return packages;
	};

	/* Answer the direct subclasses of klass. */

	st.subclasses = function(klass) {
		var subclasses = [];
		var classes = st.classes();
		for(var i=0; i < classes.length; i++) {
			var c = classes[i];
			if(c.fn) {
				//Classes
				if(c.superclass === klass) {
					subclasses.push(c);
				}
				c = c.klass;
				//Metaclasses
				if(c && c.superclass === klass) {
					subclasses.push(c);
				}
			}
		}
		return subclasses;
	};

	st.allSubclasses = function(klass) {
		var result, subclasses;
		result = subclasses = st.subclasses(klass);
		subclasses.forEach(function(subclass) {
			result.push.apply(result, st.allSubclasses(subclass));
		});

		return result;
	};

}

function MethodsBrik(brikz, st) {

	var manip = brikz.ensure("manipulation");
	var org = brikz.ensure("organize");
	var stInit = brikz.ensure("stInit");
	var dnu = brikz.ensure("dnu");
	brikz.ensure("selectorConversion");
	brikz.ensure("augments");
	brikz.ensure("classes");

	function SmalltalkMethod() {}
	inherits(SmalltalkMethod, SmalltalkObject);

	this.__init__ = function () {
		st.wrapClassName("CompiledMethod", "Kernel-Methods", SmalltalkMethod, st.Object, false);
	};

	/* Smalltalk method object. To add a method to a class,
	 use smalltalk.addMethod() */

	st.method = function(spec) {
		var that = new SmalltalkMethod();
		that.selector          = spec.selector;
		that.jsSelector        = spec.jsSelector;
		that.args              = spec.args || {};
		that.category          = spec.category;
		that.source            = spec.source;
		that.messageSends      = spec.messageSends || [];
		that.referencedClasses = spec.referencedClasses || [];
		that.fn                = spec.fn;
		return that;
	};

	function installNewDnuHandler(newHandler) {
		manip.installMethodIfAbsent(newHandler, st.Object);
		var wrappedClasses = st.wrappedClasses();
		for(var i = 0; i < wrappedClasses.length; i++) {
			manip.installMethodIfAbsent(newHandler, wrappedClasses[i]);
		}
	}

	/* Add/remove a method to/from a class */

	/* This is a temporary version of addMethod() for backward compatibility */
	st.addMethod = function(method_exJsSelector, klass_exMethod, exKlass) {
		if (typeof method_exJsSelector === "string") { //legacy
			if (method_exJsSelector !== st.selector(klass_exMethod.selector)) {
				console.log("DISCREPANCY: arg, in_method");
				console.log(method_exJsSelector);
				console.log(st.selector(klass_exMethod.selector));
				klass_exMethod.jsSelector = method_exJsSelector;
			}
			return new_addMethod(klass_exMethod, exKlass);
		}

		return new_addMethod(method_exJsSelector, klass_exMethod);
	};

	// later, st.addMethod can be this:
	function new_addMethod(method, klass) {
		if (!(method.jsSelector)) {
			method.jsSelector = st.selector(method.selector);
		}
		manip.installMethod(method, klass);
		klass.methods[method.selector] = method;
		method.methodClass = klass;

		// During the bootstrap, #addCompiledMethod is not used.
		// Therefore we populate the organizer here too
		org.addOrganizationElement(klass, method.category);

		// If already initialized (else it will be done later anyway),
		// re-initialize all subclasses to ensure the new method
		// propagation (for wrapped classes, not using the prototype
		// chain.
		if(stInit.initialized()) {
			st.allSubclasses(klass).forEach(function(subclass) {
				st.initClass(subclass);
			});
		}

		for(var i=0; i<method.messageSends.length; i++) {
			var dnuHandler = dnu.get(method.messageSends[i]);
			if(stInit.initialized()) {
				installNewDnuHandler(dnuHandler);
			}
		}
	}

	st.removeMethod = function(method, klass) {
		if (klass !== method.methodClass) {
            throw new Error(
                "Refusing to remove method "
                    + method.methodClass.className+">>"+method.selector
                    + " from different class "
                    + klass.className);
        }

		delete klass.fn.prototype[st.selector(method.selector)];
		delete klass.methods[method.selector];

		// Do *not* delete protocols from here.
		// This is handled by #removeCompiledMethod
	};

	/* Answer all method selectors based on dnu handlers */

	st.allSelectors = function() {
		return dnu.selectors;
	};

}

function AugmentsBrik(brikz, st) {

	/* Make sure that console is defined */

	if(typeof console === "undefined") {
		this.console = {
			log: function() {},
			warn: function() {},
			info: function() {},
			debug: function() {},
			error: function() {}
		};
	}

	/* Array extensions */

	Array.prototype.addElement = function(el) {
		if(typeof el === 'undefined') { return; }
		if(this.indexOf(el) == -1) {
			this.push(el);
		}
	};

	Array.prototype.removeElement = function(el) {
		var i = this.indexOf(el);
		if (i !== -1) { this.splice(i, 1); }
	};
}

function SmalltalkInitBrik(brikz, st) {

	brikz.ensure("classInit");
	brikz.ensure("classes");
	var nil = brikz.ensure("root").nil;

	var initialized = false;

	/* Smalltalk initialization. Called on page load */

	st.initialize = function() {
		if(initialized) { return; }

		st.classes().forEach(function(klass) {
			st.init(klass);
		});

		runnable();

		st.classes().forEach(function(klass) {
			klass._initialize();
		});

		initialized = true;
	};

	this.initialized = function () {
		return initialized;
	};

	this.__init__ = function () {
		st.wrapClassName("Number", "Kernel-Objects", Number, st.Object);
		st.wrapClassName("BlockClosure", "Kernel-Methods", Function, st.Object);
		st.wrapClassName("Boolean", "Kernel-Objects", Boolean, st.Object);
		st.wrapClassName("Date", "Kernel-Objects", Date, st.Object);

		st.addClass("Collection", st.Object, null, "Kernel-Collections");
		st.addClass("IndexableCollection", st.Collection, null, "Kernel-Collections");
		st.addClass("SequenceableCollection", st.IndexableCollection, null, "Kernel-Collections");
		st.addClass("CharacterArray", st.SequenceableCollection, null, "Kernel-Collections");
		st.wrapClassName("String", "Kernel-Collections", String, st.CharacterArray);
		st.wrapClassName("Array", "Kernel-Collections", Array, st.SequenceableCollection);
		st.wrapClassName("RegularExpression", "Kernel-Collections", RegExp, st.Object);

		st.wrapClassName("Error", "Kernel-Exceptions", Error, st.Object);

		/* Alias definitions */

		st.alias(st.Array, "OrderedCollection");
		st.alias(st.Date, "Time");

		/*
		 * Answer the smalltalk representation of o.
		 * Used in message sends
		 */

		st._st = function (o) {
			if(o == null) {return nil;}
			if(o.klass) {return o;}
			return st.JSObjectProxy._on_(o);
		};

	};
}

function PrimitivesBrik(brikz, st) {

	/* Unique ID number generator */

	var oid = 0;
	st.nextId = function() {
		oid += 1;
		return oid;
	};

	/* Converts a JavaScript object to valid Smalltalk Object */
	st.readJSObject = function(js) {
		var object = js;
		var readObject = (js.constructor === Object);
		var readArray = (js.constructor === Array);

		if(readObject) {
			object = st.Dictionary._new();
		}
		for(var i in js) {
			if(readObject) {
				object._at_put_(i, st.readJSObject(js[i]));
			}
			if(readArray) {
				object[i] = st.readJSObject(js[i]);
			}
		}
		return object;
	};

	/* Boolean assertion */
	st.assert = function(shouldBeBoolean) {
		if ((undefined !== shouldBeBoolean) && (shouldBeBoolean.klass === st.Boolean)) {
			return (shouldBeBoolean == true);
		} else {
			st.NonBooleanReceiver._new()._object_(shouldBeBoolean)._signal();
		}
	};

	/* Backward compatibility with Amber 0.9.1 */
	st.symbolFor = function(aString) { return aString; };

	/* List of all reserved words in JavaScript. They may not be used as variables
	 in Smalltalk. */

	// list of reserved JavaScript keywords as of
	//   http://es5.github.com/#x7.6.1.1
	// and
	//   http://people.mozilla.org/~jorendorff/es6-draft.html#sec-7.6.1
	st.reservedWords = ['break', 'case', 'catch', 'continue', 'debugger',
		'default', 'delete', 'do', 'else', 'finally', 'for', 'function',
		'if', 'in', 'instanceof', 'new', 'return', 'switch', 'this', 'throw',
		'try', 'typeof', 'var', 'void', 'while', 'with',
		// ES5: future use: http://es5.github.com/#x7.6.1.2
		'class', 'const', 'enum', 'export', 'extends', 'import', 'super',
		// ES5: future use in strict mode
		'implements', 'interface', 'let', 'package', 'private', 'protected',
		'public', 'static', 'yield'];

	st.globalJsVariables = ['jQuery', 'window', 'document', 'process', 'global'];

}

function RuntimeBrik(brikz, st) {

<<<<<<< HEAD
	var nil = brikz.ensure("root").nil;
=======
		propagateMethodChange(klass);
>>>>>>> 07a1f843

	function SmalltalkMethodContext(home, setup) {
		this.homeContext = home;
		this.setup       = setup || function() {};
		this.pc          = 0;
	}

<<<<<<< HEAD
// Fallbacks
	SmalltalkMethodContext.prototype.locals = {};
	SmalltalkMethodContext.prototype.receiver = null;
	SmalltalkMethodContext.prototype.selector = null;
	SmalltalkMethodContext.prototype.lookupClass = null;
=======
	st.removeMethod = function(method, klass) {
		if (klass !== method.methodClass) {
			throw new Error(
				"Refusing to remove method "
					+ method.methodClass.className+">>"+method.selector
					+ " from different class "
					+ klass.className);
		}
>>>>>>> 07a1f843

	inherits(SmalltalkMethodContext, SmalltalkObject);

<<<<<<< HEAD
	this.__init__ = function () {
		st.wrapClassName("MethodContext", "Kernel-Methods", SmalltalkMethodContext, st.Object, false);
=======
		st.initClass(klass);
		propagateMethodChange(klass);

		// Do *not* delete protocols from here.
		// This is handled by #removeCompiledMethod
>>>>>>> 07a1f843
	};

	SmalltalkMethodContext.prototype.fill = function(receiver, selector, locals, lookupClass) {
		this.receiver    = receiver;
		this.selector    = selector;
		this.locals      = locals || {};
		this.lookupClass = lookupClass;
	};

	SmalltalkMethodContext.prototype.fillBlock = function(locals, ctx) {
		this.locals        = locals || {};
		this.outerContext  = ctx;
	};

	SmalltalkMethodContext.prototype.init = function() {
		var home = this.homeContext;
		if(home) {
			home = home.init();
		}

		this.setup(this);
	};

	SmalltalkMethodContext.prototype.method = function() {
		var method;
		var lookup = this.lookupClass || this.receiver.klass;
		while(!method && lookup) {
			method = lookup.methods[smalltalk.convertSelector(this.selector)];
			lookup = lookup.superclass;
		}
		return method;
	};

	/* This is the current call context object. While it is publicly available,
	 Use smalltalk.getThisContext() instead which will answer a safe copy of
	 the current context */

	st.thisContext = undefined;

	st.withContext = function(worker, setup) {
		if(st.thisContext) {
			st.thisContext.pc++;
			return inContext(worker, setup);
		} else {
			try {
				return inContext(worker, setup);
			} catch(error) {
				if(error.smalltalkError) {
					handleError(error);
				} else {
					var errorWrapper = st.JavaScriptException._on_(error);
					try {errorWrapper._signal();} catch(ex) {}
					errorWrapper._context_(st.getThisContext());
					handleError(errorWrapper);
				}
				// Reset the context stack in any case
				st.thisContext = undefined;
				// Throw the exception anyway, as we want to stop
				// the execution to avoid infinite loops
				// Update: do not throw the exception. It's really annoying.
				// throw error;
			}
		}
	};

	function inContext(worker, setup) {
		var context = pushContext(setup);
		var result = worker(context);
		popContext(context);
		return result;
	}

	/* Handles Smalltalk errors. Triggers the registered ErrorHandler
		(See the Smalltalk class ErrorHandler and its subclasses */

	function handleError(error) {
		st.ErrorHandler._current()._handleError_(error);
	}

	/* Handle thisContext pseudo variable */

	st.getThisContext = function() {
		if(st.thisContext) {
			st.thisContext.init();
			return st.thisContext;
		} else {
			return nil;
		}
	};

	function pushContext(setup) {
		return st.thisContext = new SmalltalkMethodContext(st.thisContext, setup);
	}

	function popContext(context) {
		st.thisContext = context.homeContext;
	}

}

function MessageSendBrik(brikz, st) {

	brikz.ensure("selectorConversion");
	var nil = brikz.ensure("root").nil;

	/* Handles unhandled errors during message sends */
	// simply send the message and handle #dnu:

	st.send = function(receiver, selector, args, klass) {
		var method;
		if(receiver === null) {
			receiver = nil;
		}
		method = klass ? klass.fn.prototype[selector] : receiver.klass && receiver[selector];
		if(method) {
			return method.apply(receiver, args);
		} else {
			return messageNotUnderstood(receiver, selector, args);
		}
	};

	/* Handles #dnu: *and* JavaScript method calls.
	 if the receiver has no klass, we consider it a JS object (outside of the
	 Amber system). Else assume that the receiver understands #doesNotUnderstand: */

	function messageNotUnderstood(receiver, selector, args) {
		/* Handles JS method calls. */
		if(receiver.klass === undefined || receiver.allowJavaScriptCalls) {
			return callJavaScriptMethod(receiver, selector, args);
		}

		/* Handles not understood messages. Also see the Amber counter-part
		 Object>>doesNotUnderstand: */

		return receiver._doesNotUnderstand_(
			st.Message._new()
				._selector_(st.convertSelector(selector))
				._arguments_(args)
		);
	}

	/* Call a method of a JS object, or answer a property if it exists.
	 Else try wrapping a JSObjectProxy around the receiver.

	 If the object property is a function, then call it, except if it starts with
	 an uppercase character (we probably want to answer the function itself in this
	 case and send it #new from Amber).

	 Converts keyword-based selectors by using the first
	 keyword only, but keeping all message arguments.

	 Example:
	 "self do: aBlock with: anObject" -> "self.do(aBlock, anObject)" */

	function callJavaScriptMethod(receiver, selector, args) {
		var jsSelector = selector._asJavaScriptSelector();
		var jsProperty = receiver[jsSelector];
		if(typeof jsProperty === "function" && !/^[A-Z]/.test(jsSelector)) {
			return jsProperty.apply(receiver, args);
		} else if(jsProperty !== undefined) {
			if(args[0]) {
				receiver[jsSelector] = args[0];
				return nil;
			} else {
				return jsProperty;
			}
		}

		return st.send(st.JSObjectProxy._on_(receiver), selector, args);
	}

	if(typeof jQuery !== "undefined") {
		jQuery.allowJavaScriptCalls = true;
	}

	this.messageNotUnderstood = messageNotUnderstood;
}

function SelectorConversionBrik(brikz, st) {
	/* Convert a Smalltalk selector into a JS selector */

	st.selector = function(string) {
		var selector = '_' + string;
		selector = selector.replace(/:/g, '_');
		selector = selector.replace(/[\&]/g, '_and');
		selector = selector.replace(/[\|]/g, '_or');
		selector = selector.replace(/[+]/g, '_plus');
		selector = selector.replace(/-/g, '_minus');
		selector = selector.replace(/[*]/g ,'_star');
		selector = selector.replace(/[\/]/g ,'_slash');
		selector = selector.replace(/[\\]/g ,'_backslash');
		selector = selector.replace(/[\~]/g ,'_tild');
		selector = selector.replace(/>/g ,'_gt');
		selector = selector.replace(/</g ,'_lt');
		selector = selector.replace(/=/g ,'_eq');
		selector = selector.replace(/,/g ,'_comma');
		selector = selector.replace(/[@]/g ,'_at');
		return selector;
	};

	/* Convert a string to a valid smalltalk selector.
		if you modify the following functions, also change String>>asSelector
		accordingly */

	st.convertSelector = function(selector) {
		if(selector.match(/__/)) {
			return convertBinarySelector(selector);
		} else {
			return convertKeywordSelector(selector);
		}
	};

	function convertKeywordSelector(selector) {
		return selector.replace(/^_/, '').replace(/_/g, ':');
	}

	function convertBinarySelector(selector) {
		return selector
			.replace(/^_/, '')
			.replace(/_and/g, '&')
			.replace(/_or/g, '|')
			.replace(/_plus/g, '+')
			.replace(/_minus/g, '-')
			.replace(/_star/g, '*')
			.replace(/_slash/g, '/')
			.replace(/_backslash/g, '\\')
			.replace(/_tild/g, '~')
			.replace(/_gt/g, '>')
			.replace(/_lt/g, '<')
			.replace(/_eq/g, '=')
			.replace(/_comma/g, ',')
			.replace(/_at/g, '@');
	}
}

/* Making smalltalk that can load */

brikz.root = RootBrik;
brikz.dnu = DNUBrik;
brikz.organize = OrganizeBrik;
brikz.selectorConversion = SelectorConversionBrik;
brikz.classInit = ClassInitBrik;
brikz.manipulation = ManipulationBrik;
brikz.classes = ClassesBrik;
brikz.methods = MethodsBrik;
brikz.stInit = SmalltalkInitBrik;
brikz.augments = AugmentsBrik;

brikz.rebuild();

/* Making smalltalk that can run */

function runnable () {
	brikz.messageSend = MessageSendBrik;
	brikz.runtime = RuntimeBrik;
	brikz.primitives = PrimitivesBrik;

	brikz.rebuild();
};

global_smalltalk = api;
global_nil = brikz.root.nil;
global__st = api._st;
api._st = null;

})();<|MERGE_RESOLUTION|>--- conflicted
+++ resolved
@@ -168,9 +168,9 @@
 
 	/* Method not implemented handlers */
 
-<<<<<<< HEAD
 	this.methods = [];
 	this.selectors = [];
+	this.checker = Object.create(null);
 
 	this.get = function (string) {
 		var index = this.selectors.indexOf(string);
@@ -179,9 +179,14 @@
 		}
 		this.selectors.push(string);
 		var selector = st.selector(string);
+		this.checker[selector] = true;
 		var method = {jsSelector: selector, fn: this.createHandler(selector)};
 		this.methods.push(method);
 		return method;
+	};
+
+	this.isSelector = function (selector) {
+		return this.checker[selector];
 	};
 
 	/* Dnu handler method */
@@ -221,10 +226,7 @@
 
 	st.initClass = function(klass) {
 		if(klass.wrapped) {
-			klass.inheritedMethods = {};
 			copySuperclass(klass);
-		} else {
-			installSuperclass(klass);
 		}
 
 		if(klass === st.Object || klass.wrapped) {
@@ -232,58 +234,41 @@
 		}
 	};
 
-	function installSuperclass(klass) {
-		// only if the klass has not been initialized yet.
-		if(klass.fn.prototype._yourself) { return; }
-
-		if(klass.superclass && klass.superclass !== nil) {
-			inherits(klass.fn, klass.superclass.fn);
-			manip.wireKlass(klass);
-			manip.reinstallMethods(klass);
-		}
-	}
-=======
-	var dnu = {
-		methods: [],
-		selectors: [],
-		checker: Object.create(null),
->>>>>>> 07a1f843
-
 	function copySuperclass(klass, superclass) {
+		var inheritedMethods = {};
+		deinstallAllMethods(klass);
 		for (superclass = superclass || klass.superclass;
 			 superclass && superclass !== nil;
 			 superclass = superclass.superclass) {
 			for (var keys = Object.keys(superclass.methods), i = 0; i < keys.length; i++) {
 				inheritMethodIfAbsent(superclass.methods[keys[i]], klass);
 			}
-<<<<<<< HEAD
-		}
-	}
-
-	function inheritMethodIfAbsent(method, klass) {
-		var selector = method.selector;
-=======
-			this.selectors.push(string);
-			var selector = st.selector(string);
-			this.checker[selector] = true;
-			var method = {jsSelector: selector, fn: this.createHandler(selector)};
-			this.methods.push(method);
-			return method;
-		},
-
-		isSelector: function (selector) {
-			return this.checker[selector];
-		},
-
-		/* Dnu handler method */
->>>>>>> 07a1f843
-
-		if(klass.methods.hasOwnProperty(selector) || klass.inheritedMethods.hasOwnProperty(selector)) {
-			return;
-		}
-
-		manip.installMethod(method, klass);
-		klass.inheritedMethods[method.selector] = true;
+		}
+		manip.reinstallMethods(klass);
+
+		function inheritMethodIfAbsent(method) {
+			var selector = method.selector;
+
+			//TODO: prepare klass methods into inheritedMethods to only test once
+			//TODO: Object.create(null) to ditch hasOwnProperty call (very slow)
+			if(klass.methods.hasOwnProperty(selector) || inheritedMethods.hasOwnProperty(selector)) {
+				return;
+			}
+
+			manip.installMethod(method, klass);
+			inheritedMethods[method.selector] = true;
+		}
+
+	}
+
+	function deinstallAllMethods(klass) {
+		var proto = klass.fn.prototype;
+		for(var keys = Object.getOwnPropertyNames(proto), i=0; i<keys.length; i++) {
+			var key = keys[i];
+			if (dnu.isSelector(key)) {
+				proto[key] = null;
+			}
+		}
 	}
 }
 
@@ -418,7 +403,6 @@
 	 If pkgName is null or empty we return nil, which is an allowed package for a class.
 	 If package already exists we still update the properties of it. */
 
-<<<<<<< HEAD
 	st.addPackage = function(pkgName, properties) {
 		if(!pkgName) {return nil;}
 		if(!(st.packages[pkgName])) {
@@ -430,20 +414,10 @@
 			if(properties) {
 				st.packages[pkgName].properties = properties;
 			}
-=======
-	st.initClass = function(klass) {
-		if(klass.wrapped) {
-			copySuperclass(klass);
-		}
-
-		if(klass === st.Object || klass.wrapped) {
-			installDnuHandlers(klass);
->>>>>>> 07a1f843
 		}
 		return st.packages[pkgName];
 	};
 
-<<<<<<< HEAD
 	/* Add a class to the smalltalk object, creating a new one if needed.
 	 A Package is lazily created if it does not exist with given name. */
 
@@ -461,23 +435,6 @@
 		} else {
 			if(st[className]) {
 				st.removeClass(st[className]);
-=======
-	function wireKlass(klass) {
-		Object.defineProperty(klass.fn.prototype, "klass", {
-			value: klass,
-			enumerable: false, configurable: true, writable: true
-		});
-	}
-
-	function copySuperclass(klass, superclass) {
-		var inheritedMethods = {};
-		deinstallAllMethods(klass);
-		for (superclass = superclass || klass.superclass;
-			superclass && superclass !== nil;
-			superclass = superclass.superclass) {
-			for (var keys = Object.keys(superclass.methods), i = 0; i < keys.length; i++) {
-				inheritMethodIfAbsent(superclass.methods[keys[i]]);
->>>>>>> 07a1f843
 			}
 			st[className] = klass({
 				className: className,
@@ -488,31 +445,11 @@
 				wrapped: wrapped
 			});
 		}
-<<<<<<< HEAD
-=======
-		reinstallMethods(klass);
-
-		function inheritMethodIfAbsent(method) {
-			var selector = method.selector;
-
-			//TODO: prepare klass methods into inheritedMethods to only test once
-			//TODO: Object.create(null) to ditch hasOwnProperty call (very slow)
-			if(klass.methods.hasOwnProperty(selector) || inheritedMethods.hasOwnProperty(selector)) {
-				return;
-			}
-
-			installMethod(method, klass);
-			inheritedMethods[method.selector] = true;
-		}
-
-	}
->>>>>>> 07a1f843
 
 		classes.addElement(st[className]);
 		org.addOrganizationElement(pkg, st[className]);
 	}
 
-<<<<<<< HEAD
 	st.removeClass = function(klass) {
 		org.removeOrganizationElement(klass.pkg, klass);
 		classes.removeElement(klass);
@@ -531,17 +468,6 @@
 	};
 
 	/* Create an alias for an existing class */
-=======
-	function deinstallAllMethods(klass) {
-		var proto = klass.fn.prototype;
-		for(var keys = Object.getOwnPropertyNames(proto), i=0; i<keys.length; i++) {
-			var key = keys[i];
-			if (dnu.isSelector(key)) {
-				proto[key] = null;
-			}
-		}
-	}
->>>>>>> 07a1f843
 
 	st.alias = function(klass, alias) {
 		st[alias] = klass;
@@ -557,20 +483,6 @@
 	st.wrappedClasses = function() {
 		return wrappedClasses;
 	};
-
-	function propagateMethodChange(klass) {
-		// If already initialized (else it will be done later anyway),
-		// re-initialize all subclasses to ensure the method change
-		// propagation (for wrapped classes, not using the prototype
-		// chain).
-
-		//TODO: optimize, only one method need to be updated, not all of them
-		if (initialized) {
-			st.allSubclasses(klass).forEach(function (subclass) {
-				st.initClass(subclass);
-			});
-		}
-	}
 
 	/* Answer all registered Packages as Array */
 	// TODO: Remove this hack
@@ -689,15 +601,7 @@
 		// Therefore we populate the organizer here too
 		org.addOrganizationElement(klass, method.category);
 
-		// If already initialized (else it will be done later anyway),
-		// re-initialize all subclasses to ensure the new method
-		// propagation (for wrapped classes, not using the prototype
-		// chain.
-		if(stInit.initialized()) {
-			st.allSubclasses(klass).forEach(function(subclass) {
-				st.initClass(subclass);
-			});
-		}
+		propagateMethodChange(klass);
 
 		for(var i=0; i<method.messageSends.length; i++) {
 			var dnuHandler = dnu.get(method.messageSends[i]);
@@ -707,17 +611,34 @@
 		}
 	}
 
+	function propagateMethodChange(klass) {
+		// If already initialized (else it will be done later anyway),
+		// re-initialize all subclasses to ensure the method change
+		// propagation (for wrapped classes, not using the prototype
+		// chain).
+
+		//TODO: optimize, only one method need to be updated, not all of them
+		if (stInit.initialized()) {
+			st.allSubclasses(klass).forEach(function (subclass) {
+				st.initClass(subclass);
+			});
+		}
+	}
+
 	st.removeMethod = function(method, klass) {
 		if (klass !== method.methodClass) {
-            throw new Error(
-                "Refusing to remove method "
-                    + method.methodClass.className+">>"+method.selector
-                    + " from different class "
-                    + klass.className);
-        }
+			throw new Error(
+				"Refusing to remove method "
+					+ method.methodClass.className+">>"+method.selector
+					+ " from different class "
+					+ klass.className);
+		}
 
 		delete klass.fn.prototype[st.selector(method.selector)];
 		delete klass.methods[method.selector];
+
+		st.initClass(klass);
+		propagateMethodChange(klass);
 
 		// Do *not* delete protocols from here.
 		// This is handled by #removeCompiledMethod
@@ -890,11 +811,7 @@
 
 function RuntimeBrik(brikz, st) {
 
-<<<<<<< HEAD
 	var nil = brikz.ensure("root").nil;
-=======
-		propagateMethodChange(klass);
->>>>>>> 07a1f843
 
 	function SmalltalkMethodContext(home, setup) {
 		this.homeContext = home;
@@ -902,35 +819,16 @@
 		this.pc          = 0;
 	}
 
-<<<<<<< HEAD
 // Fallbacks
 	SmalltalkMethodContext.prototype.locals = {};
 	SmalltalkMethodContext.prototype.receiver = null;
 	SmalltalkMethodContext.prototype.selector = null;
 	SmalltalkMethodContext.prototype.lookupClass = null;
-=======
-	st.removeMethod = function(method, klass) {
-		if (klass !== method.methodClass) {
-			throw new Error(
-				"Refusing to remove method "
-					+ method.methodClass.className+">>"+method.selector
-					+ " from different class "
-					+ klass.className);
-		}
->>>>>>> 07a1f843
 
 	inherits(SmalltalkMethodContext, SmalltalkObject);
 
-<<<<<<< HEAD
 	this.__init__ = function () {
 		st.wrapClassName("MethodContext", "Kernel-Methods", SmalltalkMethodContext, st.Object, false);
-=======
-		st.initClass(klass);
-		propagateMethodChange(klass);
-
-		// Do *not* delete protocols from here.
-		// This is handled by #removeCompiledMethod
->>>>>>> 07a1f843
 	};
 
 	SmalltalkMethodContext.prototype.fill = function(receiver, selector, locals, lookupClass) {
