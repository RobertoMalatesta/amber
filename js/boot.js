/* ====================================================================
   |
   |   Amber Smalltalk
   |   http://amber-lang.net
   |
   ======================================================================

   ======================================================================
   |
   | Copyright (c) 2010-2011
   | Nicolas Petton <petton.nicolas@gmail.com>
   |
   | Amber is released under the MIT license
   |
   | Permission is hereby granted, free of charge, to any person obtaining
   | a copy of this software and associated documentation files (the
   | 'Software'), to deal in the Software without restriction, including
   | without limitation the rights to use, copy, modify, merge, publish,
   | distribute, sublicense, and/or sell copies of the Software, and to
   | permit persons to whom the Software is furnished to do so, subject to
   | the following conditions:
   |
   | The above copyright notice and this permission notice shall be
   | included in all copies or substantial portions of the Software.
   |
   | THE SOFTWARE IS PROVIDED 'AS IS', WITHOUT WARRANTY OF ANY KIND,
   | EXPRESS OR IMPLIED, INCLUDING BUT NOT LIMITED TO THE WARRANTIES OF
   | MERCHANTABILITY, FITNESS FOR A PARTICULAR PURPOSE AND NONINFRINGEMENT.
   | IN NO EVENT SHALL THE AUTHORS OR COPYRIGHT HOLDERS BE LIABLE FOR ANY
   | CLAIM, DAMAGES OR OTHER LIABILITY, WHETHER IN AN ACTION OF CONTRACT,
   | TORT OR OTHERWISE, ARISING FROM, OUT OF OR IN CONNECTION WITH THE
   | SOFTWARE OR THE USE OR OTHER DEALINGS IN THE SOFTWARE.
   |
   ==================================================================== */

/* Make sure that console is defined */

if(typeof console === "undefined") {
	this.console = {
		log: function() {},
		warn: function() {},
		info: function() {},
		debug: function() {},
		error: function() {}
	};
}

/* Array extensions */

Array.prototype.addElement = function(el) {
	if(typeof el === 'undefined') { return; }
	if(this.indexOf(el) == -1) {
        this.push(el);
    }
};

Array.prototype.removeElement = function(el) {
    for(var i=0; i<this.length; i++) {
        if(this[i] == el) {
            this.splice(i, 1);
            break;
        }
    }
};


/* Smalltalk constructors definition */

function SmalltalkObject() {}
function SmalltalkBehavior() {}
function SmalltalkClass() {}
function SmalltalkMetaclass() {
	this.meta = true;
}
function SmalltalkPackage() {}
function SmalltalkMethod() {}
function SmalltalkNil() {}
function SmalltalkSymbol(string) {
	this.value = string;
}
function SmalltalkOrganizer() {
    this.elements = [];
}

function inherits(child, parent) {
	child.prototype = Object.create(parent.prototype, {
		constructor: { value: child,
			enumerable: false, configurable: true, writable: true }
	});
}

inherits(SmalltalkBehavior, SmalltalkObject);
inherits(SmalltalkClass, SmalltalkBehavior);
inherits(SmalltalkMetaclass, SmalltalkBehavior);
inherits(SmalltalkNil, SmalltalkObject);
inherits(SmalltalkMethod, SmalltalkObject);
inherits(SmalltalkPackage, SmalltalkObject);
inherits(SmalltalkOrganizer, SmalltalkObject);


function Smalltalk() {

	var st = this;

	/* This is the current call context object. While it is publicly available,
	   Use smalltalk.getThisContext() instead which will answer a safe copy of
	   the current context */

	st.thisContext = undefined;

	/* List of all reserved words in JavaScript. They may not be used as variables
	   in Smalltalk. */

<<<<<<< HEAD
	st.reservedWords = ['break', 'case', 'catch', 'char', 'class', 'continue', 'debugger',
		'default', 'delete', 'do', 'else', 'finally', 'for', 'function',
		'if', 'in', 'instanceof', 'native', 'new', 'private', 'protected',
		'public', 'return', 'static', 'switch', 'this', 'throw',
		'try', 'typeof', 'var', 'void', 'while', 'with', 'yield'];
=======
	// list of reserved JavaScript keywords as of
	//   http://es5.github.com/#x7.6.1.1
	// and
	//   http://people.mozilla.org/~jorendorff/es6-draft.html#sec-7.6.1
	st.reservedWords = ['break', 'case', 'catch', 'continue', 'debugger',
		'default', 'delete', 'do', 'else', 'finally', 'for', 'function',
		'if', 'in', 'instanceof', 'new', 'return', 'switch', 'this', 'throw',
		'try', 'typeof', 'var', 'void', 'while', 'with',
		// ES5: future use: http://es5.github.com/#x7.6.1.2
		'class', 'const', 'enum', 'export', 'extends', 'import', 'super',
		// ES5: future use in strict mode
		'implements', 'interface', 'let', 'package', 'private', 'protected',
		'public', 'static', 'yield'];
>>>>>>> f4d9455b

    var initialized = false;

    /* Smalltalk classes */

    var classes = [];
    var wrappedClasses = [];

    /* Method not implemented handlers */

	var dnu = {
		methods: [],
		selectors: [],

		get: function (string) {
			var index = this.selectors.indexOf(string);
			if(index !== -1) {
				return this.methods[index];
			}
			this.selectors.push(string);
			var selector = st.selector(string);
			var method = {jsSelector: selector, fn: this.createHandler(selector)};
			this.methods.push(method);
			return method;
		},

		/* Dnu handler method */

		createHandler: function (selector) {
			return function () {
				var args = Array.prototype.slice.call(arguments);
				return messageNotUnderstood(this, selector, args);
			};
		}
	};

	/* The symbol table ensures symbol unicity */

	var symbolTable = {};
	st.symbolFor = function(string) {
		if(symbolTable[string] === undefined) {
			symbolTable[string] = new SmalltalkSymbol(string);
		}

		return symbolTable[string];
	};

	/* Unique ID number generator */

	var oid = 0;
	st.nextId = function() {
		oid += 1;
		return oid;
	};

	/* We hold all Packages in a separate Object */

	st.packages = {};

	/* Smalltalk package creation. To add a Package, use smalltalk.addPackage() */

	function pkg(spec) {
		var that = new SmalltalkPackage();
		that.pkgName = spec.pkgName;
        that.organization = new SmalltalkOrganizer();
		that.properties = spec.properties || {};
		return that;
	}

	/* Smalltalk class creation. A class is an instance of an automatically
	   created metaclass object. Newly created classes (not their metaclass) 
	   should be added to the smalltalk object, see smalltalk.addClass().
	   Superclass linking is *not* handled here, see smalltalk.init()  */

	function klass(spec) {
		spec = spec || {};
		var meta = metaclass(spec);
		var that = meta.instanceClass;
		that.fn = spec.fn || function() {};
		setupClass(that, spec);

        that.className = spec.className;
        that.wrapped   = spec.wrapped || false;
		meta.className = spec.className + ' class';
		if(spec.superclass) {
			that.superclass = spec.superclass;
			meta.superclass = spec.superclass.klass;
		}
		return that;
	}

	function metaclass(spec) {
		spec = spec || {};
		var that = new SmalltalkMetaclass();
		inherits(
			that.fn = function() {},
			spec.superclass ? spec.superclass.klass.fn : SmalltalkClass
		);
		that.instanceClass = new that.fn();
        setupClass(that);
		return that;
	}

	function setupClass(klass, spec) {
        spec = spec || {};
		klass.iVarNames = spec.iVarNames || [];
		klass.pkg = spec.pkg;

        Object.defineProperty(klass, "toString", {
			value: function() { return 'Smalltalk ' + this.className; },
            enumerable:false, configurable: true, writable: false
		});

		klass.organization = new SmalltalkOrganizer();
		Object.defineProperty(klass, "methods", {
			value: {},
			enumerable: false, configurable: true, writable: true
		});
		wireKlass(klass);
	}

	/* Smalltalk method object. To add a method to a class,
	   use smalltalk.addMethod() */

	st.method = function(spec) {
		var that = new SmalltalkMethod();
		that.selector          = spec.selector;
		that.jsSelector        = spec.jsSelector;
		that.args              = spec.args || {};
		that.category          = spec.category;
		that.source            = spec.source;
		that.messageSends      = spec.messageSends || [];
		that.referencedClasses = spec.referencedClasses || [];
		that.fn                = spec.fn;
		return that;
	};

	/* Initialize a class in its class hierarchy. Handle both classes and
	   metaclasses. */

	st.init = function(klass) {
		st.initClass(klass);
		if(klass.klass && !klass.meta) {
			st.initClass(klass.klass);
		}
	};

    st.initClass = function(klass) {
        if(klass.wrapped) {
            copySuperclass(klass);
        }
        else {
            installSuperclass(klass);
        }

        if(klass === st.Object || klass.wrapped) {
            installDnuHandlers(klass);
        }
    };

	function wireKlass(klass) {
		Object.defineProperty(klass.fn.prototype, "klass", {
			value: klass,
			enumerable: false, configurable: true, writable: true
		});
	}

	function installSuperclass(klass) {
        // only if the klass has not been initialized yet.
		if(klass.fn.prototype._yourself) { return; }

		if(klass.superclass && klass.superclass !== nil) {
            inherits(klass.fn, klass.superclass.fn);
			wireKlass(klass);
			reinstallMethods(klass);
        }
	}

	function copySuperclass(klass, superclass) {
		for (superclass = superclass || klass.superclass;
			 superclass && superclass !== nil;
			 superclass = superclass.superclass) {
			for (var keys = Object.keys(superclass.methods), i = 0; i < keys.length; i++) {
				installMethodIfAbsent(superclass.methods[keys[i]], klass);
			}
		}
	}

	function installMethod(method, klass) {
        Object.defineProperty(klass.fn.prototype, method.jsSelector, {
			value: method.fn,
			enumerable: false, configurable: true, writable: true
		});
	}

	function installMethodIfAbsent(method, klass) {
		if(!klass.fn.prototype[method.jsSelector]) {
			installMethod(method, klass);
		}
	}

	function reinstallMethods(klass) {
        for(var keys = Object.keys(klass.methods), i=0; i<keys.length; i++) {
            installMethod(klass.methods[keys[i]], klass);
		}
	}

	function installDnuHandlers(klass) {
		var m = dnu.methods;
        for(var i=0; i<m.length; i++) {
			installMethodIfAbsent(m[i], klass);
        }
	}

	function installNewDnuHandler(newHandler) {
		installMethodIfAbsent(newHandler, st.Object);
		for(var i = 0; i < wrappedClasses.length; i++) {
			installMethodIfAbsent(newHandler, wrappedClasses[i]);
		}
	}

	/* Answer all registered Packages as Array */
    // TODO: Remove this hack

	st.packages.all = function() {
		var packages = [];
		for(var i in st.packages) {
			if(!st.packages.hasOwnProperty(i) || typeof(st.packages[i]) === "function") continue;
			packages.push(st.packages[i]);
		}
		return packages
	};

	/* Answer all registered Smalltalk classes */
    //TODO: remove the function and make smalltalk.classes an array

	st.classes = function() {
		return classes;
	};

    st.wrappedClasses = function() {
        return wrappedClasses;
    };

	/* Answer the direct subclasses of klass. */

	st.subclasses = function(klass) {
		var subclasses = [];
		var classes = st.classes();
		for(var i=0; i < classes.length; i++) {
			var c = classes[i];
			if(c.fn) {
				//Classes
				if(c.superclass === klass) {
					subclasses.push(c);
				}
				c = c.klass;
				//Metaclasses
				if(c && c.superclass === klass) {
					subclasses.push(c);
				}
			}
		}
		return subclasses;
	};

	/* Create a new class wrapping a JavaScript constructor, and add it to the
	   global smalltalk object. Package is lazily created if it does not exist with given name. */

	st.wrapClassName = function(className, pkgName, fn, superclass, wrapped) {
        if(wrapped !== false) {
            wrapped = true;
        }
		var pkg = st.addPackage(pkgName);
		st[className] = klass({
			className:  className,
			superclass: superclass,
			pkg:        pkg,
			fn:         fn,
            wrapped:    wrapped
		});

        classes.addElement(st[className]);
		if(wrapped) {wrappedClasses.addElement(st[className])}
		pkg.organization.elements.addElement(st[className]);
	};

	/* Create an alias for an existing class */

	st.alias = function(klass, alias) {
		st[alias] = klass;
	};

	/* Add a package to the smalltalk.packages object, creating a new one if needed.
	   If pkgName is null or empty we return nil, which is an allowed package for a class.
	   If package already exists we still update the properties of it. */

	st.addPackage = function(pkgName, properties) {
		if(!pkgName) {return nil;}
		if(!(st.packages[pkgName])) {
			st.packages[pkgName] = pkg({
				pkgName: pkgName,
				properties: properties
			});
		} else {
			if(properties) {
				st.packages[pkgName].properties = properties;
			}
		}
		return st.packages[pkgName];
	};

	/* Add a class to the smalltalk object, creating a new one if needed.
	   A Package is lazily created if it does not exist with given name. */

	st.addClass = function(className, superclass, iVarNames, pkgName) {
		var pkg = st.addPackage(pkgName);
		if(st[className] && st[className].superclass === superclass) {
			st[className].superclass = superclass;
			st[className].iVarNames = iVarNames;
			st[className].pkg = pkg || st[className].pkg;
		} else {
            if(st[className]) {
                st.removeClass(st[className]);
			}
			st[className] = klass({
				className: className,
				superclass: superclass,
				pkg: pkg,
				iVarNames: iVarNames
			});
		}

        classes.addElement(st[className]);
        pkg.organization.elements.addElement(st[className]);
	};

    st.removeClass = function(klass) {
        klass.pkg.organization.elements.removeElement(klass);
        classes.removeElement(klass);
        delete st[klass.className];
    };

	/* Add/remove a method to/from a class */

	st.addMethod = function(jsSelector, method, klass) {
		method.jsSelector = jsSelector;
		installMethod(method, klass);
		klass.methods[method.selector] = method;
		method.methodClass = klass;

        klass.organization.elements.addElement(method.category);

        for(var i=0; i<method.messageSends.length; i++) {
            var dnuHandler = dnu.get(method.messageSends[i]);
            if(initialized) {
                installNewDnuHandler(dnuHandler);
			}
		}
	};

    st.removeMethod = function(method) {
        var protocol = method.category;
        var klass = method.methodClass;

        delete klass.fn.prototype[st.selector(method.selector)];
	    delete klass.methods[method.selector];

		var selectors = Object.keys(klass.methods);
		var shouldDeleteProtocol = true;

		for(var i = 0, l = selectors.length; i<l; i++) {
            if(klass.methods[selectors[i]].category === protocol) {
                shouldDeleteProtocol = false;
				break;
            };
        };
        if(shouldDeleteProtocol) {
            klass.organization.elements.removeElement(protocol)
        };
    };

	/* Handles unhandled errors during message sends */
    // TODO: simply send the message ans handle #dnu:

	st.send = function(receiver, selector, args, klass) {
		if(st.thisContext) {
			return withContextSend(receiver, selector, args, klass);
		} else {
			try {return withContextSend(receiver, selector, args, klass)}
			catch(error) {
				// Reset the context stack in any case
				st.thisContext = undefined;
				if(error.smalltalkError) {
					handleError(error);
					return nil;
				} else {
					throw(error);
				}
			}
		}
	};

    //TODO: remove
	function withContextSend(receiver, selector, args, klass) {
		var call, method;
		if(receiver == null) {
			receiver = nil;
		}
		method = klass ? klass.fn.prototype[selector] : receiver.klass && receiver[selector];
		if(method) {
			var context = pushContext(receiver, selector, args);
			call = method.apply(receiver, args);
			popContext(context);
			return call;
		} else {
			return messageNotUnderstood(receiver, selector, args);
		}
	}

	st.withContext = function(fn, receiver, selector, args, lookupClass) {
		if(st.thisContext) {
            st.thisContext.pc++;
			return inContext(fn, receiver, selector, args, lookupClass);
		} else {
			try {return inContext(fn, receiver, selector, args, lookupClass)}
			catch(error) {
				// Reset the context stack in any case
				st.thisContext = undefined;
				if(error.smalltalkError) {
					handleError(error);
					return nil;
				} else {
					throw(error);
				}
			}
		}
	};

	function inContext(fn, receiver, selector, args, lookupClass) {
		var context = pushContext(receiver, selector, args, lookupClass);
		var result = fn(context);
		popContext(context);
		return result;
	}

	/* Handles Smalltalk errors. Triggers the registered ErrorHandler
	   (See the Smalltalk class ErrorHandler and its subclasses */

	function handleError(error) {
        st.ErrorHandler._current()._handleError_(error);
	}

	/* Handles #dnu: *and* JavaScript method calls.
	   if the receiver has no klass, we consider it a JS object (outside of the
	   Amber system). Else assume that the receiver understands #doesNotUnderstand: */

	function messageNotUnderstood(receiver, selector, args) {
		/* Handles JS method calls. */
		if(receiver.klass === undefined || receiver.allowJavaScriptCalls) {
			return callJavaScriptMethod(receiver, selector, args);
		}

		/* Handles not understood messages. Also see the Amber counter-part
		   Object>>doesNotUnderstand: */

		return receiver._doesNotUnderstand_(
			st.Message._new()
				._selector_(st.convertSelector(selector))
				._arguments_(args)
		);
	}

	/* Call a method of a JS object, or answer a property if it exists.
	   Else try wrapping a JSObjectProxy around the receiver.

       If the object property is a function, then call it, except if it starts with
       an uppercase character (we probably want to answer the function itself in this
       case and send it #new from Amber).

	   Converts keyword-based selectors by using the first
	   keyword only, but keeping all message arguments.

	   Example:
	   "self do: aBlock with: anObject" -> "self.do(aBlock, anObject)" */

	function callJavaScriptMethod(receiver, selector, args) {
		var jsSelector = selector._asJavaScriptSelector();
		var jsProperty = receiver[jsSelector];
		if(typeof jsProperty === "function" && !/^[A-Z]/.test(jsSelector)) {
			return jsProperty.apply(receiver, args);
		} else if(jsProperty !== undefined) {
			if(args[0]) {
				receiver[jsSelector] = args[0];
				return nil;
			} else {
				return jsProperty;
			}
		}

		return st.send(st.JSObjectProxy._on_(receiver), selector, args);
	}

	/* Reuse one old context stored in oldContext */

	st.oldContext = null;


	/* Handle thisContext pseudo variable */

	st.getThisContext = function() {
		return st.thisContext ? st.thisContext.copy() : nil;
	};

	function pushContext(receiver, selector, locals, lookupClass) {
		var c = st.oldContext, tc = st.thisContext;
		if(!c) {
			return st.thisContext = new SmalltalkMethodContext(receiver, selector, locals, tc, lookupClass);

		}
		st.oldContext = null;

		c.homeContext = tc;
		c.receiver    = receiver;
        c.selector    = selector || "";
		c.locals      = locals || {};
        c.lookupClass = lookupClass;
		return st.thisContext = c;
	}

	function popContext(context) {
		st.thisContext = context.homeContext;
		context.homeContext = undefined;
		st.oldContext = context;
	}

	/* Convert a Smalltalk selector into a JS selector */

    st.selector = function(string) {
        var selector = '_' + string;
	    selector = selector.replace(/:/g, '_');
	    selector = selector.replace(/[\&]/g, '_and');
	    selector = selector.replace(/[\|]/g, '_or');
	    selector = selector.replace(/[+]/g, '_plus');
	    selector = selector.replace(/-/g, '_minus');
	    selector = selector.replace(/[*]/g ,'_star');
	    selector = selector.replace(/[\/]/g ,'_slash');
	    selector = selector.replace(/[\\]/g ,'_backslash');
	    selector = selector.replace(/[\~]/g ,'_tild');
	    selector = selector.replace(/>/g ,'_gt');
	    selector = selector.replace(/</g ,'_lt');
	    selector = selector.replace(/=/g ,'_eq');
	    selector = selector.replace(/,/g ,'_comma');
	    selector = selector.replace(/[@]/g ,'_at');
        return selector
    };

	/* Convert a string to a valid smalltalk selector.
	   if you modify the following functions, also change String>>asSelector
	   accordingly */

	st.convertSelector = function(selector) {
		if(selector.match(/__/)) {
			return convertBinarySelector(selector);
		} else {
			return convertKeywordSelector(selector);
		}
	};

	function convertKeywordSelector(selector) {
		return selector.replace(/^_/, '').replace(/_/g, ':');
	}

	function convertBinarySelector(selector) {
		return selector
			.replace(/^_/, '')
			.replace(/_and/g, '&')
			.replace(/_or/g, '|')
			.replace(/_plus/g, '+')
			.replace(/_minus/g, '-')
			.replace(/_star/g, '*')
			.replace(/_slash/g, '/')
			.replace(/_backslash/g, '\\')
			.replace(/_tild/g, '~')
			.replace(/_gt/g, '>')
			.replace(/_lt/g, '<')
			.replace(/_eq/g, '=')
			.replace(/_comma/g, ',')
			.replace(/_at/g, '@')
	}

	/* Converts a JavaScript object to valid Smalltalk Object */
	st.readJSObject = function(js) {
		var object = js;
		var readObject = (js.constructor === Object);
		var readArray = (js.constructor === Array);

		if(readObject) {
			object = st.Dictionary._new();
		}
		for(var i in js) {
			if(readObject) {
				object._at_put_(i, st.readJSObject(js[i]));
			}
			if(readArray) {
				object[i] = st.readJSObject(js[i]);
			}
		}
		return object;
	};

    /* Boolean assertion */
    st.assert = function(shouldBeBoolean) {
        if ((undefined !== shouldBeBoolean) && (shouldBeBoolean.klass === smalltalk.Boolean)) {
            return shouldBeBoolean;
        } else {
            smalltalk.NonBooleanReceiver._new()._object_(shouldBeBoolean)._signal();
        }
    };

    /* Smalltalk initialization. Called on page load */

    st.initialize = function() {
		if(initialized) { return; }

		classes.forEach(function(klass) {
            st.init(klass);
        });
        classes.forEach(function(klass) {
            klass._initialize();
        });

        initialized = true;
    };
}

inherits(Smalltalk, SmalltalkObject);

function SmalltalkMethodContext(receiver, selector, locals, home, lookupClass, pc) {
	this.receiver    = receiver;
    this.selector    = selector;
	this.locals      = locals || {};
	this.homeContext = home;
    this.lookupClass = lookupClass;
    this.pc          = pc || 0;
}

inherits(SmalltalkMethodContext, SmalltalkObject);

SmalltalkMethodContext.prototype.copy = function() {
	var home = this.homeContext;
	if(home) {home = home.copy()}
	return new SmalltalkMethodContext(
		this.receiver,
        this.selector,
		this.locals,
		home,
        this.lookupClass,
        this.pc
	);
};

SmalltalkMethodContext.prototype.method = function() {
    var method;
    var lookup = this.lookupClass || this.receiver.klass;
    while(!method && lookup) {
        method = lookup.methods[smalltalk.convertSelector(this.selector)];
        lookup = lookup.superclass
    }
    return method;
};

SmalltalkMethodContext.prototype.resume = function() {
    //Brutally set the receiver as thisContext, then re-enter the function
    smalltalk.thisContext = this;
    return this.method.apply(receiver, temps);
};

/* Global Smalltalk objects. */

var nil = new SmalltalkNil();
var smalltalk = new Smalltalk();

if(this.jQuery) {
	this.jQuery.allowJavaScriptCalls = true;
}

/*
 * Answer the smalltalk representation of o.
 * Used in message sends
 */

var _st = function(o) {
	if(typeof o === 'undefined') {return nil}
	if(null === o) {return nil}
	if(o.klass) {return o}
	return smalltalk.JSObjectProxy._on_(o);
}; 


/***************************************** BOOTSTRAP ******************************************/

smalltalk.wrapClassName("Object", "Kernel-Objects", SmalltalkObject, undefined, false);
smalltalk.wrapClassName("Behavior", "Kernel-Classes", SmalltalkBehavior, smalltalk.Object, false);
smalltalk.wrapClassName("Metaclass", "Kernel-Classes", SmalltalkMetaclass, smalltalk.Behavior, false);
smalltalk.wrapClassName("Class", "Kernel-Classes", SmalltalkClass, smalltalk.Behavior, false);

smalltalk.Object.klass.superclass = smalltalk.Class;


smalltalk.wrapClassName("Smalltalk", "Kernel-Objects", Smalltalk, smalltalk.Object, false);
smalltalk.wrapClassName("Package", "Kernel-Objects", SmalltalkPackage, smalltalk.Object, false);
smalltalk.wrapClassName("CompiledMethod", "Kernel-Objects", SmalltalkMethod, smalltalk.Object, false);
smalltalk.wrapClassName("Organizer", "Kernel-Objects", SmalltalkOrganizer, smalltalk.Object, false);


smalltalk.wrapClassName("Number", "Kernel", Number, smalltalk.Object);
smalltalk.wrapClassName("BlockClosure", "Kernel", Function, smalltalk.Object);
smalltalk.wrapClassName("Boolean", "Kernel", Boolean, smalltalk.Object);
smalltalk.wrapClassName("Date", "Kernel", Date, smalltalk.Object);
smalltalk.wrapClassName("UndefinedObject", "Kernel", SmalltalkNil, smalltalk.Object, false);

smalltalk.wrapClassName("Collection", "Kernel", null, smalltalk.Object, false);
smalltalk.wrapClassName("SequenceableCollection", "Kernel", null, smalltalk.Collection, false);
smalltalk.wrapClassName("CharacterArray", "Kernel", null, smalltalk.SequenceableCollection, false);
smalltalk.wrapClassName("String", "Kernel", String, smalltalk.CharacterArray);
smalltalk.wrapClassName("Symbol", "Kernel", SmalltalkSymbol, smalltalk.CharacterArray, false);
smalltalk.wrapClassName("Array", "Kernel", Array, smalltalk.SequenceableCollection);
smalltalk.wrapClassName("RegularExpression", "Kernel", RegExp, smalltalk.String);

smalltalk.wrapClassName("Error", "Kernel", Error, smalltalk.Object);
smalltalk.wrapClassName("MethodContext", "Kernel", SmalltalkMethodContext, smalltalk.Object, false);

/* Alias definitions */

smalltalk.alias(smalltalk.Array, "OrderedCollection");
smalltalk.alias(smalltalk.Date, "Time");<|MERGE_RESOLUTION|>--- conflicted
+++ resolved
@@ -111,13 +111,6 @@
 	/* List of all reserved words in JavaScript. They may not be used as variables
 	   in Smalltalk. */
 
-<<<<<<< HEAD
-	st.reservedWords = ['break', 'case', 'catch', 'char', 'class', 'continue', 'debugger',
-		'default', 'delete', 'do', 'else', 'finally', 'for', 'function',
-		'if', 'in', 'instanceof', 'native', 'new', 'private', 'protected',
-		'public', 'return', 'static', 'switch', 'this', 'throw',
-		'try', 'typeof', 'var', 'void', 'while', 'with', 'yield'];
-=======
 	// list of reserved JavaScript keywords as of
 	//   http://es5.github.com/#x7.6.1.1
 	// and
@@ -131,7 +124,6 @@
 		// ES5: future use in strict mode
 		'implements', 'interface', 'let', 'package', 'private', 'protected',
 		'public', 'static', 'yield'];
->>>>>>> f4d9455b
 
     var initialized = false;
 
