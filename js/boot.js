--- conflicted
+++ resolved
@@ -613,8 +613,14 @@
 		}
 	}
 
-	st.removeMethod = function(method) {
-		var klass = method.methodClass;
+	st.removeMethod = function(method, klass) {
+		if (klass !== method.methodClass) {
+            throw new Error(
+                "Refusing to remove method "
+                    + method.methodClass.className+">>"+method.selector
+                    + " from different class "
+                    + klass.className);
+        }
 
 		delete klass.fn.prototype[st.selector(method.selector)];
 		delete klass.methods[method.selector];
@@ -798,22 +804,11 @@
 		this.pc          = 0;
 	}
 
-<<<<<<< HEAD
 // Fallbacks
 	SmalltalkMethodContext.prototype.locals = {};
 	SmalltalkMethodContext.prototype.receiver = null;
 	SmalltalkMethodContext.prototype.selector = null;
 	SmalltalkMethodContext.prototype.lookupClass = null;
-=======
-	st.removeMethod = function(method, klass) {
-		if (klass !== method.methodClass) {
-            throw new Error(
-                "Refusing to remove method "
-                    + method.methodClass.className+">>"+method.selector
-                    + " from different class "
-                    + klass.className);
-        }
->>>>>>> fa57687b
 
 	inherits(SmalltalkMethodContext, SmalltalkObject);
 
