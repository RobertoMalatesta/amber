--- conflicted
+++ resolved
@@ -859,13 +859,8 @@
 }, function($ctx2) {$ctx2.fillBlock({},$ctx1,1)})}));
 return self}, function($ctx1) {$ctx1.fill(self,"showInstance:",{aBoolean:aBoolean},smalltalk.HLBrowserModel)})},
 args: ["aBoolean"],
-<<<<<<< HEAD
-source: "showInstance: aBoolean\x0a\x0a\x09self withChangesDo: [\x0a\x09\x09showInstance := aBoolean.\x0a\x0a    \x09self selectedClass ifNotNil: [\x0a    \x09\x09self selectedClass: (aBoolean\x0a    \x09\x09\x09ifTrue: [self selectedClass theNonMetaClass ]\x0a\x09    \x09  \x09ifFalse: [ self selectedClass theMetaClass ]) ].\x0a    \x0a\x09\x09self announcer announce: HLShowInstanceToggled new ] ",
+source: "showInstance: aBoolean\x0a\x0a\x09self withChangesDo: [\x0a\x09\x09showInstance := aBoolean.\x0a\x0a    \x09self selectedClass ifNotNil: [\x0a    \x09\x09self selectedClass: (aBoolean\x0a    \x09\x09\x09ifTrue: [self selectedClass theNonMetaClass ]\x0a\x09    \x09  \x09ifFalse: [ self selectedClass theMetaClass ]) ].\x0a    \x0a\x09\x09self announcer announce: HLShowInstanceToggled new ]",
 messageSends: ["withChangesDo:", "ifNotNil:", "selectedClass", "selectedClass:", "ifTrue:ifFalse:", "theNonMetaClass", "theMetaClass", "announce:", "announcer", "new"],
-=======
-source: "showInstance: aBoolean\x0a\x0a\x09self withChangesDo: [\x0a\x09\x09showInstance := aBoolean.\x0a\x0a    \x09self selectedClass ifNotNil: [\x0a    \x09\x09self selectedClass: (aBoolean\x0a    \x09\x09\x09ifTrue: [self selectedClass theNonMetaClass ]\x0a\x09    \x09  \x09ifFalse: [ self selectedClass theMetaClass ]) ].\x0a    \x0a\x09\x09self announcer announce: HLShowInstanceToggled new ]",
-messageSends: ["withChangesDo:", "ifNotNil:", "selectedClass:", "ifTrue:ifFalse:", "theNonMetaClass", "selectedClass", "theMetaClass", "announce:", "new", "announcer"],
->>>>>>> 249ac22e
 referencedClasses: ["HLShowInstanceToggled"]
 }),
 smalltalk.HLBrowserModel);
