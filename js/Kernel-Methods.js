smalltalk.addPackage('Kernel-Methods', {});
smalltalk.addClass('BlockClosure', smalltalk.Object, [], 'Kernel-Methods');
smalltalk.BlockClosure.comment="A BlockClosure is a lexical closure.\x0aThe JavaScript representation is a function.\x0a\x0aA BlockClosure is evaluated with the `#value*` methods in the 'evaluating' protocol."
smalltalk.addMethod(
"_applyTo_arguments_",
smalltalk.method({
selector: "applyTo:arguments:",
category: 'evaluating',
fn: function (anObject,aCollection){
var self=this;
return smalltalk.withContext(function($ctx) { return self.apply(anObject, aCollection);
;
return self}, self, "applyTo:arguments:", [anObject,aCollection], smalltalk.BlockClosure)},
args: ["anObject", "aCollection"],
source: "applyTo: anObject arguments: aCollection\x0a\x09<return self.apply(anObject, aCollection)>",
messageSends: [],
referencedClasses: []
}),
smalltalk.BlockClosure);

smalltalk.addMethod(
"_compiledSource",
smalltalk.method({
selector: "compiledSource",
category: 'accessing',
fn: function (){
var self=this;
return smalltalk.withContext(function($ctx) { return self.toString();
;
return self}, self, "compiledSource", [], smalltalk.BlockClosure)},
args: [],
source: "compiledSource\x0a\x09<return self.toString()>",
messageSends: [],
referencedClasses: []
}),
smalltalk.BlockClosure);

smalltalk.addMethod(
"_ensure_",
smalltalk.method({
selector: "ensure:",
category: 'evaluating',
fn: function (aBlock){
var self=this;
<<<<<<< HEAD
return smalltalk.withContext(function($ctx) { var $1;
var success;
success=false;
$1=_st((function(){
_st(self)._value();
success=true;
success;
return _st(aBlock)._value();
}))._on_do_((smalltalk.Error || Error),(function(ex){
if(! smalltalk.assert(success)){
_st(aBlock)._value();
};
return _st(ex)._signal();
}));
return $1;
}, self, "ensure:", [aBlock], smalltalk.BlockClosure)},
=======
try{return self()}finally{aBlock._value()};
;
return self},
>>>>>>> 6fda4e2c
args: ["aBlock"],
source: "ensure: aBlock\x0a\x09<try{return self()}finally{aBlock._value()}>",
messageSends: [],
referencedClasses: []
}),
smalltalk.BlockClosure);

smalltalk.addMethod(
"_fork",
smalltalk.method({
selector: "fork",
category: 'timeout/interval',
fn: function (){
var self=this;
smalltalk.send(smalltalk.send((smalltalk.ForkPool || ForkPool),"_default",[]),"_fork_",[self]);
return self},
args: [],
source: "fork\x0a\x09ForkPool default fork: self",
messageSends: ["fork:", "default"],
referencedClasses: ["ForkPool"]
}),
smalltalk.BlockClosure);

smalltalk.addMethod(
"_new",
smalltalk.method({
selector: "new",
category: 'evaluating',
fn: function (){
var self=this;
return smalltalk.withContext(function($ctx) { return new self();
;
return self}, self, "new", [], smalltalk.BlockClosure)},
args: [],
source: "new\x0a\x09\x22Use the receiver as a JS constructor. \x0a\x09*Do not* use this method to instanciate Smalltalk objects!\x22\x0a\x09<return new self()>",
messageSends: [],
referencedClasses: []
}),
smalltalk.BlockClosure);

smalltalk.addMethod(
"_newValue_",
smalltalk.method({
selector: "newValue:",
category: 'evaluating',
fn: function (anObject){
var self=this;
return smalltalk.withContext(function($ctx) { return new self(anObject);
;
return self}, self, "newValue:", [anObject], smalltalk.BlockClosure)},
args: ["anObject"],
source: "newValue: anObject\x0a\x09\x22Use the receiver as a JS constructor. \x0a\x09*Do not* use this method to instanciate Smalltalk objects!\x22\x0a\x09<return new self(anObject)>",
messageSends: [],
referencedClasses: []
}),
smalltalk.BlockClosure);

smalltalk.addMethod(
"_newValue_value_",
smalltalk.method({
selector: "newValue:value:",
category: 'evaluating',
fn: function (anObject,anObject2){
var self=this;
return smalltalk.withContext(function($ctx) { return new self(anObject, anObject2);
;
return self}, self, "newValue:value:", [anObject,anObject2], smalltalk.BlockClosure)},
args: ["anObject", "anObject2"],
source: "newValue:  anObject value: anObject2\x0a\x09\x22Use the receiver as a JS constructor. \x0a\x09*Do not* use this method to instanciate Smalltalk objects!\x22\x0a\x09<return new self(anObject, anObject2)>",
messageSends: [],
referencedClasses: []
}),
smalltalk.BlockClosure);

smalltalk.addMethod(
"_newValue_value_value_",
smalltalk.method({
selector: "newValue:value:value:",
category: 'evaluating',
fn: function (anObject,anObject2,anObject3){
var self=this;
return smalltalk.withContext(function($ctx) { return new self(anObject, anObject2);
;
return self}, self, "newValue:value:value:", [anObject,anObject2,anObject3], smalltalk.BlockClosure)},
args: ["anObject", "anObject2", "anObject3"],
source: "newValue:  anObject value: anObject2 value: anObject3\x0a\x09\x22Use the receiver as a JS constructor. \x0a\x09*Do not* use this method to instanciate Smalltalk objects!\x22\x0a\x09<return new self(anObject, anObject2)>",
messageSends: [],
referencedClasses: []
}),
smalltalk.BlockClosure);

smalltalk.addMethod(
"_numArgs",
smalltalk.method({
selector: "numArgs",
category: 'accessing',
fn: function (){
var self=this;
return smalltalk.withContext(function($ctx) { return self.length;
;
return self}, self, "numArgs", [], smalltalk.BlockClosure)},
args: [],
source: "numArgs\x0a\x09<return self.length>",
messageSends: [],
referencedClasses: []
}),
smalltalk.BlockClosure);

smalltalk.addMethod(
"_on_do_",
smalltalk.method({
selector: "on:do:",
category: 'error handling',
fn: function (anErrorClass,aBlock){
var self=this;
return smalltalk.withContext(function($ctx) { var $2,$1;
$1=_st(self)._try_catch_(self,(function(error){
$2=_st(error)._isKindOf_(anErrorClass);
if(smalltalk.assert($2)){
return _st(aBlock)._value_(error);
} else {
return _st(error)._signal();
};
}));
return $1;
}, self, "on:do:", [anErrorClass,aBlock], smalltalk.BlockClosure)},
args: ["anErrorClass", "aBlock"],
source: "on: anErrorClass do: aBlock\x0a\x09^self try: self catch: [:error |\x0a\x09    (error isKindOf: anErrorClass) \x0a\x09     ifTrue: [aBlock value: error]\x0a\x09     ifFalse: [error signal]]",
messageSends: ["try:catch:", "ifTrue:ifFalse:", "value:", "signal", "isKindOf:"],
referencedClasses: []
}),
smalltalk.BlockClosure);

smalltalk.addMethod(
"_timeToRun",
smalltalk.method({
selector: "timeToRun",
category: 'evaluating',
fn: function (){
var self=this;
return smalltalk.withContext(function($ctx) { var $1;
$1=_st((smalltalk.Date || Date))._millisecondsToRun_(self);
return $1;
}, self, "timeToRun", [], smalltalk.BlockClosure)},
args: [],
source: "timeToRun\x0a\x09\x22Answer the number of milliseconds taken to execute this block.\x22\x0a\x0a\x09^ Date millisecondsToRun: self",
messageSends: ["millisecondsToRun:"],
referencedClasses: ["Date"]
}),
smalltalk.BlockClosure);

smalltalk.addMethod(
"_value",
smalltalk.method({
selector: "value",
category: 'evaluating',
fn: function (){
var self=this;
return smalltalk.withContext(function($ctx) { return self();;
;
return self}, self, "value", [], smalltalk.BlockClosure)},
args: [],
source: "value\x0a\x09\x22inlined in the Compiler\x22\x0a\x09<return self();>",
messageSends: [],
referencedClasses: []
}),
smalltalk.BlockClosure);

smalltalk.addMethod(
"_value_",
smalltalk.method({
selector: "value:",
category: 'evaluating',
fn: function (anArg){
var self=this;
return smalltalk.withContext(function($ctx) { return self(anArg);;
;
return self}, self, "value:", [anArg], smalltalk.BlockClosure)},
args: ["anArg"],
source: "value: anArg\x0a\x09\x22inlined in the Compiler\x22\x0a\x09<return self(anArg);>",
messageSends: [],
referencedClasses: []
}),
smalltalk.BlockClosure);

smalltalk.addMethod(
"_value_value_",
smalltalk.method({
selector: "value:value:",
category: 'evaluating',
fn: function (firstArg,secondArg){
var self=this;
return smalltalk.withContext(function($ctx) { return self(firstArg, secondArg);;
;
return self}, self, "value:value:", [firstArg,secondArg], smalltalk.BlockClosure)},
args: ["firstArg", "secondArg"],
source: "value: firstArg value: secondArg\x0a\x09\x22inlined in the Compiler\x22\x0a\x09<return self(firstArg, secondArg);>",
messageSends: [],
referencedClasses: []
}),
smalltalk.BlockClosure);

smalltalk.addMethod(
"_value_value_value_",
smalltalk.method({
selector: "value:value:value:",
category: 'evaluating',
fn: function (firstArg,secondArg,thirdArg){
var self=this;
return smalltalk.withContext(function($ctx) { return self(firstArg, secondArg, thirdArg);;
;
return self}, self, "value:value:value:", [firstArg,secondArg,thirdArg], smalltalk.BlockClosure)},
args: ["firstArg", "secondArg", "thirdArg"],
source: "value: firstArg value: secondArg value: thirdArg\x0a\x09\x22inlined in the Compiler\x22\x0a\x09<return self(firstArg, secondArg, thirdArg);>",
messageSends: [],
referencedClasses: []
}),
smalltalk.BlockClosure);

smalltalk.addMethod(
"_valueWithInterval_",
smalltalk.method({
selector: "valueWithInterval:",
category: 'timeout/interval',
fn: function (aNumber){
var self=this;
return smalltalk.withContext(function($ctx) { return setInterval(self, aNumber);
;
return self}, self, "valueWithInterval:", [aNumber], smalltalk.BlockClosure)},
args: ["aNumber"],
source: "valueWithInterval: aNumber\x0a\x09<return setInterval(self, aNumber)>",
messageSends: [],
referencedClasses: []
}),
smalltalk.BlockClosure);

smalltalk.addMethod(
"_valueWithPossibleArguments_",
smalltalk.method({
selector: "valueWithPossibleArguments:",
category: 'evaluating',
fn: function (aCollection){
var self=this;
return smalltalk.withContext(function($ctx) { return self.apply(null, aCollection);;
;
return self}, self, "valueWithPossibleArguments:", [aCollection], smalltalk.BlockClosure)},
args: ["aCollection"],
source: "valueWithPossibleArguments: aCollection\x0a\x09<return self.apply(null, aCollection);>",
messageSends: [],
referencedClasses: []
}),
smalltalk.BlockClosure);

smalltalk.addMethod(
"_valueWithTimeout_",
smalltalk.method({
selector: "valueWithTimeout:",
category: 'timeout/interval',
fn: function (aNumber){
var self=this;
return smalltalk.withContext(function($ctx) { return setTimeout(self, aNumber);
;
return self}, self, "valueWithTimeout:", [aNumber], smalltalk.BlockClosure)},
args: ["aNumber"],
source: "valueWithTimeout: aNumber\x0a\x09<return setTimeout(self, aNumber)>",
messageSends: [],
referencedClasses: []
}),
smalltalk.BlockClosure);

smalltalk.addMethod(
"_whileFalse",
smalltalk.method({
selector: "whileFalse",
category: 'controlling',
fn: function (){
var self=this;
return smalltalk.withContext(function($ctx) { _st(self)._whileFalse_((function(){
}));
return self}, self, "whileFalse", [], smalltalk.BlockClosure)},
args: [],
source: "whileFalse\x0a\x09\x22inlined in the Compiler\x22\x0a\x09self whileFalse: []",
messageSends: ["whileFalse:"],
referencedClasses: []
}),
smalltalk.BlockClosure);

smalltalk.addMethod(
"_whileFalse_",
smalltalk.method({
selector: "whileFalse:",
category: 'controlling',
fn: function (aBlock){
var self=this;
return smalltalk.withContext(function($ctx) { while(!self()) {aBlock()};
;
return self}, self, "whileFalse:", [aBlock], smalltalk.BlockClosure)},
args: ["aBlock"],
source: "whileFalse: aBlock\x0a\x09\x22inlined in the Compiler\x22\x0a\x09<while(!self()) {aBlock()}>",
messageSends: [],
referencedClasses: []
}),
smalltalk.BlockClosure);

smalltalk.addMethod(
"_whileTrue",
smalltalk.method({
selector: "whileTrue",
category: 'controlling',
fn: function (){
var self=this;
return smalltalk.withContext(function($ctx) { _st(self)._whileTrue_((function(){
}));
return self}, self, "whileTrue", [], smalltalk.BlockClosure)},
args: [],
source: "whileTrue\x0a\x09\x22inlined in the Compiler\x22\x0a\x09self whileTrue: []",
messageSends: ["whileTrue:"],
referencedClasses: []
}),
smalltalk.BlockClosure);

smalltalk.addMethod(
"_whileTrue_",
smalltalk.method({
selector: "whileTrue:",
category: 'controlling',
fn: function (aBlock){
var self=this;
return smalltalk.withContext(function($ctx) { while(self()) {aBlock()};
;
return self}, self, "whileTrue:", [aBlock], smalltalk.BlockClosure)},
args: ["aBlock"],
source: "whileTrue: aBlock\x0a\x09\x22inlined in the Compiler\x22\x0a\x09<while(self()) {aBlock()}>",
messageSends: [],
referencedClasses: []
}),
smalltalk.BlockClosure);



smalltalk.addClass('CompiledMethod', smalltalk.Object, [], 'Kernel-Methods');
smalltalk.CompiledMethod.comment="CompiledMethod hold the source and compiled code of a class method.\x0a\x0aYou can get a CompiledMethod using `Behavior>>methodAt:`\x0a\x0a\x09String methodAt: 'lines'\x0a\x0aand read the source code\x0a\x0a\x09(String methodAt: 'lines') source\x0a\x0aSee referenced classes:\x0a\x0a\x09(String methodAt: 'lines') referencedClasses\x0a\x0aor messages sent from this method:\x0a\x09\x0a\x09(String methodAt: 'lines')  messageSends"
smalltalk.addMethod(
"_arguments",
smalltalk.method({
selector: "arguments",
category: 'accessing',
fn: function (){
var self=this;
return smalltalk.withContext(function($ctx) { return self.args || [];
;
return self}, self, "arguments", [], smalltalk.CompiledMethod)},
args: [],
source: "arguments\x0a\x09<return self.args || []>",
messageSends: [],
referencedClasses: []
}),
smalltalk.CompiledMethod);

smalltalk.addMethod(
"_category",
smalltalk.method({
selector: "category",
category: 'accessing',
fn: function (){
var self=this;
return smalltalk.withContext(function($ctx) { var $2,$1;
$2=_st(self)._basicAt_("category");
if(($receiver = $2) == nil || $receiver == undefined){
$1="";
} else {
$1=$2;
};
return $1;
}, self, "category", [], smalltalk.CompiledMethod)},
args: [],
source: "category\x0a\x09^(self basicAt: 'category') ifNil: ['']",
messageSends: ["ifNil:", "basicAt:"],
referencedClasses: []
}),
smalltalk.CompiledMethod);

smalltalk.addMethod(
"_category_",
smalltalk.method({
selector: "category:",
category: 'accessing',
fn: function (aString){
var self=this;
return smalltalk.withContext(function($ctx) { var $1;
var oldCategory;
oldCategory=_st(self)._category();
_st(self)._basicAt_put_("category",aString);
$1=_st(self)._methodClass();
if(($receiver = $1) == nil || $receiver == undefined){
$1;
} else {
_st(_st(_st(self)._methodClass())._organization())._addElement_(aString);
_st(_st(_st(_st(self)._methodClass())._methods())._select_((function(each){
return _st(_st(each)._category()).__eq(oldCategory);
})))._ifEmpty_((function(){
return _st(_st(_st(self)._methodClass())._organization())._removeElement_(oldCategory);
}));
};
return self}, self, "category:", [aString], smalltalk.CompiledMethod)},
args: ["aString"],
source: "category: aString\x0a\x09| oldCategory |\x0a    oldCategory := self category.\x0a\x09self basicAt: 'category' put: aString.\x0a    \x0a    self methodClass ifNotNil: [\x0a    \x09self methodClass organization addElement: aString.\x0a    \x0a\x09\x09(self methodClass methods \x0a    \x09\x09select: [ :each | each category = oldCategory ])\x0a        \x09ifEmpty: [ self methodClass organization removeElement: oldCategory ] ]",
messageSends: ["category", "basicAt:put:", "ifNotNil:", "addElement:", "organization", "methodClass", "ifEmpty:", "removeElement:", "select:", "=", "methods"],
referencedClasses: []
}),
smalltalk.CompiledMethod);

smalltalk.addMethod(
"_fn",
smalltalk.method({
selector: "fn",
category: 'accessing',
fn: function (){
var self=this;
return smalltalk.withContext(function($ctx) { var $1;
$1=_st(self)._basicAt_("fn");
return $1;
}, self, "fn", [], smalltalk.CompiledMethod)},
args: [],
source: "fn\x0a\x09^self basicAt: 'fn'",
messageSends: ["basicAt:"],
referencedClasses: []
}),
smalltalk.CompiledMethod);

smalltalk.addMethod(
"_fn_",
smalltalk.method({
selector: "fn:",
category: 'accessing',
fn: function (aBlock){
var self=this;
return smalltalk.withContext(function($ctx) { _st(self)._basicAt_put_("fn",aBlock);
return self}, self, "fn:", [aBlock], smalltalk.CompiledMethod)},
args: ["aBlock"],
source: "fn: aBlock\x0a\x09self basicAt: 'fn' put: aBlock",
messageSends: ["basicAt:put:"],
referencedClasses: []
}),
smalltalk.CompiledMethod);

smalltalk.addMethod(
"_messageSends",
smalltalk.method({
selector: "messageSends",
category: 'accessing',
fn: function (){
var self=this;
return smalltalk.withContext(function($ctx) { var $1;
$1=_st(self)._basicAt_("messageSends");
return $1;
}, self, "messageSends", [], smalltalk.CompiledMethod)},
args: [],
source: "messageSends\x0a\x09^self basicAt: 'messageSends'",
messageSends: ["basicAt:"],
referencedClasses: []
}),
smalltalk.CompiledMethod);

smalltalk.addMethod(
"_methodClass",
smalltalk.method({
selector: "methodClass",
category: 'accessing',
fn: function (){
var self=this;
return smalltalk.withContext(function($ctx) { var $1;
$1=_st(self)._basicAt_("methodClass");
return $1;
}, self, "methodClass", [], smalltalk.CompiledMethod)},
args: [],
source: "methodClass\x0a\x09^self basicAt: 'methodClass'",
messageSends: ["basicAt:"],
referencedClasses: []
}),
smalltalk.CompiledMethod);

smalltalk.addMethod(
"_protocol",
smalltalk.method({
selector: "protocol",
category: 'accessing',
fn: function (){
var self=this;
return smalltalk.withContext(function($ctx) { var $1;
$1=_st(self)._category();
return $1;
}, self, "protocol", [], smalltalk.CompiledMethod)},
args: [],
source: "protocol\x0a\x09^ self category",
messageSends: ["category"],
referencedClasses: []
}),
smalltalk.CompiledMethod);

smalltalk.addMethod(
"_referencedClasses",
smalltalk.method({
selector: "referencedClasses",
category: 'accessing',
fn: function (){
var self=this;
return smalltalk.withContext(function($ctx) { var $1;
$1=_st(self)._basicAt_("referencedClasses");
return $1;
}, self, "referencedClasses", [], smalltalk.CompiledMethod)},
args: [],
source: "referencedClasses\x0a\x09^self basicAt: 'referencedClasses'",
messageSends: ["basicAt:"],
referencedClasses: []
}),
smalltalk.CompiledMethod);

smalltalk.addMethod(
"_selector",
smalltalk.method({
selector: "selector",
category: 'accessing',
fn: function (){
var self=this;
return smalltalk.withContext(function($ctx) { var $1;
$1=_st(self)._basicAt_("selector");
return $1;
}, self, "selector", [], smalltalk.CompiledMethod)},
args: [],
source: "selector\x0a\x09^self basicAt: 'selector'",
messageSends: ["basicAt:"],
referencedClasses: []
}),
smalltalk.CompiledMethod);

smalltalk.addMethod(
"_selector_",
smalltalk.method({
selector: "selector:",
category: 'accessing',
fn: function (aString){
var self=this;
return smalltalk.withContext(function($ctx) { _st(self)._basicAt_put_("selector",aString);
return self}, self, "selector:", [aString], smalltalk.CompiledMethod)},
args: ["aString"],
source: "selector: aString\x0a\x09self basicAt: 'selector' put: aString",
messageSends: ["basicAt:put:"],
referencedClasses: []
}),
smalltalk.CompiledMethod);

smalltalk.addMethod(
"_source",
smalltalk.method({
selector: "source",
category: 'accessing',
fn: function (){
var self=this;
return smalltalk.withContext(function($ctx) { var $2,$1;
$2=_st(self)._basicAt_("source");
if(($receiver = $2) == nil || $receiver == undefined){
$1="";
} else {
$1=$2;
};
return $1;
}, self, "source", [], smalltalk.CompiledMethod)},
args: [],
source: "source\x0a\x09^(self basicAt: 'source') ifNil: ['']",
messageSends: ["ifNil:", "basicAt:"],
referencedClasses: []
}),
smalltalk.CompiledMethod);

smalltalk.addMethod(
"_source_",
smalltalk.method({
selector: "source:",
category: 'accessing',
fn: function (aString){
var self=this;
return smalltalk.withContext(function($ctx) { _st(self)._basicAt_put_("source",aString);
return self}, self, "source:", [aString], smalltalk.CompiledMethod)},
args: ["aString"],
source: "source: aString\x0a\x09self basicAt: 'source' put: aString",
messageSends: ["basicAt:put:"],
referencedClasses: []
}),
smalltalk.CompiledMethod);



smalltalk.addClass('ForkPool', smalltalk.Object, ['poolSize', 'maxPoolSize', 'queue', 'worker'], 'Kernel-Methods');
smalltalk.addMethod(
"_addWorker",
smalltalk.method({
selector: "addWorker",
category: 'action',
fn: function (){
var self=this;
smalltalk.send(self["@worker"],"_valueWithTimeout_",[(0)]);
self["@poolSize"]=smalltalk.send(self["@poolSize"],"__plus",[(1)]);
return self},
args: [],
source: "addWorker\x0a\x09worker valueWithTimeout: 0.\x0a    poolSize := poolSize + 1",
messageSends: ["valueWithTimeout:", "+"],
referencedClasses: []
}),
smalltalk.ForkPool);

smalltalk.addMethod(
"_fork_",
smalltalk.method({
selector: "fork:",
category: 'action',
fn: function (aBlock){
var self=this;
var $1;
$1=smalltalk.send(self["@poolSize"],"__lt",[self["@maxPoolSize"]]);
if(smalltalk.assert($1)){
smalltalk.send(self,"_addWorker",[]);
};
smalltalk.send(self["@queue"],"_back_",[aBlock]);
return self},
args: ["aBlock"],
source: "fork: aBlock\x0a\x09poolSize < maxPoolSize ifTrue: [ self addWorker ].\x0a\x09queue back: aBlock",
messageSends: ["ifTrue:", "addWorker", "<", "back:"],
referencedClasses: []
}),
smalltalk.ForkPool);

smalltalk.addMethod(
"_initialize",
smalltalk.method({
selector: "initialize",
category: 'initialization',
fn: function (){
var self=this;
var $1;
var sentinel;
self["@poolSize"]=(0);
self["@maxPoolSize"]=smalltalk.send(smalltalk.send(self,"_class",[]),"_defaultMaxPoolSize",[]);
self["@queue"]=smalltalk.send((smalltalk.Queue || Queue),"_new",[]);
sentinel=smalltalk.send((smalltalk.Object || Object),"_new",[]);
self["@worker"]=(function(){
var block;
self["@poolSize"]=smalltalk.send(self["@poolSize"],"__minus",[(1)]);
self["@poolSize"];
block=smalltalk.send(self["@queue"],"_frontIfAbsent_",[(function(){
return sentinel;
})]);
block;
$1=smalltalk.send(block,"__eq_eq",[sentinel]);
if(! smalltalk.assert($1)){
return smalltalk.send((function(){
return smalltalk.send(block,"_value",[]);
}),"_ensure_",[(function(){
return smalltalk.send(self,"_addWorker",[]);
})]);
};
});
return self},
args: [],
source: "initialize\x0a\x09| sentinel |\x0a\x09poolSize := 0.\x0a    maxPoolSize := self class defaultMaxPoolSize.\x0a    queue := Queue new.\x0a    sentinel := Object new.\x0a    worker := [\x0a\x09\x09| block |\x0a        poolSize := poolSize - 1.\x0a\x09\x09block := queue frontIfAbsent: [ sentinel ].\x0a        block == sentinel ifFalse: [\x0a        \x09[ block value ] ensure: [ self addWorker ]]].",
messageSends: ["defaultMaxPoolSize", "class", "new", "-", "frontIfAbsent:", "ifFalse:", "ensure:", "addWorker", "value", "=="],
referencedClasses: ["Queue", "Object"]
}),
smalltalk.ForkPool);


smalltalk.ForkPool.klass.iVarNames = ['default'];
smalltalk.addMethod(
"_default",
smalltalk.method({
selector: "default",
category: 'accessing',
fn: function (){
var self=this;
var $1;
if(($receiver = self["@default"]) == nil || $receiver == undefined){
self["@default"]=smalltalk.send(self,"_new",[]);
$1=self["@default"];
} else {
$1=self["@default"];
};
return $1;
},
args: [],
source: "default\x0a\x09^default ifNil: [ default := self new ]",
messageSends: ["ifNil:", "new"],
referencedClasses: []
}),
smalltalk.ForkPool.klass);

smalltalk.addMethod(
"_defaultMaxPoolSize",
smalltalk.method({
selector: "defaultMaxPoolSize",
category: 'accessing',
fn: function (){
var self=this;
return (100);
},
args: [],
source: "defaultMaxPoolSize\x0a\x09^100",
messageSends: [],
referencedClasses: []
}),
smalltalk.ForkPool.klass);

smalltalk.addMethod(
"_resetDefault",
smalltalk.method({
selector: "resetDefault",
category: 'accessing',
fn: function (){
var self=this;
self["@default"]=nil;
return self},
args: [],
source: "resetDefault\x0a\x09default := nil",
messageSends: [],
referencedClasses: []
}),
smalltalk.ForkPool.klass);


smalltalk.addClass('Message', smalltalk.Object, ['selector', 'arguments'], 'Kernel-Methods');
smalltalk.Message.comment="Generally, the system does not use instances of Message for efficiency reasons.\x0aHowever, when a message is not understood by its receiver, the interpreter will make up an instance of it in order to capture the information involved in an actual message transmission. \x0aThis instance is sent it as an argument with the message `doesNotUnderstand:` to the receiver.\x0a\x0aSee boot.js, `messageNotUnderstood`  and its counterpart `Object>>doesNotUnderstand:`"
smalltalk.addMethod(
"_arguments",
smalltalk.method({
selector: "arguments",
category: 'accessing',
fn: function (){
var self=this;
return smalltalk.withContext(function($ctx) { return self["@arguments"];
}, self, "arguments", [], smalltalk.Message)},
args: [],
source: "arguments\x0a\x09^arguments",
messageSends: [],
referencedClasses: []
}),
smalltalk.Message);

smalltalk.addMethod(
"_arguments_",
smalltalk.method({
selector: "arguments:",
category: 'accessing',
fn: function (anArray){
var self=this;
return smalltalk.withContext(function($ctx) { self["@arguments"]=anArray;
return self}, self, "arguments:", [anArray], smalltalk.Message)},
args: ["anArray"],
source: "arguments: anArray\x0a\x09arguments := anArray",
messageSends: [],
referencedClasses: []
}),
smalltalk.Message);

smalltalk.addMethod(
"_printString",
smalltalk.method({
selector: "printString",
category: 'printing',
fn: function (){
var self=this;
return smalltalk.withContext(function($ctx) { var $2,$1;
$1=_st((smalltalk.String || String))._streamContents_((function(aStream){
_st(aStream)._nextPutAll_(smalltalk.Object.fn.prototype._printString.apply(_st(self), []));
_st(aStream)._nextPutAll_("(");
_st(aStream)._nextPutAll_(self["@selector"]);
$2=_st(aStream)._nextPutAll_(")");
return $2;
}));
return $1;
}, self, "printString", [], smalltalk.Message)},
args: [],
source: "printString\x0a\x09^ String streamContents: [:aStream|  \x0a                                  \x09\x09\x09\x09aStream \x0a                                  \x09\x09\x09\x09\x09nextPutAll: super printString;\x0a                                  \x09\x09\x09\x09\x09nextPutAll: '(';\x0a                                  \x09\x09\x09\x09\x09nextPutAll: selector;\x0a                                  \x09\x09\x09\x09\x09nextPutAll: ')' \x09\x09\x09\x09]",
messageSends: ["streamContents:", "nextPutAll:", "printString"],
referencedClasses: ["String"]
}),
smalltalk.Message);

smalltalk.addMethod(
"_selector",
smalltalk.method({
selector: "selector",
category: 'accessing',
fn: function (){
var self=this;
return smalltalk.withContext(function($ctx) { return self["@selector"];
}, self, "selector", [], smalltalk.Message)},
args: [],
source: "selector\x0a\x09^selector",
messageSends: [],
referencedClasses: []
}),
smalltalk.Message);

smalltalk.addMethod(
"_selector_",
smalltalk.method({
selector: "selector:",
category: 'accessing',
fn: function (aString){
var self=this;
return smalltalk.withContext(function($ctx) { self["@selector"]=aString;
return self}, self, "selector:", [aString], smalltalk.Message)},
args: ["aString"],
source: "selector: aString\x0a\x09selector := aString",
messageSends: [],
referencedClasses: []
}),
smalltalk.Message);

smalltalk.addMethod(
"_sendTo_",
smalltalk.method({
selector: "sendTo:",
category: 'printing',
fn: function (anObject){
var self=this;
return smalltalk.withContext(function($ctx) { var $1;
$1=_st(_st((smalltalk.Smalltalk || Smalltalk))._current())._send_to_arguments_(_st(self)._selector(),anObject,_st(self)._arguments());
return $1;
}, self, "sendTo:", [anObject], smalltalk.Message)},
args: ["anObject"],
source: "sendTo: anObject\x0a\x09^ Smalltalk current send: self selector to: anObject arguments: self arguments",
messageSends: ["send:to:arguments:", "selector", "arguments", "current"],
referencedClasses: ["Smalltalk"]
}),
smalltalk.Message);


smalltalk.addMethod(
"_selector_arguments_",
smalltalk.method({
selector: "selector:arguments:",
category: 'instance creation',
fn: function (aString,anArray){
var self=this;
return smalltalk.withContext(function($ctx) { var $2,$3,$1;
$2=_st(self)._new();
_st($2)._selector_(aString);
_st($2)._arguments_(anArray);
$3=_st($2)._yourself();
$1=$3;
return $1;
}, self, "selector:arguments:", [aString,anArray], smalltalk.Message.klass)},
args: ["aString", "anArray"],
source: "selector: aString arguments: anArray\x0a\x09^self new\x0a\x09\x09selector: aString;\x0a\x09\x09arguments: anArray;\x0a\x09\x09yourself",
messageSends: ["selector:", "new", "arguments:", "yourself"],
referencedClasses: []
}),
smalltalk.Message.klass);


smalltalk.addClass('MethodContext', smalltalk.Object, [], 'Kernel-Methods');
smalltalk.MethodContext.comment="MethodContext holds all the dynamic state associated with the execution of either a method activation resulting from a message send. That is used to build the call stack while debugging.\x0a  \x0aMethodContext instances are JavaScript `SmalltalkMethodContext` objects defined in boot.js \x0a\x0aCurrent limitation: MethodContext instances are not created on Block evaluation. That means it's actually impossible to debug inside a Block."
smalltalk.addMethod(
"_asString",
smalltalk.method({
selector: "asString",
category: 'accessing',
fn: function (){
var self=this;
return smalltalk.withContext(function($ctx) { var $1;
$1=_st(_st(_st(_st(_st(self)._receiver())._class())._printString()).__comma(" >> ")).__comma(_st(self)._selector());
return $1;
}, self, "asString", [], smalltalk.MethodContext)},
args: [],
source: "asString\x0a\x09^self receiver class printString, ' >> ', self selector",
messageSends: [",", "selector", "printString", "class", "receiver"],
referencedClasses: []
}),
smalltalk.MethodContext);

smalltalk.addMethod(
"_home",
smalltalk.method({
selector: "home",
category: 'accessing',
fn: function (){
var self=this;
return smalltalk.withContext(function($ctx) { return self.homeContext;
;
return self}, self, "home", [], smalltalk.MethodContext)},
args: [],
source: "home\x0a\x09<return self.homeContext>",
messageSends: [],
referencedClasses: []
}),
smalltalk.MethodContext);

smalltalk.addMethod(
"_locals",
smalltalk.method({
selector: "locals",
category: 'accessing',
fn: function (){
var self=this;
return smalltalk.withContext(function($ctx) { return self.locals;
;
return self}, self, "locals", [], smalltalk.MethodContext)},
args: [],
source: "locals\x0a\x09<return self.locals>",
messageSends: [],
referencedClasses: []
}),
smalltalk.MethodContext);

smalltalk.addMethod(
"_method",
smalltalk.method({
selector: "method",
category: 'accessing',
fn: function (){
var self=this;
return smalltalk.withContext(function($ctx) { return self.method();
;
return self}, self, "method", [], smalltalk.MethodContext)},
args: [],
source: "method\x0a\x09<return self.method()>",
messageSends: [],
referencedClasses: []
}),
smalltalk.MethodContext);

smalltalk.addMethod(
"_pc",
smalltalk.method({
selector: "pc",
category: 'accessing',
fn: function (){
var self=this;
return smalltalk.withContext(function($ctx) { return self.pc;
;
return self}, self, "pc", [], smalltalk.MethodContext)},
args: [],
source: "pc\x0a\x09<return self.pc>",
messageSends: [],
referencedClasses: []
}),
smalltalk.MethodContext);

smalltalk.addMethod(
"_printString",
smalltalk.method({
selector: "printString",
category: 'accessing',
fn: function (){
var self=this;
return smalltalk.withContext(function($ctx) { var $1;
$1=_st(_st(_st(smalltalk.Object.fn.prototype._printString.apply(_st(self), [])).__comma("(")).__comma(_st(self)._asString())).__comma(")");
return $1;
}, self, "printString", [], smalltalk.MethodContext)},
args: [],
source: "printString\x0a\x09^super printString, '(', self asString, ')'",
messageSends: [",", "asString", "printString"],
referencedClasses: []
}),
smalltalk.MethodContext);

smalltalk.addMethod(
"_receiver",
smalltalk.method({
selector: "receiver",
category: 'accessing',
fn: function (){
var self=this;
return smalltalk.withContext(function($ctx) { return self.receiver;
;
return self}, self, "receiver", [], smalltalk.MethodContext)},
args: [],
source: "receiver\x0a\x09<return self.receiver>",
messageSends: [],
referencedClasses: []
}),
smalltalk.MethodContext);

smalltalk.addMethod(
"_selector",
smalltalk.method({
selector: "selector",
category: 'accessing',
fn: function (){
var self=this;
return smalltalk.withContext(function($ctx) { return smalltalk.convertSelector(self.selector);
;
return self}, self, "selector", [], smalltalk.MethodContext)},
args: [],
source: "selector\x0a\x09<return smalltalk.convertSelector(self.selector)>",
messageSends: [],
referencedClasses: []
}),
smalltalk.MethodContext);

smalltalk.addMethod(
"_temps",
smalltalk.method({
selector: "temps",
category: 'accessing',
fn: function (){
var self=this;
return smalltalk.withContext(function($ctx) { var $1;
$1=_st(self)._locals();
return $1;
}, self, "temps", [], smalltalk.MethodContext)},
args: [],
source: "temps\x0a\x09^ self locals",
messageSends: ["locals"],
referencedClasses: []
}),
smalltalk.MethodContext);


<|MERGE_RESOLUTION|>--- conflicted
+++ resolved
@@ -6,11 +6,11 @@
 smalltalk.method({
 selector: "applyTo:arguments:",
 category: 'evaluating',
-fn: function (anObject,aCollection){
-var self=this;
-return smalltalk.withContext(function($ctx) { return self.apply(anObject, aCollection);
-;
-return self}, self, "applyTo:arguments:", [anObject,aCollection], smalltalk.BlockClosure)},
+fn: function (anObject, aCollection) {
+    var self = this;
+    return self.apply(anObject, aCollection);
+    return self;
+},
 args: ["anObject", "aCollection"],
 source: "applyTo: anObject arguments: aCollection\x0a\x09<return self.apply(anObject, aCollection)>",
 messageSends: [],
@@ -23,11 +23,11 @@
 smalltalk.method({
 selector: "compiledSource",
 category: 'accessing',
-fn: function (){
-var self=this;
-return smalltalk.withContext(function($ctx) { return self.toString();
-;
-return self}, self, "compiledSource", [], smalltalk.BlockClosure)},
+fn: function () {
+    var self = this;
+    return self.toString();
+    return self;
+},
 args: [],
 source: "compiledSource\x0a\x09<return self.toString()>",
 messageSends: [],
@@ -42,28 +42,9 @@
 category: 'evaluating',
 fn: function (aBlock){
 var self=this;
-<<<<<<< HEAD
-return smalltalk.withContext(function($ctx) { var $1;
-var success;
-success=false;
-$1=_st((function(){
-_st(self)._value();
-success=true;
-success;
-return _st(aBlock)._value();
-}))._on_do_((smalltalk.Error || Error),(function(ex){
-if(! smalltalk.assert(success)){
-_st(aBlock)._value();
-};
-return _st(ex)._signal();
-}));
-return $1;
-}, self, "ensure:", [aBlock], smalltalk.BlockClosure)},
-=======
 try{return self()}finally{aBlock._value()};
 ;
 return self},
->>>>>>> 6fda4e2c
 args: ["aBlock"],
 source: "ensure: aBlock\x0a\x09<try{return self()}finally{aBlock._value()}>",
 messageSends: [],
@@ -92,11 +73,11 @@
 smalltalk.method({
 selector: "new",
 category: 'evaluating',
-fn: function (){
-var self=this;
-return smalltalk.withContext(function($ctx) { return new self();
-;
-return self}, self, "new", [], smalltalk.BlockClosure)},
+fn: function () {
+    var self = this;
+    return new self;
+    return self;
+},
 args: [],
 source: "new\x0a\x09\x22Use the receiver as a JS constructor. \x0a\x09*Do not* use this method to instanciate Smalltalk objects!\x22\x0a\x09<return new self()>",
 messageSends: [],
@@ -109,11 +90,11 @@
 smalltalk.method({
 selector: "newValue:",
 category: 'evaluating',
-fn: function (anObject){
-var self=this;
-return smalltalk.withContext(function($ctx) { return new self(anObject);
-;
-return self}, self, "newValue:", [anObject], smalltalk.BlockClosure)},
+fn: function (anObject) {
+    var self = this;
+    return new self(anObject);
+    return self;
+},
 args: ["anObject"],
 source: "newValue: anObject\x0a\x09\x22Use the receiver as a JS constructor. \x0a\x09*Do not* use this method to instanciate Smalltalk objects!\x22\x0a\x09<return new self(anObject)>",
 messageSends: [],
@@ -126,11 +107,11 @@
 smalltalk.method({
 selector: "newValue:value:",
 category: 'evaluating',
-fn: function (anObject,anObject2){
-var self=this;
-return smalltalk.withContext(function($ctx) { return new self(anObject, anObject2);
-;
-return self}, self, "newValue:value:", [anObject,anObject2], smalltalk.BlockClosure)},
+fn: function (anObject, anObject2) {
+    var self = this;
+    return new self(anObject, anObject2);
+    return self;
+},
 args: ["anObject", "anObject2"],
 source: "newValue:  anObject value: anObject2\x0a\x09\x22Use the receiver as a JS constructor. \x0a\x09*Do not* use this method to instanciate Smalltalk objects!\x22\x0a\x09<return new self(anObject, anObject2)>",
 messageSends: [],
@@ -143,11 +124,11 @@
 smalltalk.method({
 selector: "newValue:value:value:",
 category: 'evaluating',
-fn: function (anObject,anObject2,anObject3){
-var self=this;
-return smalltalk.withContext(function($ctx) { return new self(anObject, anObject2);
-;
-return self}, self, "newValue:value:value:", [anObject,anObject2,anObject3], smalltalk.BlockClosure)},
+fn: function (anObject, anObject2, anObject3) {
+    var self = this;
+    return new self(anObject, anObject2);
+    return self;
+},
 args: ["anObject", "anObject2", "anObject3"],
 source: "newValue:  anObject value: anObject2 value: anObject3\x0a\x09\x22Use the receiver as a JS constructor. \x0a\x09*Do not* use this method to instanciate Smalltalk objects!\x22\x0a\x09<return new self(anObject, anObject2)>",
 messageSends: [],
@@ -160,11 +141,11 @@
 smalltalk.method({
 selector: "numArgs",
 category: 'accessing',
-fn: function (){
-var self=this;
-return smalltalk.withContext(function($ctx) { return self.length;
-;
-return self}, self, "numArgs", [], smalltalk.BlockClosure)},
+fn: function () {
+    var self = this;
+    return self.length;
+    return self;
+},
 args: [],
 source: "numArgs\x0a\x09<return self.length>",
 messageSends: [],
@@ -177,19 +158,12 @@
 smalltalk.method({
 selector: "on:do:",
 category: 'error handling',
-fn: function (anErrorClass,aBlock){
-var self=this;
-return smalltalk.withContext(function($ctx) { var $2,$1;
-$1=_st(self)._try_catch_(self,(function(error){
-$2=_st(error)._isKindOf_(anErrorClass);
-if(smalltalk.assert($2)){
-return _st(aBlock)._value_(error);
-} else {
-return _st(error)._signal();
-};
-}));
-return $1;
-}, self, "on:do:", [anErrorClass,aBlock], smalltalk.BlockClosure)},
+fn: function (anErrorClass, aBlock) {
+    var self = this;
+    var $2, $1;
+    $1 = smalltalk.send(self, "_try_catch_", [self, function (error) {$2 = smalltalk.send(error, "_isKindOf_", [anErrorClass]);if (smalltalk.assert($2)) {return smalltalk.send(aBlock, "_value_", [error]);} else {return smalltalk.send(error, "_signal", []);}}]);
+    return $1;
+},
 args: ["anErrorClass", "aBlock"],
 source: "on: anErrorClass do: aBlock\x0a\x09^self try: self catch: [:error |\x0a\x09    (error isKindOf: anErrorClass) \x0a\x09     ifTrue: [aBlock value: error]\x0a\x09     ifFalse: [error signal]]",
 messageSends: ["try:catch:", "ifTrue:ifFalse:", "value:", "signal", "isKindOf:"],
@@ -202,12 +176,12 @@
 smalltalk.method({
 selector: "timeToRun",
 category: 'evaluating',
-fn: function (){
-var self=this;
-return smalltalk.withContext(function($ctx) { var $1;
-$1=_st((smalltalk.Date || Date))._millisecondsToRun_(self);
-return $1;
-}, self, "timeToRun", [], smalltalk.BlockClosure)},
+fn: function () {
+    var self = this;
+    var $1;
+    $1 = smalltalk.send(smalltalk.Date || Date, "_millisecondsToRun_", [self]);
+    return $1;
+},
 args: [],
 source: "timeToRun\x0a\x09\x22Answer the number of milliseconds taken to execute this block.\x22\x0a\x0a\x09^ Date millisecondsToRun: self",
 messageSends: ["millisecondsToRun:"],
@@ -220,11 +194,11 @@
 smalltalk.method({
 selector: "value",
 category: 'evaluating',
-fn: function (){
-var self=this;
-return smalltalk.withContext(function($ctx) { return self();;
-;
-return self}, self, "value", [], smalltalk.BlockClosure)},
+fn: function () {
+    var self = this;
+    return self();
+    return self;
+},
 args: [],
 source: "value\x0a\x09\x22inlined in the Compiler\x22\x0a\x09<return self();>",
 messageSends: [],
@@ -237,11 +211,11 @@
 smalltalk.method({
 selector: "value:",
 category: 'evaluating',
-fn: function (anArg){
-var self=this;
-return smalltalk.withContext(function($ctx) { return self(anArg);;
-;
-return self}, self, "value:", [anArg], smalltalk.BlockClosure)},
+fn: function (anArg) {
+    var self = this;
+    return self(anArg);
+    return self;
+},
 args: ["anArg"],
 source: "value: anArg\x0a\x09\x22inlined in the Compiler\x22\x0a\x09<return self(anArg);>",
 messageSends: [],
@@ -254,11 +228,11 @@
 smalltalk.method({
 selector: "value:value:",
 category: 'evaluating',
-fn: function (firstArg,secondArg){
-var self=this;
-return smalltalk.withContext(function($ctx) { return self(firstArg, secondArg);;
-;
-return self}, self, "value:value:", [firstArg,secondArg], smalltalk.BlockClosure)},
+fn: function (firstArg, secondArg) {
+    var self = this;
+    return self(firstArg, secondArg);
+    return self;
+},
 args: ["firstArg", "secondArg"],
 source: "value: firstArg value: secondArg\x0a\x09\x22inlined in the Compiler\x22\x0a\x09<return self(firstArg, secondArg);>",
 messageSends: [],
@@ -271,11 +245,11 @@
 smalltalk.method({
 selector: "value:value:value:",
 category: 'evaluating',
-fn: function (firstArg,secondArg,thirdArg){
-var self=this;
-return smalltalk.withContext(function($ctx) { return self(firstArg, secondArg, thirdArg);;
-;
-return self}, self, "value:value:value:", [firstArg,secondArg,thirdArg], smalltalk.BlockClosure)},
+fn: function (firstArg, secondArg, thirdArg) {
+    var self = this;
+    return self(firstArg, secondArg, thirdArg);
+    return self;
+},
 args: ["firstArg", "secondArg", "thirdArg"],
 source: "value: firstArg value: secondArg value: thirdArg\x0a\x09\x22inlined in the Compiler\x22\x0a\x09<return self(firstArg, secondArg, thirdArg);>",
 messageSends: [],
@@ -288,11 +262,11 @@
 smalltalk.method({
 selector: "valueWithInterval:",
 category: 'timeout/interval',
-fn: function (aNumber){
-var self=this;
-return smalltalk.withContext(function($ctx) { return setInterval(self, aNumber);
-;
-return self}, self, "valueWithInterval:", [aNumber], smalltalk.BlockClosure)},
+fn: function (aNumber) {
+    var self = this;
+    return setInterval(self, aNumber);
+    return self;
+},
 args: ["aNumber"],
 source: "valueWithInterval: aNumber\x0a\x09<return setInterval(self, aNumber)>",
 messageSends: [],
@@ -305,11 +279,11 @@
 smalltalk.method({
 selector: "valueWithPossibleArguments:",
 category: 'evaluating',
-fn: function (aCollection){
-var self=this;
-return smalltalk.withContext(function($ctx) { return self.apply(null, aCollection);;
-;
-return self}, self, "valueWithPossibleArguments:", [aCollection], smalltalk.BlockClosure)},
+fn: function (aCollection) {
+    var self = this;
+    return self.apply(null, aCollection);
+    return self;
+},
 args: ["aCollection"],
 source: "valueWithPossibleArguments: aCollection\x0a\x09<return self.apply(null, aCollection);>",
 messageSends: [],
@@ -322,11 +296,11 @@
 smalltalk.method({
 selector: "valueWithTimeout:",
 category: 'timeout/interval',
-fn: function (aNumber){
-var self=this;
-return smalltalk.withContext(function($ctx) { return setTimeout(self, aNumber);
-;
-return self}, self, "valueWithTimeout:", [aNumber], smalltalk.BlockClosure)},
+fn: function (aNumber) {
+    var self = this;
+    return setTimeout(self, aNumber);
+    return self;
+},
 args: ["aNumber"],
 source: "valueWithTimeout: aNumber\x0a\x09<return setTimeout(self, aNumber)>",
 messageSends: [],
@@ -339,11 +313,11 @@
 smalltalk.method({
 selector: "whileFalse",
 category: 'controlling',
-fn: function (){
-var self=this;
-return smalltalk.withContext(function($ctx) { _st(self)._whileFalse_((function(){
-}));
-return self}, self, "whileFalse", [], smalltalk.BlockClosure)},
+fn: function () {
+    var self = this;
+    smalltalk.send(self, "_whileFalse_", [function () {}]);
+    return self;
+},
 args: [],
 source: "whileFalse\x0a\x09\x22inlined in the Compiler\x22\x0a\x09self whileFalse: []",
 messageSends: ["whileFalse:"],
@@ -356,11 +330,13 @@
 smalltalk.method({
 selector: "whileFalse:",
 category: 'controlling',
-fn: function (aBlock){
-var self=this;
-return smalltalk.withContext(function($ctx) { while(!self()) {aBlock()};
-;
-return self}, self, "whileFalse:", [aBlock], smalltalk.BlockClosure)},
+fn: function (aBlock) {
+    var self = this;
+    while (!self()) {
+        aBlock();
+    }
+    return self;
+},
 args: ["aBlock"],
 source: "whileFalse: aBlock\x0a\x09\x22inlined in the Compiler\x22\x0a\x09<while(!self()) {aBlock()}>",
 messageSends: [],
@@ -373,11 +349,11 @@
 smalltalk.method({
 selector: "whileTrue",
 category: 'controlling',
-fn: function (){
-var self=this;
-return smalltalk.withContext(function($ctx) { _st(self)._whileTrue_((function(){
-}));
-return self}, self, "whileTrue", [], smalltalk.BlockClosure)},
+fn: function () {
+    var self = this;
+    smalltalk.send(self, "_whileTrue_", [function () {}]);
+    return self;
+},
 args: [],
 source: "whileTrue\x0a\x09\x22inlined in the Compiler\x22\x0a\x09self whileTrue: []",
 messageSends: ["whileTrue:"],
@@ -390,11 +366,13 @@
 smalltalk.method({
 selector: "whileTrue:",
 category: 'controlling',
-fn: function (aBlock){
-var self=this;
-return smalltalk.withContext(function($ctx) { while(self()) {aBlock()};
-;
-return self}, self, "whileTrue:", [aBlock], smalltalk.BlockClosure)},
+fn: function (aBlock) {
+    var self = this;
+    while (self()) {
+        aBlock();
+    }
+    return self;
+},
 args: ["aBlock"],
 source: "whileTrue: aBlock\x0a\x09\x22inlined in the Compiler\x22\x0a\x09<while(self()) {aBlock()}>",
 messageSends: [],
@@ -411,11 +389,11 @@
 smalltalk.method({
 selector: "arguments",
 category: 'accessing',
-fn: function (){
-var self=this;
-return smalltalk.withContext(function($ctx) { return self.args || [];
-;
-return self}, self, "arguments", [], smalltalk.CompiledMethod)},
+fn: function () {
+    var self = this;
+    return self.args || [];
+    return self;
+},
 args: [],
 source: "arguments\x0a\x09<return self.args || []>",
 messageSends: [],
@@ -428,17 +406,17 @@
 smalltalk.method({
 selector: "category",
 category: 'accessing',
-fn: function (){
-var self=this;
-return smalltalk.withContext(function($ctx) { var $2,$1;
-$2=_st(self)._basicAt_("category");
-if(($receiver = $2) == nil || $receiver == undefined){
-$1="";
-} else {
-$1=$2;
-};
-return $1;
-}, self, "category", [], smalltalk.CompiledMethod)},
+fn: function () {
+    var self = this;
+    var $2, $1;
+    $2 = smalltalk.send(self, "_basicAt_", ["category"]);
+    if (($receiver = $2) == nil || $receiver == undefined) {
+        $1 = "";
+    } else {
+        $1 = $2;
+    }
+    return $1;
+},
 args: [],
 source: "category\x0a\x09^(self basicAt: 'category') ifNil: ['']",
 messageSends: ["ifNil:", "basicAt:"],
@@ -453,22 +431,22 @@
 category: 'accessing',
 fn: function (aString){
 var self=this;
-return smalltalk.withContext(function($ctx) { var $1;
+var $1;
 var oldCategory;
-oldCategory=_st(self)._category();
-_st(self)._basicAt_put_("category",aString);
-$1=_st(self)._methodClass();
+oldCategory=smalltalk.send(self,"_category",[]);
+smalltalk.send(self,"_basicAt_put_",["category",aString]);
+$1=smalltalk.send(self,"_methodClass",[]);
 if(($receiver = $1) == nil || $receiver == undefined){
 $1;
 } else {
-_st(_st(_st(self)._methodClass())._organization())._addElement_(aString);
-_st(_st(_st(_st(self)._methodClass())._methods())._select_((function(each){
-return _st(_st(each)._category()).__eq(oldCategory);
-})))._ifEmpty_((function(){
-return _st(_st(_st(self)._methodClass())._organization())._removeElement_(oldCategory);
-}));
+smalltalk.send(smalltalk.send(smalltalk.send(self,"_methodClass",[]),"_organization",[]),"_addElement_",[aString]);
+smalltalk.send(smalltalk.send(smalltalk.send(smalltalk.send(self,"_methodClass",[]),"_methods",[]),"_select_",[(function(each){
+return smalltalk.send(smalltalk.send(each,"_category",[]),"__eq",[oldCategory]);
+})]),"_ifEmpty_",[(function(){
+return smalltalk.send(smalltalk.send(smalltalk.send(self,"_methodClass",[]),"_organization",[]),"_removeElement_",[oldCategory]);
+})]);
 };
-return self}, self, "category:", [aString], smalltalk.CompiledMethod)},
+return self},
 args: ["aString"],
 source: "category: aString\x0a\x09| oldCategory |\x0a    oldCategory := self category.\x0a\x09self basicAt: 'category' put: aString.\x0a    \x0a    self methodClass ifNotNil: [\x0a    \x09self methodClass organization addElement: aString.\x0a    \x0a\x09\x09(self methodClass methods \x0a    \x09\x09select: [ :each | each category = oldCategory ])\x0a        \x09ifEmpty: [ self methodClass organization removeElement: oldCategory ] ]",
 messageSends: ["category", "basicAt:put:", "ifNotNil:", "addElement:", "organization", "methodClass", "ifEmpty:", "removeElement:", "select:", "=", "methods"],
@@ -481,12 +459,12 @@
 smalltalk.method({
 selector: "fn",
 category: 'accessing',
-fn: function (){
-var self=this;
-return smalltalk.withContext(function($ctx) { var $1;
-$1=_st(self)._basicAt_("fn");
-return $1;
-}, self, "fn", [], smalltalk.CompiledMethod)},
+fn: function () {
+    var self = this;
+    var $1;
+    $1 = smalltalk.send(self, "_basicAt_", ["fn"]);
+    return $1;
+},
 args: [],
 source: "fn\x0a\x09^self basicAt: 'fn'",
 messageSends: ["basicAt:"],
@@ -499,10 +477,11 @@
 smalltalk.method({
 selector: "fn:",
 category: 'accessing',
-fn: function (aBlock){
-var self=this;
-return smalltalk.withContext(function($ctx) { _st(self)._basicAt_put_("fn",aBlock);
-return self}, self, "fn:", [aBlock], smalltalk.CompiledMethod)},
+fn: function (aBlock) {
+    var self = this;
+    smalltalk.send(self, "_basicAt_put_", ["fn", aBlock]);
+    return self;
+},
 args: ["aBlock"],
 source: "fn: aBlock\x0a\x09self basicAt: 'fn' put: aBlock",
 messageSends: ["basicAt:put:"],
@@ -515,12 +494,12 @@
 smalltalk.method({
 selector: "messageSends",
 category: 'accessing',
-fn: function (){
-var self=this;
-return smalltalk.withContext(function($ctx) { var $1;
-$1=_st(self)._basicAt_("messageSends");
-return $1;
-}, self, "messageSends", [], smalltalk.CompiledMethod)},
+fn: function () {
+    var self = this;
+    var $1;
+    $1 = smalltalk.send(self, "_basicAt_", ["messageSends"]);
+    return $1;
+},
 args: [],
 source: "messageSends\x0a\x09^self basicAt: 'messageSends'",
 messageSends: ["basicAt:"],
@@ -533,12 +512,12 @@
 smalltalk.method({
 selector: "methodClass",
 category: 'accessing',
-fn: function (){
-var self=this;
-return smalltalk.withContext(function($ctx) { var $1;
-$1=_st(self)._basicAt_("methodClass");
-return $1;
-}, self, "methodClass", [], smalltalk.CompiledMethod)},
+fn: function () {
+    var self = this;
+    var $1;
+    $1 = smalltalk.send(self, "_basicAt_", ["methodClass"]);
+    return $1;
+},
 args: [],
 source: "methodClass\x0a\x09^self basicAt: 'methodClass'",
 messageSends: ["basicAt:"],
@@ -551,12 +530,12 @@
 smalltalk.method({
 selector: "protocol",
 category: 'accessing',
-fn: function (){
-var self=this;
-return smalltalk.withContext(function($ctx) { var $1;
-$1=_st(self)._category();
-return $1;
-}, self, "protocol", [], smalltalk.CompiledMethod)},
+fn: function () {
+    var self = this;
+    var $1;
+    $1 = smalltalk.send(self, "_category", []);
+    return $1;
+},
 args: [],
 source: "protocol\x0a\x09^ self category",
 messageSends: ["category"],
@@ -569,12 +548,12 @@
 smalltalk.method({
 selector: "referencedClasses",
 category: 'accessing',
-fn: function (){
-var self=this;
-return smalltalk.withContext(function($ctx) { var $1;
-$1=_st(self)._basicAt_("referencedClasses");
-return $1;
-}, self, "referencedClasses", [], smalltalk.CompiledMethod)},
+fn: function () {
+    var self = this;
+    var $1;
+    $1 = smalltalk.send(self, "_basicAt_", ["referencedClasses"]);
+    return $1;
+},
 args: [],
 source: "referencedClasses\x0a\x09^self basicAt: 'referencedClasses'",
 messageSends: ["basicAt:"],
@@ -587,12 +566,12 @@
 smalltalk.method({
 selector: "selector",
 category: 'accessing',
-fn: function (){
-var self=this;
-return smalltalk.withContext(function($ctx) { var $1;
-$1=_st(self)._basicAt_("selector");
-return $1;
-}, self, "selector", [], smalltalk.CompiledMethod)},
+fn: function () {
+    var self = this;
+    var $1;
+    $1 = smalltalk.send(self, "_basicAt_", ["selector"]);
+    return $1;
+},
 args: [],
 source: "selector\x0a\x09^self basicAt: 'selector'",
 messageSends: ["basicAt:"],
@@ -605,10 +584,11 @@
 smalltalk.method({
 selector: "selector:",
 category: 'accessing',
-fn: function (aString){
-var self=this;
-return smalltalk.withContext(function($ctx) { _st(self)._basicAt_put_("selector",aString);
-return self}, self, "selector:", [aString], smalltalk.CompiledMethod)},
+fn: function (aString) {
+    var self = this;
+    smalltalk.send(self, "_basicAt_put_", ["selector", aString]);
+    return self;
+},
 args: ["aString"],
 source: "selector: aString\x0a\x09self basicAt: 'selector' put: aString",
 messageSends: ["basicAt:put:"],
@@ -621,17 +601,17 @@
 smalltalk.method({
 selector: "source",
 category: 'accessing',
-fn: function (){
-var self=this;
-return smalltalk.withContext(function($ctx) { var $2,$1;
-$2=_st(self)._basicAt_("source");
-if(($receiver = $2) == nil || $receiver == undefined){
-$1="";
-} else {
-$1=$2;
-};
-return $1;
-}, self, "source", [], smalltalk.CompiledMethod)},
+fn: function () {
+    var self = this;
+    var $2, $1;
+    $2 = smalltalk.send(self, "_basicAt_", ["source"]);
+    if (($receiver = $2) == nil || $receiver == undefined) {
+        $1 = "";
+    } else {
+        $1 = $2;
+    }
+    return $1;
+},
 args: [],
 source: "source\x0a\x09^(self basicAt: 'source') ifNil: ['']",
 messageSends: ["ifNil:", "basicAt:"],
@@ -644,10 +624,11 @@
 smalltalk.method({
 selector: "source:",
 category: 'accessing',
-fn: function (aString){
-var self=this;
-return smalltalk.withContext(function($ctx) { _st(self)._basicAt_put_("source",aString);
-return self}, self, "source:", [aString], smalltalk.CompiledMethod)},
+fn: function (aString) {
+    var self = this;
+    smalltalk.send(self, "_basicAt_put_", ["source", aString]);
+    return self;
+},
 args: ["aString"],
 source: "source: aString\x0a\x09self basicAt: 'source' put: aString",
 messageSends: ["basicAt:put:"],
@@ -799,10 +780,10 @@
 smalltalk.method({
 selector: "arguments",
 category: 'accessing',
-fn: function (){
-var self=this;
-return smalltalk.withContext(function($ctx) { return self["@arguments"];
-}, self, "arguments", [], smalltalk.Message)},
+fn: function () {
+    var self = this;
+    return self['@arguments'];
+},
 args: [],
 source: "arguments\x0a\x09^arguments",
 messageSends: [],
@@ -815,10 +796,11 @@
 smalltalk.method({
 selector: "arguments:",
 category: 'accessing',
-fn: function (anArray){
-var self=this;
-return smalltalk.withContext(function($ctx) { self["@arguments"]=anArray;
-return self}, self, "arguments:", [anArray], smalltalk.Message)},
+fn: function (anArray) {
+    var self = this;
+    self['@arguments'] = anArray;
+    return self;
+},
 args: ["anArray"],
 source: "arguments: anArray\x0a\x09arguments := anArray",
 messageSends: [],
@@ -831,18 +813,12 @@
 smalltalk.method({
 selector: "printString",
 category: 'printing',
-fn: function (){
-var self=this;
-return smalltalk.withContext(function($ctx) { var $2,$1;
-$1=_st((smalltalk.String || String))._streamContents_((function(aStream){
-_st(aStream)._nextPutAll_(smalltalk.Object.fn.prototype._printString.apply(_st(self), []));
-_st(aStream)._nextPutAll_("(");
-_st(aStream)._nextPutAll_(self["@selector"]);
-$2=_st(aStream)._nextPutAll_(")");
-return $2;
-}));
-return $1;
-}, self, "printString", [], smalltalk.Message)},
+fn: function () {
+    var self = this;
+    var $2, $1;
+    $1 = smalltalk.send(smalltalk.String || String, "_streamContents_", [function (aStream) {smalltalk.send(aStream, "_nextPutAll_", [smalltalk.send(self, "_printString", [], smalltalk.Object)]);smalltalk.send(aStream, "_nextPutAll_", ["("]);smalltalk.send(aStream, "_nextPutAll_", [self['@selector']]);$2 = smalltalk.send(aStream, "_nextPutAll_", [")"]);return $2;}]);
+    return $1;
+},
 args: [],
 source: "printString\x0a\x09^ String streamContents: [:aStream|  \x0a                                  \x09\x09\x09\x09aStream \x0a                                  \x09\x09\x09\x09\x09nextPutAll: super printString;\x0a                                  \x09\x09\x09\x09\x09nextPutAll: '(';\x0a                                  \x09\x09\x09\x09\x09nextPutAll: selector;\x0a                                  \x09\x09\x09\x09\x09nextPutAll: ')' \x09\x09\x09\x09]",
 messageSends: ["streamContents:", "nextPutAll:", "printString"],
@@ -855,10 +831,10 @@
 smalltalk.method({
 selector: "selector",
 category: 'accessing',
-fn: function (){
-var self=this;
-return smalltalk.withContext(function($ctx) { return self["@selector"];
-}, self, "selector", [], smalltalk.Message)},
+fn: function () {
+    var self = this;
+    return self['@selector'];
+},
 args: [],
 source: "selector\x0a\x09^selector",
 messageSends: [],
@@ -871,10 +847,11 @@
 smalltalk.method({
 selector: "selector:",
 category: 'accessing',
-fn: function (aString){
-var self=this;
-return smalltalk.withContext(function($ctx) { self["@selector"]=aString;
-return self}, self, "selector:", [aString], smalltalk.Message)},
+fn: function (aString) {
+    var self = this;
+    self['@selector'] = aString;
+    return self;
+},
 args: ["aString"],
 source: "selector: aString\x0a\x09selector := aString",
 messageSends: [],
@@ -887,12 +864,12 @@
 smalltalk.method({
 selector: "sendTo:",
 category: 'printing',
-fn: function (anObject){
-var self=this;
-return smalltalk.withContext(function($ctx) { var $1;
-$1=_st(_st((smalltalk.Smalltalk || Smalltalk))._current())._send_to_arguments_(_st(self)._selector(),anObject,_st(self)._arguments());
-return $1;
-}, self, "sendTo:", [anObject], smalltalk.Message)},
+fn: function (anObject) {
+    var self = this;
+    var $1;
+    $1 = smalltalk.send(smalltalk.send(smalltalk.Smalltalk || Smalltalk, "_current", []), "_send_to_arguments_", [smalltalk.send(self, "_selector", []), anObject, smalltalk.send(self, "_arguments", [])]);
+    return $1;
+},
 args: ["anObject"],
 source: "sendTo: anObject\x0a\x09^ Smalltalk current send: self selector to: anObject arguments: self arguments",
 messageSends: ["send:to:arguments:", "selector", "arguments", "current"],
@@ -906,16 +883,16 @@
 smalltalk.method({
 selector: "selector:arguments:",
 category: 'instance creation',
-fn: function (aString,anArray){
-var self=this;
-return smalltalk.withContext(function($ctx) { var $2,$3,$1;
-$2=_st(self)._new();
-_st($2)._selector_(aString);
-_st($2)._arguments_(anArray);
-$3=_st($2)._yourself();
-$1=$3;
-return $1;
-}, self, "selector:arguments:", [aString,anArray], smalltalk.Message.klass)},
+fn: function (aString, anArray) {
+    var self = this;
+    var $2, $3, $1;
+    $2 = smalltalk.send(self, "_new", []);
+    smalltalk.send($2, "_selector_", [aString]);
+    smalltalk.send($2, "_arguments_", [anArray]);
+    $3 = smalltalk.send($2, "_yourself", []);
+    $1 = $3;
+    return $1;
+},
 args: ["aString", "anArray"],
 source: "selector: aString arguments: anArray\x0a\x09^self new\x0a\x09\x09selector: aString;\x0a\x09\x09arguments: anArray;\x0a\x09\x09yourself",
 messageSends: ["selector:", "new", "arguments:", "yourself"],
@@ -931,12 +908,12 @@
 smalltalk.method({
 selector: "asString",
 category: 'accessing',
-fn: function (){
-var self=this;
-return smalltalk.withContext(function($ctx) { var $1;
-$1=_st(_st(_st(_st(_st(self)._receiver())._class())._printString()).__comma(" >> ")).__comma(_st(self)._selector());
-return $1;
-}, self, "asString", [], smalltalk.MethodContext)},
+fn: function () {
+    var self = this;
+    var $1;
+    $1 = smalltalk.send(smalltalk.send(smalltalk.send(smalltalk.send(smalltalk.send(self, "_receiver", []), "_class", []), "_printString", []), "__comma", [" >> "]), "__comma", [smalltalk.send(self, "_selector", [])]);
+    return $1;
+},
 args: [],
 source: "asString\x0a\x09^self receiver class printString, ' >> ', self selector",
 messageSends: [",", "selector", "printString", "class", "receiver"],
@@ -949,11 +926,11 @@
 smalltalk.method({
 selector: "home",
 category: 'accessing',
-fn: function (){
-var self=this;
-return smalltalk.withContext(function($ctx) { return self.homeContext;
-;
-return self}, self, "home", [], smalltalk.MethodContext)},
+fn: function () {
+    var self = this;
+    return self.homeContext;
+    return self;
+},
 args: [],
 source: "home\x0a\x09<return self.homeContext>",
 messageSends: [],
@@ -962,67 +939,33 @@
 smalltalk.MethodContext);
 
 smalltalk.addMethod(
-"_locals",
-smalltalk.method({
-selector: "locals",
-category: 'accessing',
-fn: function (){
-var self=this;
-return smalltalk.withContext(function($ctx) { return self.locals;
-;
-return self}, self, "locals", [], smalltalk.MethodContext)},
-args: [],
-source: "locals\x0a\x09<return self.locals>",
+"_pc",
+smalltalk.method({
+selector: "pc",
+category: 'accessing',
+fn: function () {
+    var self = this;
+    return self.pc;
+    return self;
+},
+args: [],
+source: "pc\x0a\x09<return self.pc>",
 messageSends: [],
 referencedClasses: []
 }),
 smalltalk.MethodContext);
 
 smalltalk.addMethod(
-"_method",
-smalltalk.method({
-selector: "method",
-category: 'accessing',
-fn: function (){
-var self=this;
-return smalltalk.withContext(function($ctx) { return self.method();
-;
-return self}, self, "method", [], smalltalk.MethodContext)},
-args: [],
-source: "method\x0a\x09<return self.method()>",
-messageSends: [],
-referencedClasses: []
-}),
-smalltalk.MethodContext);
-
-smalltalk.addMethod(
-"_pc",
-smalltalk.method({
-selector: "pc",
-category: 'accessing',
-fn: function (){
-var self=this;
-return smalltalk.withContext(function($ctx) { return self.pc;
-;
-return self}, self, "pc", [], smalltalk.MethodContext)},
-args: [],
-source: "pc\x0a\x09<return self.pc>",
-messageSends: [],
-referencedClasses: []
-}),
-smalltalk.MethodContext);
-
-smalltalk.addMethod(
 "_printString",
 smalltalk.method({
 selector: "printString",
 category: 'accessing',
-fn: function (){
-var self=this;
-return smalltalk.withContext(function($ctx) { var $1;
-$1=_st(_st(_st(smalltalk.Object.fn.prototype._printString.apply(_st(self), [])).__comma("(")).__comma(_st(self)._asString())).__comma(")");
-return $1;
-}, self, "printString", [], smalltalk.MethodContext)},
+fn: function () {
+    var self = this;
+    var $1;
+    $1 = smalltalk.send(smalltalk.send(smalltalk.send(smalltalk.send(self, "_printString", [], smalltalk.Object), "__comma", ["("]), "__comma", [smalltalk.send(self, "_asString", [])]), "__comma", [")"]);
+    return $1;
+},
 args: [],
 source: "printString\x0a\x09^super printString, '(', self asString, ')'",
 messageSends: [",", "asString", "printString"],
@@ -1035,11 +978,11 @@
 smalltalk.method({
 selector: "receiver",
 category: 'accessing',
-fn: function (){
-var self=this;
-return smalltalk.withContext(function($ctx) { return self.receiver;
-;
-return self}, self, "receiver", [], smalltalk.MethodContext)},
+fn: function () {
+    var self = this;
+    return self.receiver;
+    return self;
+},
 args: [],
 source: "receiver\x0a\x09<return self.receiver>",
 messageSends: [],
@@ -1052,11 +995,11 @@
 smalltalk.method({
 selector: "selector",
 category: 'accessing',
-fn: function (){
-var self=this;
-return smalltalk.withContext(function($ctx) { return smalltalk.convertSelector(self.selector);
-;
-return self}, self, "selector", [], smalltalk.MethodContext)},
+fn: function () {
+    var self = this;
+    return smalltalk.convertSelector(self.selector);
+    return self;
+},
 args: [],
 source: "selector\x0a\x09<return smalltalk.convertSelector(self.selector)>",
 messageSends: [],
@@ -1069,15 +1012,14 @@
 smalltalk.method({
 selector: "temps",
 category: 'accessing',
-fn: function (){
-var self=this;
-return smalltalk.withContext(function($ctx) { var $1;
-$1=_st(self)._locals();
-return $1;
-}, self, "temps", [], smalltalk.MethodContext)},
-args: [],
-source: "temps\x0a\x09^ self locals",
-messageSends: ["locals"],
+fn: function () {
+    var self = this;
+    return self.temps;
+    return self;
+},
+args: [],
+source: "temps\x0a\x09<return self.temps>",
+messageSends: [],
 referencedClasses: []
 }),
 smalltalk.MethodContext);
