define("amber/Kernel-Methods", ["amber_vm/smalltalk", "amber_vm/nil", "amber_vm/_st", "amber/Kernel-Objects"], function(smalltalk,nil,_st){
smalltalk.addPackage('Kernel-Methods');
<<<<<<< HEAD
smalltalk.packages["Kernel-Methods"].transport = {"type":"amd","amdNamespace":"amber"};
=======
>>>>>>> 23ae96f0

smalltalk.addClass('BlockClosure', smalltalk.Object, [], 'Kernel-Methods');
smalltalk.BlockClosure.comment="I represent a lexical closure.\x0aI am is directly mapped to JavaScript Function.\x0a\x0a## API\x0a\x0a1. Evaluation\x0a\x0a    My instances get evaluated with the `#value*` methods in the 'evaluating' protocol.\x0a\x0a    Example: ` [ :x | x + 1 ] value: 3 \x22Answers 4\x22 `\x0a\x0a2. Control structures\x0a\x0a    Blocks are used (together with `Boolean`) for control structures (methods in the `controlling` protocol).\x0a\x0a    Example: `aBlock whileTrue: [ ... ]`\x0a\x0a3. Error handling\x0a\x0a    I provide the `#on:do:` method for handling exceptions.\x0a\x0a    Example: ` aBlock on: MessageNotUnderstood do: [ :ex | ... ] `";
smalltalk.addMethod(
smalltalk.method({
selector: "applyTo:arguments:",
category: 'evaluating',
fn: function (anObject,aCollection){
var self=this;
return smalltalk.withContext(function($ctx1) { 
return self.apply(anObject, aCollection);
return self}, function($ctx1) {$ctx1.fill(self,"applyTo:arguments:",{anObject:anObject,aCollection:aCollection},smalltalk.BlockClosure)})},
args: ["anObject", "aCollection"],
source: "applyTo: anObject arguments: aCollection\x0a\x09<return self.apply(anObject, aCollection)>",
messageSends: [],
referencedClasses: []
}),
smalltalk.BlockClosure);

smalltalk.addMethod(
smalltalk.method({
selector: "asCompiledMethod:",
category: 'converting',
fn: function (aString){
var self=this;
return smalltalk.withContext(function($ctx1) { 
return smalltalk.method({selector:aString, fn:self});;
return self}, function($ctx1) {$ctx1.fill(self,"asCompiledMethod:",{aString:aString},smalltalk.BlockClosure)})},
args: ["aString"],
source: "asCompiledMethod: aString\x0a\x09<return smalltalk.method({selector:aString, fn:self});>",
messageSends: [],
referencedClasses: []
}),
smalltalk.BlockClosure);

smalltalk.addMethod(
smalltalk.method({
selector: "compiledSource",
category: 'accessing',
fn: function (){
var self=this;
return smalltalk.withContext(function($ctx1) { 
return self.toString();
return self}, function($ctx1) {$ctx1.fill(self,"compiledSource",{},smalltalk.BlockClosure)})},
args: [],
source: "compiledSource\x0a\x09<return self.toString()>",
messageSends: [],
referencedClasses: []
}),
smalltalk.BlockClosure);

smalltalk.addMethod(
smalltalk.method({
selector: "currySelf",
category: 'converting',
fn: function (){
var self=this;
return smalltalk.withContext(function($ctx1) { 

		return function () {
			var args = [ this ];
			args.push.apply(args, arguments);
			return self.apply(null, args);
		}
	;
return self}, function($ctx1) {$ctx1.fill(self,"currySelf",{},smalltalk.BlockClosure)})},
args: [],
source: "currySelf\x0a\x09\x22Transforms [ :selfarg :x :y | stcode ] block\x0a\x09which represents JS function (selfarg, x, y, ...) {jscode}\x0a\x09into function (x, y, ...) {jscode} that takes selfarg from 'this'.\x0a\x09IOW, it is usable as JS method and first arg takes the receiver.\x22\x0a\x09\x0a\x09<\x0a\x09\x09return function () {\x0a\x09\x09\x09var args = [ this ];\x0a\x09\x09\x09args.push.apply(args, arguments);\x0a\x09\x09\x09return self.apply(null, args);\x0a\x09\x09}\x0a\x09>",
messageSends: [],
referencedClasses: []
}),
smalltalk.BlockClosure);

smalltalk.addMethod(
smalltalk.method({
selector: "ensure:",
category: 'evaluating',
fn: function (aBlock){
var self=this;
return smalltalk.withContext(function($ctx1) { 
try{return self._value()}finally{aBlock._value()};
return self}, function($ctx1) {$ctx1.fill(self,"ensure:",{aBlock:aBlock},smalltalk.BlockClosure)})},
args: ["aBlock"],
source: "ensure: aBlock\x0a\x09<try{return self._value()}finally{aBlock._value()}>",
messageSends: [],
referencedClasses: []
}),
smalltalk.BlockClosure);

smalltalk.addMethod(
smalltalk.method({
selector: "fork",
category: 'timeout/interval',
fn: function (){
var self=this;
function $ForkPool(){return smalltalk.ForkPool||(typeof ForkPool=="undefined"?nil:ForkPool)}
return smalltalk.withContext(function($ctx1) { 
_st(_st($ForkPool())._default())._fork_(self);
return self}, function($ctx1) {$ctx1.fill(self,"fork",{},smalltalk.BlockClosure)})},
args: [],
source: "fork\x0a\x09ForkPool default fork: self",
messageSends: ["fork:", "default"],
referencedClasses: ["ForkPool"]
}),
smalltalk.BlockClosure);

smalltalk.addMethod(
smalltalk.method({
selector: "new",
category: 'evaluating',
fn: function (){
var self=this;
return smalltalk.withContext(function($ctx1) { 
return new self();
return self}, function($ctx1) {$ctx1.fill(self,"new",{},smalltalk.BlockClosure)})},
args: [],
source: "new\x0a\x09\x22Use the receiver as a JS constructor.\x0a\x09*Do not* use this method to instanciate Smalltalk objects!\x22\x0a\x09<return new self()>",
messageSends: [],
referencedClasses: []
}),
smalltalk.BlockClosure);

smalltalk.addMethod(
smalltalk.method({
selector: "newValue:",
category: 'evaluating',
fn: function (anObject){
var self=this;
return smalltalk.withContext(function($ctx1) { 
var $1;
$1=self._newWithValues_([anObject]);
return $1;
}, function($ctx1) {$ctx1.fill(self,"newValue:",{anObject:anObject},smalltalk.BlockClosure)})},
args: ["anObject"],
source: "newValue: anObject\x0a^ self newWithValues: { anObject }",
messageSends: ["newWithValues:"],
referencedClasses: []
}),
smalltalk.BlockClosure);

smalltalk.addMethod(
smalltalk.method({
selector: "newValue:value:",
category: 'evaluating',
fn: function (anObject,anObject2){
var self=this;
return smalltalk.withContext(function($ctx1) { 
var $1;
$1=self._newWithValues_([anObject,anObject2]);
return $1;
}, function($ctx1) {$ctx1.fill(self,"newValue:value:",{anObject:anObject,anObject2:anObject2},smalltalk.BlockClosure)})},
args: ["anObject", "anObject2"],
source: "newValue: anObject value: anObject2\x0a^ self newWithValues: { anObject. anObject2 }.",
messageSends: ["newWithValues:"],
referencedClasses: []
}),
smalltalk.BlockClosure);

smalltalk.addMethod(
smalltalk.method({
selector: "newValue:value:value:",
category: 'evaluating',
fn: function (anObject,anObject2,anObject3){
var self=this;
return smalltalk.withContext(function($ctx1) { 
var $1;
$1=self._newWithValues_([anObject,anObject2,anObject3]);
return $1;
}, function($ctx1) {$ctx1.fill(self,"newValue:value:value:",{anObject:anObject,anObject2:anObject2,anObject3:anObject3},smalltalk.BlockClosure)})},
args: ["anObject", "anObject2", "anObject3"],
source: "newValue: anObject value: anObject2 value: anObject3\x0a^ self newWithValues: { anObject. anObject2. anObject3 }.",
messageSends: ["newWithValues:"],
referencedClasses: []
}),
smalltalk.BlockClosure);

smalltalk.addMethod(
smalltalk.method({
selector: "newWithValues:",
category: 'evaluating',
fn: function (aCollection){
var self=this;
return smalltalk.withContext(function($ctx1) { 

	var constructor = function() {};
	constructor.prototype = self.prototype;
	var object = new constructor;
	var result = self.apply(object, aCollection);
	return typeof result === "object" ? result : object;;
return self}, function($ctx1) {$ctx1.fill(self,"newWithValues:",{aCollection:aCollection},smalltalk.BlockClosure)})},
args: ["aCollection"],
source: "newWithValues: aCollection\x0a\x22Use the receiver as a JavaScript constructor with a variable number of arguments.\x0aAnswer the object created using the operator `new`.\x0a\x0aThis algorithm was inspired by http://stackoverflow.com/a/6069331.\x0a\x0aHere's a general breakdown of what's going on:\x0a1) Create a new, empty constructor function.\x0a2) Set it's prototype to the receiver's prototype. Because the receiver is a `BlockClosure`, it is also a JavaScript function.\x0a3) Instantiate a new object using the constructor function just created. \x0a   This forces the interpreter to set the internal [[prototype]] property to what was set on the function before. \x0a   This has to be done, as we have no access to the [[prototype]] property externally.\x0a4) Apply `self` to the object I just instantiated.\x22\x0a\x0a<\x0a\x09var constructor = function() {};\x0a\x09constructor.prototype = self.prototype;\x0a\x09var object = new constructor;\x0a\x09var result = self.apply(object, aCollection);\x0a\x09return typeof result === \x22object\x22 ? result : object;\x0a>",
messageSends: [],
referencedClasses: []
}),
smalltalk.BlockClosure);

smalltalk.addMethod(
smalltalk.method({
selector: "numArgs",
category: 'accessing',
fn: function (){
var self=this;
return smalltalk.withContext(function($ctx1) { 
return self.length;
return self}, function($ctx1) {$ctx1.fill(self,"numArgs",{},smalltalk.BlockClosure)})},
args: [],
source: "numArgs\x0a\x09<return self.length>",
messageSends: [],
referencedClasses: []
}),
smalltalk.BlockClosure);

smalltalk.addMethod(
smalltalk.method({
selector: "on:do:",
category: 'error handling',
fn: function (anErrorClass,aBlock){
var self=this;
function $Smalltalk(){return smalltalk.Smalltalk||(typeof Smalltalk=="undefined"?nil:Smalltalk)}
return smalltalk.withContext(function($ctx1) { 
var $2,$1;
$1=self._try_catch_(self,(function(error){
var smalltalkError;
return smalltalk.withContext(function($ctx2) {
smalltalkError=_st(_st($Smalltalk())._current())._asSmalltalkException_(error);
smalltalkError;
$2=_st(smalltalkError)._isKindOf_(anErrorClass);
if(smalltalk.assert($2)){
return _st(aBlock)._value_(smalltalkError);
} else {
return _st(smalltalkError)._resignal();
};
}, function($ctx2) {$ctx2.fillBlock({error:error,smalltalkError:smalltalkError},$ctx1)})}));
return $1;
}, function($ctx1) {$ctx1.fill(self,"on:do:",{anErrorClass:anErrorClass,aBlock:aBlock},smalltalk.BlockClosure)})},
args: ["anErrorClass", "aBlock"],
source: "on: anErrorClass do: aBlock\x0a\x09\x22All exceptions thrown in the Smalltalk stack are cought.\x0a\x09Convert all JS exceptions to JavaScriptException instances.\x22\x0a\x09\x0a\x09^self try: self catch: [ :error | | smalltalkError |\x0a\x09\x09smalltalkError := Smalltalk current asSmalltalkException: error.\x0a\x09\x09(smalltalkError isKindOf: anErrorClass)\x0a\x09\x09ifTrue: [ aBlock value: smalltalkError ]\x0a\x09\x09ifFalse: [ smalltalkError resignal ] ]",
messageSends: ["try:catch:", "asSmalltalkException:", "current", "ifTrue:ifFalse:", "value:", "resignal", "isKindOf:"],
referencedClasses: ["Smalltalk"]
}),
smalltalk.BlockClosure);

smalltalk.addMethod(
smalltalk.method({
selector: "receiver",
category: 'accessing',
fn: function (){
var self=this;
return smalltalk.withContext(function($ctx1) { 
return nil;
}, function($ctx1) {$ctx1.fill(self,"receiver",{},smalltalk.BlockClosure)})},
args: [],
source: "receiver\x0a\x09^ nil",
messageSends: [],
referencedClasses: []
}),
smalltalk.BlockClosure);

smalltalk.addMethod(
smalltalk.method({
selector: "timeToRun",
category: 'evaluating',
fn: function (){
var self=this;
function $Date(){return smalltalk.Date||(typeof Date=="undefined"?nil:Date)}
return smalltalk.withContext(function($ctx1) { 
var $1;
$1=_st($Date())._millisecondsToRun_(self);
return $1;
}, function($ctx1) {$ctx1.fill(self,"timeToRun",{},smalltalk.BlockClosure)})},
args: [],
source: "timeToRun\x0a\x09\x22Answer the number of milliseconds taken to execute this block.\x22\x0a\x0a\x09^ Date millisecondsToRun: self",
messageSends: ["millisecondsToRun:"],
referencedClasses: ["Date"]
}),
smalltalk.BlockClosure);

smalltalk.addMethod(
smalltalk.method({
selector: "value",
category: 'evaluating',
fn: function (){
var self=this;
return smalltalk.withContext(function($ctx1) { 
return self();;
return self}, function($ctx1) {$ctx1.fill(self,"value",{},smalltalk.BlockClosure)})},
args: [],
source: "value\x0a\x09\x22inlined in the Compiler\x22\x0a\x09<return self();>",
messageSends: [],
referencedClasses: []
}),
smalltalk.BlockClosure);

smalltalk.addMethod(
smalltalk.method({
selector: "value:",
category: 'evaluating',
fn: function (anArg){
var self=this;
return smalltalk.withContext(function($ctx1) { 
return self(anArg);;
return self}, function($ctx1) {$ctx1.fill(self,"value:",{anArg:anArg},smalltalk.BlockClosure)})},
args: ["anArg"],
source: "value: anArg\x0a\x09\x22inlined in the Compiler\x22\x0a\x09<return self(anArg);>",
messageSends: [],
referencedClasses: []
}),
smalltalk.BlockClosure);

smalltalk.addMethod(
smalltalk.method({
selector: "value:value:",
category: 'evaluating',
fn: function (firstArg,secondArg){
var self=this;
return smalltalk.withContext(function($ctx1) { 
return self(firstArg, secondArg);;
return self}, function($ctx1) {$ctx1.fill(self,"value:value:",{firstArg:firstArg,secondArg:secondArg},smalltalk.BlockClosure)})},
args: ["firstArg", "secondArg"],
source: "value: firstArg value: secondArg\x0a\x09\x22inlined in the Compiler\x22\x0a\x09<return self(firstArg, secondArg);>",
messageSends: [],
referencedClasses: []
}),
smalltalk.BlockClosure);

smalltalk.addMethod(
smalltalk.method({
selector: "value:value:value:",
category: 'evaluating',
fn: function (firstArg,secondArg,thirdArg){
var self=this;
return smalltalk.withContext(function($ctx1) { 
return self(firstArg, secondArg, thirdArg);;
return self}, function($ctx1) {$ctx1.fill(self,"value:value:value:",{firstArg:firstArg,secondArg:secondArg,thirdArg:thirdArg},smalltalk.BlockClosure)})},
args: ["firstArg", "secondArg", "thirdArg"],
source: "value: firstArg value: secondArg value: thirdArg\x0a\x09\x22inlined in the Compiler\x22\x0a\x09<return self(firstArg, secondArg, thirdArg);>",
messageSends: [],
referencedClasses: []
}),
smalltalk.BlockClosure);

smalltalk.addMethod(
smalltalk.method({
selector: "valueWithInterval:",
category: 'timeout/interval',
fn: function (aNumber){
var self=this;
return smalltalk.withContext(function($ctx1) { 

		var interval = setInterval(self, aNumber);
		return smalltalk.Timeout._on_(interval);
	;
return self}, function($ctx1) {$ctx1.fill(self,"valueWithInterval:",{aNumber:aNumber},smalltalk.BlockClosure)})},
args: ["aNumber"],
source: "valueWithInterval: aNumber\x0a\x09<\x0a\x09\x09var interval = setInterval(self, aNumber);\x0a\x09\x09return smalltalk.Timeout._on_(interval);\x0a\x09>",
messageSends: [],
referencedClasses: []
}),
smalltalk.BlockClosure);

smalltalk.addMethod(
smalltalk.method({
selector: "valueWithPossibleArguments:",
category: 'evaluating',
fn: function (aCollection){
var self=this;
return smalltalk.withContext(function($ctx1) { 
return self.apply(null, aCollection);;
return self}, function($ctx1) {$ctx1.fill(self,"valueWithPossibleArguments:",{aCollection:aCollection},smalltalk.BlockClosure)})},
args: ["aCollection"],
source: "valueWithPossibleArguments: aCollection\x0a\x09<return self.apply(null, aCollection);>",
messageSends: [],
referencedClasses: []
}),
smalltalk.BlockClosure);

smalltalk.addMethod(
smalltalk.method({
selector: "valueWithTimeout:",
category: 'timeout/interval',
fn: function (aNumber){
var self=this;
return smalltalk.withContext(function($ctx1) { 

		var timeout = setTimeout(self, aNumber);
		return smalltalk.Timeout._on_(timeout);
	;
return self}, function($ctx1) {$ctx1.fill(self,"valueWithTimeout:",{aNumber:aNumber},smalltalk.BlockClosure)})},
args: ["aNumber"],
source: "valueWithTimeout: aNumber\x0a\x09<\x0a\x09\x09var timeout = setTimeout(self, aNumber);\x0a\x09\x09return smalltalk.Timeout._on_(timeout);\x0a\x09>",
messageSends: [],
referencedClasses: []
}),
smalltalk.BlockClosure);

smalltalk.addMethod(
smalltalk.method({
selector: "whileFalse",
category: 'controlling',
fn: function (){
var self=this;
return smalltalk.withContext(function($ctx1) { 
self._whileFalse_((function(){
return smalltalk.withContext(function($ctx2) {
}, function($ctx2) {$ctx2.fillBlock({},$ctx1)})}));
return self}, function($ctx1) {$ctx1.fill(self,"whileFalse",{},smalltalk.BlockClosure)})},
args: [],
source: "whileFalse\x0a\x09\x22inlined in the Compiler\x22\x0a\x09self whileFalse: []",
messageSends: ["whileFalse:"],
referencedClasses: []
}),
smalltalk.BlockClosure);

smalltalk.addMethod(
smalltalk.method({
selector: "whileFalse:",
category: 'controlling',
fn: function (aBlock){
var self=this;
return smalltalk.withContext(function($ctx1) { 
while(!smalltalk.assert(self._value())) {aBlock._value()};
return self}, function($ctx1) {$ctx1.fill(self,"whileFalse:",{aBlock:aBlock},smalltalk.BlockClosure)})},
args: ["aBlock"],
source: "whileFalse: aBlock\x0a\x09\x22inlined in the Compiler\x22\x0a\x09<while(!smalltalk.assert(self._value())) {aBlock._value()}>",
messageSends: [],
referencedClasses: []
}),
smalltalk.BlockClosure);

smalltalk.addMethod(
smalltalk.method({
selector: "whileTrue",
category: 'controlling',
fn: function (){
var self=this;
return smalltalk.withContext(function($ctx1) { 
self._whileTrue_((function(){
return smalltalk.withContext(function($ctx2) {
}, function($ctx2) {$ctx2.fillBlock({},$ctx1)})}));
return self}, function($ctx1) {$ctx1.fill(self,"whileTrue",{},smalltalk.BlockClosure)})},
args: [],
source: "whileTrue\x0a\x09\x22inlined in the Compiler\x22\x0a\x09self whileTrue: []",
messageSends: ["whileTrue:"],
referencedClasses: []
}),
smalltalk.BlockClosure);

smalltalk.addMethod(
smalltalk.method({
selector: "whileTrue:",
category: 'controlling',
fn: function (aBlock){
var self=this;
return smalltalk.withContext(function($ctx1) { 
while(smalltalk.assert(self._value())) {aBlock._value()};
return self}, function($ctx1) {$ctx1.fill(self,"whileTrue:",{aBlock:aBlock},smalltalk.BlockClosure)})},
args: ["aBlock"],
source: "whileTrue: aBlock\x0a\x09\x22inlined in the Compiler\x22\x0a\x09<while(smalltalk.assert(self._value())) {aBlock._value()}>",
messageSends: [],
referencedClasses: []
}),
smalltalk.BlockClosure);



smalltalk.addClass('CompiledMethod', smalltalk.Object, [], 'Kernel-Methods');
smalltalk.CompiledMethod.comment="I represent a class method of the system. I hold the source and compiled code of a class method.\x0a\x0a## API\x0aMy instances can be accessed using `Behavior >> #methodAt:`\x0a\x0a    Object methodAt: 'asString'\x0a\x0aSource code access:\x0a\x0a\x09(String methodAt: 'lines') source\x0a\x0aReferenced classes:\x0a\x0a\x09(String methodAt: 'lines') referencedClasses\x0a\x0aMessages sent from an instance:\x0a\x09\x0a\x09(String methodAt: 'lines') messageSends";
smalltalk.addMethod(
smalltalk.method({
selector: "arguments",
category: 'accessing',
fn: function (){
var self=this;
return smalltalk.withContext(function($ctx1) { 
return self.args || [];
return self}, function($ctx1) {$ctx1.fill(self,"arguments",{},smalltalk.CompiledMethod)})},
args: [],
source: "arguments\x0a\x09<return self.args || []>",
messageSends: [],
referencedClasses: []
}),
smalltalk.CompiledMethod);

smalltalk.addMethod(
smalltalk.method({
selector: "category",
category: 'accessing',
fn: function (){
var self=this;
return smalltalk.withContext(function($ctx1) { 
var $2,$1;
$2=self._basicAt_("category");
if(($receiver = $2) == nil || $receiver == undefined){
$1=self._defaultCategory();
} else {
$1=$2;
};
return $1;
}, function($ctx1) {$ctx1.fill(self,"category",{},smalltalk.CompiledMethod)})},
args: [],
source: "category\x0a\x09^(self basicAt: 'category') ifNil: [ self defaultCategory ]",
messageSends: ["ifNil:", "defaultCategory", "basicAt:"],
referencedClasses: []
}),
smalltalk.CompiledMethod);

smalltalk.addMethod(
smalltalk.method({
selector: "category:",
category: 'accessing',
fn: function (aString){
var self=this;
var oldProtocol;
function $MethodMoved(){return smalltalk.MethodMoved||(typeof MethodMoved=="undefined"?nil:MethodMoved)}
function $SystemAnnouncer(){return smalltalk.SystemAnnouncer||(typeof SystemAnnouncer=="undefined"?nil:SystemAnnouncer)}
return smalltalk.withContext(function($ctx1) { 
var $1,$2,$3;
oldProtocol=self._protocol();
self._basicAt_put_("category",aString);
$1=_st($MethodMoved())._new();
_st($1)._method_(self);
_st($1)._oldProtocol_(oldProtocol);
$2=_st($1)._yourself();
_st(_st($SystemAnnouncer())._current())._announce_($2);
$3=self._methodClass();
if(($receiver = $3) == nil || $receiver == undefined){
$3;
} else {
_st(_st(self._methodClass())._organization())._addElement_(aString);
_st(_st(_st(self._methodClass())._methods())._select_((function(each){
return smalltalk.withContext(function($ctx2) {
return _st(_st(each)._protocol()).__eq(oldProtocol);
}, function($ctx2) {$ctx2.fillBlock({each:each},$ctx1)})})))._ifEmpty_((function(){
return smalltalk.withContext(function($ctx2) {
return _st(_st(self._methodClass())._organization())._removeElement_(oldProtocol);
}, function($ctx2) {$ctx2.fillBlock({},$ctx1)})}));
};
return self}, function($ctx1) {$ctx1.fill(self,"category:",{aString:aString,oldProtocol:oldProtocol},smalltalk.CompiledMethod)})},
args: ["aString"],
source: "category: aString\x0a\x09| oldProtocol |\x0a\x09oldProtocol := self protocol.\x0a\x09self basicAt: 'category' put: aString.\x0a\x0a\x09SystemAnnouncer current announce: (MethodMoved new\x0a\x09\x09method: self;\x0a\x09\x09oldProtocol: oldProtocol;\x0a\x09\x09yourself).\x0a\x0a\x09self methodClass ifNotNil: [\x0a\x09\x09self methodClass organization addElement: aString.\x0a\x09\x0a\x09\x09(self methodClass methods\x0a\x09\x09\x09select: [ :each | each protocol = oldProtocol ])\x0a\x09\x09\x09ifEmpty: [ self methodClass organization removeElement: oldProtocol ] ]",
messageSends: ["protocol", "basicAt:put:", "announce:", "method:", "new", "oldProtocol:", "yourself", "current", "ifNotNil:", "addElement:", "organization", "methodClass", "ifEmpty:", "removeElement:", "select:", "=", "methods"],
referencedClasses: ["MethodMoved", "SystemAnnouncer"]
}),
smalltalk.CompiledMethod);

smalltalk.addMethod(
smalltalk.method({
selector: "defaultCategory",
category: 'defaults',
fn: function (){
var self=this;
return smalltalk.withContext(function($ctx1) { 
return "as yet unclassified";
}, function($ctx1) {$ctx1.fill(self,"defaultCategory",{},smalltalk.CompiledMethod)})},
args: [],
source: "defaultCategory\x0a\x09^ 'as yet unclassified'",
messageSends: [],
referencedClasses: []
}),
smalltalk.CompiledMethod);

smalltalk.addMethod(
smalltalk.method({
selector: "fn",
category: 'accessing',
fn: function (){
var self=this;
return smalltalk.withContext(function($ctx1) { 
var $1;
$1=self._basicAt_("fn");
return $1;
}, function($ctx1) {$ctx1.fill(self,"fn",{},smalltalk.CompiledMethod)})},
args: [],
source: "fn\x0a\x09^self basicAt: 'fn'",
messageSends: ["basicAt:"],
referencedClasses: []
}),
smalltalk.CompiledMethod);

smalltalk.addMethod(
smalltalk.method({
selector: "fn:",
category: 'accessing',
fn: function (aBlock){
var self=this;
return smalltalk.withContext(function($ctx1) { 
self._basicAt_put_("fn",aBlock);
return self}, function($ctx1) {$ctx1.fill(self,"fn:",{aBlock:aBlock},smalltalk.CompiledMethod)})},
args: ["aBlock"],
source: "fn: aBlock\x0a\x09self basicAt: 'fn' put: aBlock",
messageSends: ["basicAt:put:"],
referencedClasses: []
}),
smalltalk.CompiledMethod);

smalltalk.addMethod(
smalltalk.method({
selector: "isCompiledMethod",
category: 'testing',
fn: function (){
var self=this;
return smalltalk.withContext(function($ctx1) { 
return true;
}, function($ctx1) {$ctx1.fill(self,"isCompiledMethod",{},smalltalk.CompiledMethod)})},
args: [],
source: "isCompiledMethod\x0a\x09^ true",
messageSends: [],
referencedClasses: []
}),
smalltalk.CompiledMethod);

smalltalk.addMethod(
smalltalk.method({
selector: "isOverridden",
category: 'testing',
fn: function (){
var self=this;
var selector;
return smalltalk.withContext(function($ctx1) { 
var $1;
var $early={};
try {
selector=self._selector();
_st(self._methodClass())._allSubclassesDo_((function(each){
return smalltalk.withContext(function($ctx2) {
$1=_st(each)._includesSelector_(selector);
if(smalltalk.assert($1)){
throw $early=[true];
};
}, function($ctx2) {$ctx2.fillBlock({each:each},$ctx1)})}));
return false;
}
catch(e) {if(e===$early)return e[0]; throw e}
}, function($ctx1) {$ctx1.fill(self,"isOverridden",{selector:selector},smalltalk.CompiledMethod)})},
args: [],
source: "isOverridden\x0a\x09| selector |\x0a    \x0a    selector := self selector.\x0a    self methodClass allSubclassesDo: [ :each |\x0a\x09    (each includesSelector: selector)\x0a        \x09ifTrue: [ ^ true ] ].\x0a\x09^ false",
messageSends: ["selector", "allSubclassesDo:", "ifTrue:", "includesSelector:", "methodClass"],
referencedClasses: []
}),
smalltalk.CompiledMethod);

smalltalk.addMethod(
smalltalk.method({
selector: "isOverride",
category: 'testing',
fn: function (){
var self=this;
var superclass;
return smalltalk.withContext(function($ctx1) { 
var $1,$2;
superclass=_st(self._methodClass())._superclass();
$1=superclass;
if(($receiver = $1) == nil || $receiver == undefined){
return false;
} else {
$1;
};
$2=_st(_st(_st(self._methodClass())._superclass())._lookupSelector_(self._selector()))._notNil();
return $2;
}, function($ctx1) {$ctx1.fill(self,"isOverride",{superclass:superclass},smalltalk.CompiledMethod)})},
args: [],
source: "isOverride\x0a\x09| superclass |\x0a    \x0a    superclass := self methodClass superclass.\x0a\x09superclass ifNil: [ ^ false ].\x0a\x09\x0a    ^ (self methodClass superclass lookupSelector: self selector) notNil",
messageSends: ["superclass", "methodClass", "ifNil:", "notNil", "lookupSelector:", "selector"],
referencedClasses: []
}),
smalltalk.CompiledMethod);

smalltalk.addMethod(
smalltalk.method({
selector: "messageSends",
category: 'accessing',
fn: function (){
var self=this;
return smalltalk.withContext(function($ctx1) { 
var $1;
$1=self._basicAt_("messageSends");
return $1;
}, function($ctx1) {$ctx1.fill(self,"messageSends",{},smalltalk.CompiledMethod)})},
args: [],
source: "messageSends\x0a\x09^self basicAt: 'messageSends'",
messageSends: ["basicAt:"],
referencedClasses: []
}),
smalltalk.CompiledMethod);

smalltalk.addMethod(
smalltalk.method({
selector: "methodClass",
category: 'accessing',
fn: function (){
var self=this;
return smalltalk.withContext(function($ctx1) { 
var $1;
$1=self._basicAt_("methodClass");
return $1;
}, function($ctx1) {$ctx1.fill(self,"methodClass",{},smalltalk.CompiledMethod)})},
args: [],
source: "methodClass\x0a\x09^self basicAt: 'methodClass'",
messageSends: ["basicAt:"],
referencedClasses: []
}),
smalltalk.CompiledMethod);

smalltalk.addMethod(
smalltalk.method({
selector: "protocol",
category: 'accessing',
fn: function (){
var self=this;
return smalltalk.withContext(function($ctx1) { 
var $1;
$1=self._category();
return $1;
}, function($ctx1) {$ctx1.fill(self,"protocol",{},smalltalk.CompiledMethod)})},
args: [],
source: "protocol\x0a\x09^ self category",
messageSends: ["category"],
referencedClasses: []
}),
smalltalk.CompiledMethod);

smalltalk.addMethod(
smalltalk.method({
selector: "protocol:",
category: 'accessing',
fn: function (aString){
var self=this;
return smalltalk.withContext(function($ctx1) { 
self._category_(aString);
return self}, function($ctx1) {$ctx1.fill(self,"protocol:",{aString:aString},smalltalk.CompiledMethod)})},
args: ["aString"],
source: "protocol: aString\x0a\x09self category: aString",
messageSends: ["category:"],
referencedClasses: []
}),
smalltalk.CompiledMethod);

smalltalk.addMethod(
smalltalk.method({
selector: "referencedClasses",
category: 'accessing',
fn: function (){
var self=this;
return smalltalk.withContext(function($ctx1) { 
var $1;
$1=self._basicAt_("referencedClasses");
return $1;
}, function($ctx1) {$ctx1.fill(self,"referencedClasses",{},smalltalk.CompiledMethod)})},
args: [],
source: "referencedClasses\x0a\x09^self basicAt: 'referencedClasses'",
messageSends: ["basicAt:"],
referencedClasses: []
}),
smalltalk.CompiledMethod);

smalltalk.addMethod(
smalltalk.method({
selector: "selector",
category: 'accessing',
fn: function (){
var self=this;
return smalltalk.withContext(function($ctx1) { 
var $1;
$1=self._basicAt_("selector");
return $1;
}, function($ctx1) {$ctx1.fill(self,"selector",{},smalltalk.CompiledMethod)})},
args: [],
source: "selector\x0a\x09^self basicAt: 'selector'",
messageSends: ["basicAt:"],
referencedClasses: []
}),
smalltalk.CompiledMethod);

smalltalk.addMethod(
smalltalk.method({
selector: "selector:",
category: 'accessing',
fn: function (aString){
var self=this;
return smalltalk.withContext(function($ctx1) { 
self._basicAt_put_("selector",aString);
return self}, function($ctx1) {$ctx1.fill(self,"selector:",{aString:aString},smalltalk.CompiledMethod)})},
args: ["aString"],
source: "selector: aString\x0a\x09self basicAt: 'selector' put: aString",
messageSends: ["basicAt:put:"],
referencedClasses: []
}),
smalltalk.CompiledMethod);

smalltalk.addMethod(
smalltalk.method({
selector: "source",
category: 'accessing',
fn: function (){
var self=this;
return smalltalk.withContext(function($ctx1) { 
var $2,$1;
$2=self._basicAt_("source");
if(($receiver = $2) == nil || $receiver == undefined){
$1="";
} else {
$1=$2;
};
return $1;
}, function($ctx1) {$ctx1.fill(self,"source",{},smalltalk.CompiledMethod)})},
args: [],
source: "source\x0a\x09^(self basicAt: 'source') ifNil: ['']",
messageSends: ["ifNil:", "basicAt:"],
referencedClasses: []
}),
smalltalk.CompiledMethod);

smalltalk.addMethod(
smalltalk.method({
selector: "source:",
category: 'accessing',
fn: function (aString){
var self=this;
return smalltalk.withContext(function($ctx1) { 
self._basicAt_put_("source",aString);
return self}, function($ctx1) {$ctx1.fill(self,"source:",{aString:aString},smalltalk.CompiledMethod)})},
args: ["aString"],
source: "source: aString\x0a\x09self basicAt: 'source' put: aString",
messageSends: ["basicAt:put:"],
referencedClasses: []
}),
smalltalk.CompiledMethod);



smalltalk.addClass('ForkPool', smalltalk.Object, ['poolSize', 'maxPoolSize', 'queue', 'worker'], 'Kernel-Methods');
smalltalk.ForkPool.comment="I am responsible for handling forked blocks.\x0aThe pool size sets the maximum concurrent forked blocks.\x0a\x0a## API\x0a\x0aThe default instance is accessed with `#default`.\x0aThe maximum concurrent forked blocks can be set with `#maxPoolSize:`.\x0a\x0aForking is done via `BlockClosure >> #fork`";
smalltalk.addMethod(
smalltalk.method({
selector: "addWorker",
category: 'private',
fn: function (){
var self=this;
return smalltalk.withContext(function($ctx1) { 
_st(self["@worker"])._valueWithTimeout_((0));
self["@poolSize"]=_st(self["@poolSize"]).__plus((1));
return self}, function($ctx1) {$ctx1.fill(self,"addWorker",{},smalltalk.ForkPool)})},
args: [],
source: "addWorker\x0a\x09worker valueWithTimeout: 0.\x0a\x09poolSize := poolSize + 1",
messageSends: ["valueWithTimeout:", "+"],
referencedClasses: []
}),
smalltalk.ForkPool);

smalltalk.addMethod(
smalltalk.method({
selector: "defaultMaxPoolSize",
category: 'defaults',
fn: function (){
var self=this;
return smalltalk.withContext(function($ctx1) { 
var $1;
$1=_st(self._class())._defaultMaxPoolSize();
return $1;
}, function($ctx1) {$ctx1.fill(self,"defaultMaxPoolSize",{},smalltalk.ForkPool)})},
args: [],
source: "defaultMaxPoolSize\x0a\x09^ self class defaultMaxPoolSize",
messageSends: ["defaultMaxPoolSize", "class"],
referencedClasses: []
}),
smalltalk.ForkPool);

smalltalk.addMethod(
smalltalk.method({
selector: "fork:",
category: 'actions',
fn: function (aBlock){
var self=this;
return smalltalk.withContext(function($ctx1) { 
var $1;
$1=_st(self["@poolSize"]).__lt(self._maxPoolSize());
if(smalltalk.assert($1)){
self._addWorker();
};
_st(self["@queue"])._nextPut_(aBlock);
return self}, function($ctx1) {$ctx1.fill(self,"fork:",{aBlock:aBlock},smalltalk.ForkPool)})},
args: ["aBlock"],
source: "fork: aBlock\x0a\x09poolSize < self maxPoolSize ifTrue: [ self addWorker ].\x0a\x09queue nextPut: aBlock",
messageSends: ["ifTrue:", "addWorker", "<", "maxPoolSize", "nextPut:"],
referencedClasses: []
}),
smalltalk.ForkPool);

smalltalk.addMethod(
smalltalk.method({
selector: "initialize",
category: 'initialization',
fn: function (){
var self=this;
function $Queue(){return smalltalk.Queue||(typeof Queue=="undefined"?nil:Queue)}
return smalltalk.withContext(function($ctx1) { 
smalltalk.ForkPool.superclass.fn.prototype._initialize.apply(_st(self), []);
self["@poolSize"]=(0);
self["@queue"]=_st($Queue())._new();
self["@worker"]=self._makeWorker();
return self}, function($ctx1) {$ctx1.fill(self,"initialize",{},smalltalk.ForkPool)})},
args: [],
source: "initialize\x0a\x09super initialize.\x0a\x09\x0a\x09poolSize := 0.\x0a\x09queue := Queue new.\x0a\x09worker := self makeWorker",
messageSends: ["initialize", "new", "makeWorker"],
referencedClasses: ["Queue"]
}),
smalltalk.ForkPool);

smalltalk.addMethod(
smalltalk.method({
selector: "makeWorker",
category: 'initialization',
fn: function (){
var self=this;
var sentinel;
function $Object(){return smalltalk.Object||(typeof Object=="undefined"?nil:Object)}
return smalltalk.withContext(function($ctx1) { 
var $2,$1;
sentinel=_st($Object())._new();
$1=(function(){
var block;
return smalltalk.withContext(function($ctx2) {
self["@poolSize"]=_st(self["@poolSize"]).__minus((1));
self["@poolSize"];
block=_st(self["@queue"])._nextIfAbsent_((function(){
return smalltalk.withContext(function($ctx3) {
return sentinel;
}, function($ctx3) {$ctx3.fillBlock({},$ctx2)})}));
block;
$2=_st(block).__eq_eq(sentinel);
if(! smalltalk.assert($2)){
return _st((function(){
return smalltalk.withContext(function($ctx3) {
return _st(block)._value();
}, function($ctx3) {$ctx3.fillBlock({},$ctx2)})}))._ensure_((function(){
return smalltalk.withContext(function($ctx3) {
return self._addWorker();
}, function($ctx3) {$ctx3.fillBlock({},$ctx2)})}));
};
}, function($ctx2) {$ctx2.fillBlock({block:block},$ctx1)})});
return $1;
}, function($ctx1) {$ctx1.fill(self,"makeWorker",{sentinel:sentinel},smalltalk.ForkPool)})},
args: [],
source: "makeWorker\x0a\x09| sentinel |\x0a\x09sentinel := Object new.\x0a\x09^[ | block |\x0a\x09\x09poolSize := poolSize - 1.\x0a\x09\x09block := queue nextIfAbsent: [ sentinel ].\x0a\x09\x09block == sentinel ifFalse: [\x0a\x09\x09\x09[ block value ] ensure: [ self addWorker ]]]",
messageSends: ["new", "-", "nextIfAbsent:", "ifFalse:", "ensure:", "addWorker", "value", "=="],
referencedClasses: ["Object"]
}),
smalltalk.ForkPool);

smalltalk.addMethod(
smalltalk.method({
selector: "maxPoolSize",
category: 'accessing',
fn: function (){
var self=this;
return smalltalk.withContext(function($ctx1) { 
var $2,$1;
$2=self["@maxPoolSize"];
if(($receiver = $2) == nil || $receiver == undefined){
$1=self._defaultMaxPoolSize();
} else {
$1=$2;
};
return $1;
}, function($ctx1) {$ctx1.fill(self,"maxPoolSize",{},smalltalk.ForkPool)})},
args: [],
source: "maxPoolSize\x0a\x09^ maxPoolSize ifNil: [ self defaultMaxPoolSize ]",
messageSends: ["ifNil:", "defaultMaxPoolSize"],
referencedClasses: []
}),
smalltalk.ForkPool);

smalltalk.addMethod(
smalltalk.method({
selector: "maxPoolSize:",
category: 'accessing',
fn: function (anInteger){
var self=this;
return smalltalk.withContext(function($ctx1) { 
self["@maxPoolSize"]=anInteger;
return self}, function($ctx1) {$ctx1.fill(self,"maxPoolSize:",{anInteger:anInteger},smalltalk.ForkPool)})},
args: ["anInteger"],
source: "maxPoolSize: anInteger\x0a\x09maxPoolSize := anInteger",
messageSends: [],
referencedClasses: []
}),
smalltalk.ForkPool);


smalltalk.ForkPool.klass.iVarNames = ['default'];
smalltalk.addMethod(
smalltalk.method({
selector: "default",
category: 'accessing',
fn: function (){
var self=this;
return smalltalk.withContext(function($ctx1) { 
var $2,$1;
$2=self["@default"];
if(($receiver = $2) == nil || $receiver == undefined){
self["@default"]=self._new();
$1=self["@default"];
} else {
$1=$2;
};
return $1;
}, function($ctx1) {$ctx1.fill(self,"default",{},smalltalk.ForkPool.klass)})},
args: [],
source: "default\x0a\x09^default ifNil: [ default := self new ]",
messageSends: ["ifNil:", "new"],
referencedClasses: []
}),
smalltalk.ForkPool.klass);

smalltalk.addMethod(
smalltalk.method({
selector: "defaultMaxPoolSize",
category: 'accessing',
fn: function (){
var self=this;
return smalltalk.withContext(function($ctx1) { 
return (100);
}, function($ctx1) {$ctx1.fill(self,"defaultMaxPoolSize",{},smalltalk.ForkPool.klass)})},
args: [],
source: "defaultMaxPoolSize\x0a\x09^100",
messageSends: [],
referencedClasses: []
}),
smalltalk.ForkPool.klass);

smalltalk.addMethod(
smalltalk.method({
selector: "resetDefault",
category: 'accessing',
fn: function (){
var self=this;
return smalltalk.withContext(function($ctx1) { 
self["@default"]=nil;
return self}, function($ctx1) {$ctx1.fill(self,"resetDefault",{},smalltalk.ForkPool.klass)})},
args: [],
source: "resetDefault\x0a\x09default := nil",
messageSends: [],
referencedClasses: []
}),
smalltalk.ForkPool.klass);


smalltalk.addClass('Message', smalltalk.Object, ['selector', 'arguments'], 'Kernel-Methods');
smalltalk.Message.comment="In general, the system does not use instances of me for efficiency reasons.\x0aHowever, when a message is not understood by its receiver, the interpreter will make up an instance of it in order to capture the information involved in an actual message transmission.\x0aThis instance is sent it as an argument with the message `#doesNotUnderstand:` to the receiver.\x0a\x0aSee boot.js, `messageNotUnderstood` and its counterpart `Object >> #doesNotUnderstand:`\x0a\x0a## API\x0a\x0aBesides accessing methods, `#sendTo:` provides a convenient way to send a message to an object.";
smalltalk.addMethod(
smalltalk.method({
selector: "arguments",
category: 'accessing',
fn: function (){
var self=this;
return smalltalk.withContext(function($ctx1) { 
var $1;
$1=self["@arguments"];
return $1;
}, function($ctx1) {$ctx1.fill(self,"arguments",{},smalltalk.Message)})},
args: [],
source: "arguments\x0a\x09^arguments",
messageSends: [],
referencedClasses: []
}),
smalltalk.Message);

smalltalk.addMethod(
smalltalk.method({
selector: "arguments:",
category: 'accessing',
fn: function (anArray){
var self=this;
return smalltalk.withContext(function($ctx1) { 
self["@arguments"]=anArray;
return self}, function($ctx1) {$ctx1.fill(self,"arguments:",{anArray:anArray},smalltalk.Message)})},
args: ["anArray"],
source: "arguments: anArray\x0a\x09arguments := anArray",
messageSends: [],
referencedClasses: []
}),
smalltalk.Message);

smalltalk.addMethod(
smalltalk.method({
selector: "printOn:",
category: 'printing',
fn: function (aStream){
var self=this;
return smalltalk.withContext(function($ctx1) { 
var $1,$2;
smalltalk.Message.superclass.fn.prototype._printOn_.apply(_st(self), [aStream]);
$1=aStream;
_st($1)._nextPutAll_("(");
_st($1)._nextPutAll_(self._selector());
$2=_st($1)._nextPutAll_(")");
return self}, function($ctx1) {$ctx1.fill(self,"printOn:",{aStream:aStream},smalltalk.Message)})},
args: ["aStream"],
source: "printOn: aStream\x0a\x09super printOn: aStream.\x0a\x09aStream\x0a\x09\x09nextPutAll: '(';\x0a\x09\x09nextPutAll: self selector;\x0a\x09\x09nextPutAll: ')'",
messageSends: ["printOn:", "nextPutAll:", "selector"],
referencedClasses: []
}),
smalltalk.Message);

smalltalk.addMethod(
smalltalk.method({
selector: "selector",
category: 'accessing',
fn: function (){
var self=this;
return smalltalk.withContext(function($ctx1) { 
var $1;
$1=self["@selector"];
return $1;
}, function($ctx1) {$ctx1.fill(self,"selector",{},smalltalk.Message)})},
args: [],
source: "selector\x0a\x09^selector",
messageSends: [],
referencedClasses: []
}),
smalltalk.Message);

smalltalk.addMethod(
smalltalk.method({
selector: "selector:",
category: 'accessing',
fn: function (aString){
var self=this;
return smalltalk.withContext(function($ctx1) { 
self["@selector"]=aString;
return self}, function($ctx1) {$ctx1.fill(self,"selector:",{aString:aString},smalltalk.Message)})},
args: ["aString"],
source: "selector: aString\x0a\x09selector := aString",
messageSends: [],
referencedClasses: []
}),
smalltalk.Message);

smalltalk.addMethod(
smalltalk.method({
selector: "sendTo:",
category: 'actions',
fn: function (anObject){
var self=this;
return smalltalk.withContext(function($ctx1) { 
var $1;
$1=_st(anObject)._perform_withArguments_(self._selector(),self._arguments());
return $1;
}, function($ctx1) {$ctx1.fill(self,"sendTo:",{anObject:anObject},smalltalk.Message)})},
args: ["anObject"],
source: "sendTo: anObject\x0a\x09^ anObject perform: self selector withArguments: self arguments",
messageSends: ["perform:withArguments:", "selector", "arguments"],
referencedClasses: []
}),
smalltalk.Message);


smalltalk.addMethod(
smalltalk.method({
selector: "selector:arguments:",
category: 'instance creation',
fn: function (aString,anArray){
var self=this;
return smalltalk.withContext(function($ctx1) { 
var $2,$3,$1;
$2=self._new();
_st($2)._selector_(aString);
_st($2)._arguments_(anArray);
$3=_st($2)._yourself();
$1=$3;
return $1;
}, function($ctx1) {$ctx1.fill(self,"selector:arguments:",{aString:aString,anArray:anArray},smalltalk.Message.klass)})},
args: ["aString", "anArray"],
source: "selector: aString arguments: anArray\x0a\x09^self new\x0a\x09\x09selector: aString;\x0a\x09\x09arguments: anArray;\x0a\x09\x09yourself",
messageSends: ["selector:", "new", "arguments:", "yourself"],
referencedClasses: []
}),
smalltalk.Message.klass);


smalltalk.addClass('MessageSend', smalltalk.Object, ['receiver', 'message'], 'Kernel-Methods');
smalltalk.MessageSend.comment="I encapsulate message sends to objects. Arguments can be either predefined or supplied when the message send is performed. \x0a\x0a## API\x0a\x0aUse `#value` to perform a message send with its predefined arguments and `#value:*` if additonal arguments have to supplied.";
smalltalk.addMethod(
smalltalk.method({
selector: "arguments",
category: 'accessing',
fn: function (){
var self=this;
return smalltalk.withContext(function($ctx1) { 
var $1;
$1=_st(self["@message"])._arguments();
return $1;
}, function($ctx1) {$ctx1.fill(self,"arguments",{},smalltalk.MessageSend)})},
args: [],
source: "arguments\x0a\x09^ message arguments",
messageSends: ["arguments"],
referencedClasses: []
}),
smalltalk.MessageSend);

smalltalk.addMethod(
smalltalk.method({
selector: "arguments:",
category: 'accessing',
fn: function (aCollection){
var self=this;
return smalltalk.withContext(function($ctx1) { 
_st(self["@message"])._arguments_(aCollection);
return self}, function($ctx1) {$ctx1.fill(self,"arguments:",{aCollection:aCollection},smalltalk.MessageSend)})},
args: ["aCollection"],
source: "arguments: aCollection\x0a\x09message arguments: aCollection",
messageSends: ["arguments:"],
referencedClasses: []
}),
smalltalk.MessageSend);

smalltalk.addMethod(
smalltalk.method({
selector: "initialize",
category: 'initialization',
fn: function (){
var self=this;
function $Message(){return smalltalk.Message||(typeof Message=="undefined"?nil:Message)}
return smalltalk.withContext(function($ctx1) { 
smalltalk.MessageSend.superclass.fn.prototype._initialize.apply(_st(self), []);
self["@message"]=_st($Message())._new();
return self}, function($ctx1) {$ctx1.fill(self,"initialize",{},smalltalk.MessageSend)})},
args: [],
source: "initialize\x0a\x09super initialize.\x0a\x09message := Message new",
messageSends: ["initialize", "new"],
referencedClasses: ["Message"]
}),
smalltalk.MessageSend);

smalltalk.addMethod(
smalltalk.method({
selector: "printOn:",
category: 'printing',
fn: function (aStream){
var self=this;
return smalltalk.withContext(function($ctx1) { 
var $1,$2;
smalltalk.MessageSend.superclass.fn.prototype._printOn_.apply(_st(self), [aStream]);
$1=aStream;
_st($1)._nextPutAll_("(");
_st($1)._nextPutAll_(self._receiver());
_st($1)._nextPutAll_(" >> ");
_st($1)._nextPutAll_(self._selector());
$2=_st($1)._nextPutAll_(")");
return self}, function($ctx1) {$ctx1.fill(self,"printOn:",{aStream:aStream},smalltalk.MessageSend)})},
args: ["aStream"],
source: "printOn: aStream\x0a\x09super printOn: aStream.\x0a\x09aStream\x0a\x09\x09nextPutAll: '(';\x0a\x09\x09nextPutAll: self receiver;\x0a\x09\x09nextPutAll: ' >> ';\x0a\x09\x09nextPutAll: self selector;\x0a\x09\x09nextPutAll: ')'",
messageSends: ["printOn:", "nextPutAll:", "receiver", "selector"],
referencedClasses: []
}),
smalltalk.MessageSend);

smalltalk.addMethod(
smalltalk.method({
selector: "receiver",
category: 'accessing',
fn: function (){
var self=this;
return smalltalk.withContext(function($ctx1) { 
var $1;
$1=self["@receiver"];
return $1;
}, function($ctx1) {$ctx1.fill(self,"receiver",{},smalltalk.MessageSend)})},
args: [],
source: "receiver\x0a\x09^ receiver",
messageSends: [],
referencedClasses: []
}),
smalltalk.MessageSend);

smalltalk.addMethod(
smalltalk.method({
selector: "receiver:",
category: 'accessing',
fn: function (anObject){
var self=this;
return smalltalk.withContext(function($ctx1) { 
self["@receiver"]=anObject;
return self}, function($ctx1) {$ctx1.fill(self,"receiver:",{anObject:anObject},smalltalk.MessageSend)})},
args: ["anObject"],
source: "receiver: anObject\x0a\x09receiver := anObject",
messageSends: [],
referencedClasses: []
}),
smalltalk.MessageSend);

smalltalk.addMethod(
smalltalk.method({
selector: "selector",
category: 'accessing',
fn: function (){
var self=this;
return smalltalk.withContext(function($ctx1) { 
var $1;
$1=_st(self["@message"])._selector();
return $1;
}, function($ctx1) {$ctx1.fill(self,"selector",{},smalltalk.MessageSend)})},
args: [],
source: "selector\x0a\x09^ message selector",
messageSends: ["selector"],
referencedClasses: []
}),
smalltalk.MessageSend);

smalltalk.addMethod(
smalltalk.method({
selector: "selector:",
category: 'accessing',
fn: function (aString){
var self=this;
return smalltalk.withContext(function($ctx1) { 
_st(self["@message"])._selector_(aString);
return self}, function($ctx1) {$ctx1.fill(self,"selector:",{aString:aString},smalltalk.MessageSend)})},
args: ["aString"],
source: "selector: aString\x0a\x09message selector: aString",
messageSends: ["selector:"],
referencedClasses: []
}),
smalltalk.MessageSend);

smalltalk.addMethod(
smalltalk.method({
selector: "value",
category: 'evaluating',
fn: function (){
var self=this;
return smalltalk.withContext(function($ctx1) { 
var $1;
$1=_st(self["@message"])._sendTo_(self._receiver());
return $1;
}, function($ctx1) {$ctx1.fill(self,"value",{},smalltalk.MessageSend)})},
args: [],
source: "value\x0a\x09^ message sendTo: self receiver",
messageSends: ["sendTo:", "receiver"],
referencedClasses: []
}),
smalltalk.MessageSend);

smalltalk.addMethod(
smalltalk.method({
selector: "value:",
category: 'evaluating',
fn: function (anObject){
var self=this;
return smalltalk.withContext(function($ctx1) { 
var $2,$3,$1;
$2=self["@message"];
_st($2)._arguments_([anObject]);
$3=_st($2)._sendTo_(self._receiver());
$1=$3;
return $1;
}, function($ctx1) {$ctx1.fill(self,"value:",{anObject:anObject},smalltalk.MessageSend)})},
args: ["anObject"],
source: "value: anObject\x0a\x09^ message \x0a\x09\x09arguments: { anObject };\x0a\x09\x09sendTo: self receiver",
messageSends: ["arguments:", "sendTo:", "receiver"],
referencedClasses: []
}),
smalltalk.MessageSend);

smalltalk.addMethod(
smalltalk.method({
selector: "value:value:",
category: 'evaluating',
fn: function (firstArgument,secondArgument){
var self=this;
return smalltalk.withContext(function($ctx1) { 
var $2,$3,$1;
$2=self["@message"];
_st($2)._arguments_([firstArgument,secondArgument]);
$3=_st($2)._sendTo_(self._receiver());
$1=$3;
return $1;
}, function($ctx1) {$ctx1.fill(self,"value:value:",{firstArgument:firstArgument,secondArgument:secondArgument},smalltalk.MessageSend)})},
args: ["firstArgument", "secondArgument"],
source: "value: firstArgument value: secondArgument\x0a\x09^ message \x0a\x09\x09arguments: { firstArgument. secondArgument };\x0a\x09\x09sendTo: self receiver",
messageSends: ["arguments:", "sendTo:", "receiver"],
referencedClasses: []
}),
smalltalk.MessageSend);

smalltalk.addMethod(
smalltalk.method({
selector: "value:value:value:",
category: 'evaluating',
fn: function (firstArgument,secondArgument,thirdArgument){
var self=this;
return smalltalk.withContext(function($ctx1) { 
var $2,$3,$1;
$2=self["@message"];
_st($2)._arguments_([firstArgument,secondArgument,thirdArgument]);
$3=_st($2)._sendTo_(self._receiver());
$1=$3;
return $1;
}, function($ctx1) {$ctx1.fill(self,"value:value:value:",{firstArgument:firstArgument,secondArgument:secondArgument,thirdArgument:thirdArgument},smalltalk.MessageSend)})},
args: ["firstArgument", "secondArgument", "thirdArgument"],
source: "value: firstArgument value: secondArgument value: thirdArgument\x0a\x09^ message \x0a\x09\x09arguments: { firstArgument. secondArgument. thirdArgument };\x0a\x09\x09sendTo: self receiver",
messageSends: ["arguments:", "sendTo:", "receiver"],
referencedClasses: []
}),
smalltalk.MessageSend);

smalltalk.addMethod(
smalltalk.method({
selector: "valueWithPossibleArguments:",
category: 'evaluating',
fn: function (aCollection){
var self=this;
return smalltalk.withContext(function($ctx1) { 
var $1;
self._arguments_(aCollection);
$1=self._value();
return $1;
}, function($ctx1) {$ctx1.fill(self,"valueWithPossibleArguments:",{aCollection:aCollection},smalltalk.MessageSend)})},
args: ["aCollection"],
source: "valueWithPossibleArguments: aCollection\x0a\x09self arguments: aCollection.\x0a\x09^ self value",
messageSends: ["arguments:", "value"],
referencedClasses: []
}),
smalltalk.MessageSend);



smalltalk.addClass('MethodContext', smalltalk.Object, [], 'Kernel-Methods');
smalltalk.MethodContext.comment="I hold all the dynamic state associated with the execution of either a method activation resulting from a message send. I am used to build the call stack while debugging.\x0a\x0aMy instances are JavaScript `SmalltalkMethodContext` objects defined in `boot.js`.";
smalltalk.addMethod(
smalltalk.method({
selector: "asString",
category: 'converting',
fn: function (){
var self=this;
return smalltalk.withContext(function($ctx1) { 
var $2,$1;
$2=self._isBlockContext();
if(smalltalk.assert($2)){
$1=_st("a block (in ".__comma(_st(self._methodContext())._asString())).__comma(")");
} else {
$1=_st(_st(_st(_st(self._receiver())._class())._name()).__comma(" >> ")).__comma(self._selector());
};
return $1;
}, function($ctx1) {$ctx1.fill(self,"asString",{},smalltalk.MethodContext)})},
args: [],
source: "asString\x0a\x09^self isBlockContext\x0a\x09\x09ifTrue: [ 'a block (in ', self methodContext asString, ')' ]\x0a\x09\x09ifFalse: [ self receiver class name, ' >> ', self selector ]",
messageSends: ["ifTrue:ifFalse:", ",", "asString", "methodContext", "selector", "name", "class", "receiver", "isBlockContext"],
referencedClasses: []
}),
smalltalk.MethodContext);

smalltalk.addMethod(
smalltalk.method({
selector: "home",
category: 'accessing',
fn: function (){
var self=this;
return smalltalk.withContext(function($ctx1) { 
return self.homeContext;
return self}, function($ctx1) {$ctx1.fill(self,"home",{},smalltalk.MethodContext)})},
args: [],
source: "home\x0a\x09<return self.homeContext>",
messageSends: [],
referencedClasses: []
}),
smalltalk.MethodContext);

smalltalk.addMethod(
smalltalk.method({
selector: "isBlockContext",
category: 'testing',
fn: function (){
var self=this;
return smalltalk.withContext(function($ctx1) { 
var $1;
$1=_st(self._selector())._isNil();
return $1;
}, function($ctx1) {$ctx1.fill(self,"isBlockContext",{},smalltalk.MethodContext)})},
args: [],
source: "isBlockContext\x0a\x09\x22Block context do not have selectors.\x22\x0a\x09\x0a\x09^ self selector isNil",
messageSends: ["isNil", "selector"],
referencedClasses: []
}),
smalltalk.MethodContext);

smalltalk.addMethod(
smalltalk.method({
selector: "locals",
category: 'accessing',
fn: function (){
var self=this;
return smalltalk.withContext(function($ctx1) { 
return self.locals || {};
return self}, function($ctx1) {$ctx1.fill(self,"locals",{},smalltalk.MethodContext)})},
args: [],
source: "locals\x0a\x09<return self.locals || {}>",
messageSends: [],
referencedClasses: []
}),
smalltalk.MethodContext);

smalltalk.addMethod(
smalltalk.method({
selector: "method",
category: 'accessing',
fn: function (){
var self=this;
return smalltalk.withContext(function($ctx1) { 
var $2,$1;
$2=self._methodContext();
if(($receiver = $2) == nil || $receiver == undefined){
$1=$2;
} else {
$1=_st(_st(_st(self._methodContext())._receiver())._class())._lookupSelector_(_st(self._methodContext())._selector());
};
return $1;
}, function($ctx1) {$ctx1.fill(self,"method",{},smalltalk.MethodContext)})},
args: [],
source: "method\x0a\x09^ self methodContext ifNotNil: [\x0a\x09\x09self methodContext receiver class lookupSelector: self methodContext selector ]",
messageSends: ["ifNotNil:", "lookupSelector:", "selector", "methodContext", "class", "receiver"],
referencedClasses: []
}),
smalltalk.MethodContext);

smalltalk.addMethod(
smalltalk.method({
selector: "methodContext",
category: 'accessing',
fn: function (){
var self=this;
return smalltalk.withContext(function($ctx1) { 
var $1,$2,$4,$3;
$1=self._isBlockContext();
if(! smalltalk.assert($1)){
$2=self;
return $2;
};
$4=self._home();
if(($receiver = $4) == nil || $receiver == undefined){
$3=$4;
} else {
var home;
home=$receiver;
$3=_st(home)._methodContext();
};
return $3;
}, function($ctx1) {$ctx1.fill(self,"methodContext",{},smalltalk.MethodContext)})},
args: [],
source: "methodContext\x0a\x09self isBlockContext ifFalse: [ ^ self ].\x0a\x09\x0a\x09^ self home ifNotNil: [ :home |\x0a\x09\x09home methodContext ]",
messageSends: ["ifFalse:", "isBlockContext", "ifNotNil:", "methodContext", "home"],
referencedClasses: []
}),
smalltalk.MethodContext);

smalltalk.addMethod(
smalltalk.method({
selector: "outerContext",
category: 'accessing',
fn: function (){
var self=this;
return smalltalk.withContext(function($ctx1) { 
return self.outerContext || self.homeContext;
return self}, function($ctx1) {$ctx1.fill(self,"outerContext",{},smalltalk.MethodContext)})},
args: [],
source: "outerContext\x0a\x09<return self.outerContext || self.homeContext>",
messageSends: [],
referencedClasses: []
}),
smalltalk.MethodContext);

smalltalk.addMethod(
smalltalk.method({
selector: "pc",
category: 'accessing',
fn: function (){
var self=this;
return smalltalk.withContext(function($ctx1) { 
return self.pc;
return self}, function($ctx1) {$ctx1.fill(self,"pc",{},smalltalk.MethodContext)})},
args: [],
source: "pc\x0a\x09<return self.pc>",
messageSends: [],
referencedClasses: []
}),
smalltalk.MethodContext);

smalltalk.addMethod(
smalltalk.method({
selector: "printOn:",
category: 'printing',
fn: function (aStream){
var self=this;
return smalltalk.withContext(function($ctx1) { 
var $1,$2;
smalltalk.MethodContext.superclass.fn.prototype._printOn_.apply(_st(self), [aStream]);
$1=aStream;
_st($1)._nextPutAll_("(");
_st($1)._nextPutAll_(self._asString());
$2=_st($1)._nextPutAll_(")");
return self}, function($ctx1) {$ctx1.fill(self,"printOn:",{aStream:aStream},smalltalk.MethodContext)})},
args: ["aStream"],
source: "printOn: aStream\x0a\x09super printOn: aStream.\x0a\x09aStream \x0a\x09\x09nextPutAll: '(';\x0a\x09\x09nextPutAll: self asString;\x0a\x09\x09nextPutAll: ')'",
messageSends: ["printOn:", "nextPutAll:", "asString"],
referencedClasses: []
}),
smalltalk.MethodContext);

smalltalk.addMethod(
smalltalk.method({
selector: "receiver",
category: 'accessing',
fn: function (){
var self=this;
return smalltalk.withContext(function($ctx1) { 
return self.receiver;
return self}, function($ctx1) {$ctx1.fill(self,"receiver",{},smalltalk.MethodContext)})},
args: [],
source: "receiver\x0a\x09<return self.receiver>",
messageSends: [],
referencedClasses: []
}),
smalltalk.MethodContext);

smalltalk.addMethod(
smalltalk.method({
selector: "selector",
category: 'accessing',
fn: function (){
var self=this;
return smalltalk.withContext(function($ctx1) { 

		if(self.selector) {
			return smalltalk.convertSelector(self.selector);
		} else {
			return nil;
		}
	;
return self}, function($ctx1) {$ctx1.fill(self,"selector",{},smalltalk.MethodContext)})},
args: [],
source: "selector\x0a\x09<\x0a\x09\x09if(self.selector) {\x0a\x09\x09\x09return smalltalk.convertSelector(self.selector);\x0a\x09\x09} else {\x0a\x09\x09\x09return nil;\x0a\x09\x09}\x0a\x09>",
messageSends: [],
referencedClasses: []
}),
smalltalk.MethodContext);

smalltalk.addMethod(
smalltalk.method({
selector: "temps",
category: 'accessing',
fn: function (){
var self=this;
return smalltalk.withContext(function($ctx1) { 
var $1;
self._deprecatedAPI();
$1=self._locals();
return $1;
}, function($ctx1) {$ctx1.fill(self,"temps",{},smalltalk.MethodContext)})},
args: [],
source: "temps\x0a\x09self deprecatedAPI.\x0a\x09\x0a\x09^ self locals",
messageSends: ["deprecatedAPI", "locals"],
referencedClasses: []
}),
smalltalk.MethodContext);



smalltalk.addClass('NativeFunction', smalltalk.Object, [], 'Kernel-Methods');
smalltalk.NativeFunction.comment="I am a wrapper around native functions, such as `WebSocket`.\x0aFor 'normal' functions (whose constructor is the JavaScript `Function` object), use `BlockClosure`.\x0a\x0a## API\x0a\x0aSee the class-side `instance creation` methods for instance creation.\x0a\x0aCreated instances will most probably be instance of `JSObjectProxy`.\x0a\x0a## Usage example:\x0a\x0a\x09| ws |\x0a\x09ws := NativeFunction constructor: 'WebSocket' value: 'ws://localhost'.\x0a\x09ws at: 'onopen' put: [ ws send: 'hey there from Amber' ]";

smalltalk.addMethod(
smalltalk.method({
selector: "constructor:",
category: 'instance creation',
fn: function (aString){
var self=this;
return smalltalk.withContext(function($ctx1) { 

		var native=eval(aString);
		return new native();
	;
return self}, function($ctx1) {$ctx1.fill(self,"constructor:",{aString:aString},smalltalk.NativeFunction.klass)})},
args: ["aString"],
source: "constructor: aString\x0a\x09<\x0a\x09\x09var native=eval(aString);\x0a\x09\x09return new native();\x0a\x09>",
messageSends: [],
referencedClasses: []
}),
smalltalk.NativeFunction.klass);

smalltalk.addMethod(
smalltalk.method({
selector: "constructor:value:",
category: 'instance creation',
fn: function (aString,anObject){
var self=this;
return smalltalk.withContext(function($ctx1) { 

		var native=eval(aString);
		return new native(anObject);
	;
return self}, function($ctx1) {$ctx1.fill(self,"constructor:value:",{aString:aString,anObject:anObject},smalltalk.NativeFunction.klass)})},
args: ["aString", "anObject"],
source: "constructor: aString value:anObject\x0a\x09<\x0a\x09\x09var native=eval(aString);\x0a\x09\x09return new native(anObject);\x0a\x09>",
messageSends: [],
referencedClasses: []
}),
smalltalk.NativeFunction.klass);

smalltalk.addMethod(
smalltalk.method({
selector: "constructor:value:value:",
category: 'instance creation',
fn: function (aString,anObject,anObject2){
var self=this;
return smalltalk.withContext(function($ctx1) { 

		var native=eval(aString);
		return new native(anObject,anObject2);
	;
return self}, function($ctx1) {$ctx1.fill(self,"constructor:value:value:",{aString:aString,anObject:anObject,anObject2:anObject2},smalltalk.NativeFunction.klass)})},
args: ["aString", "anObject", "anObject2"],
source: "constructor: aString value:anObject value: anObject2\x0a\x09<\x0a\x09\x09var native=eval(aString);\x0a\x09\x09return new native(anObject,anObject2);\x0a\x09>",
messageSends: [],
referencedClasses: []
}),
smalltalk.NativeFunction.klass);

smalltalk.addMethod(
smalltalk.method({
selector: "constructor:value:value:value:",
category: 'instance creation',
fn: function (aString,anObject,anObject2,anObject3){
var self=this;
return smalltalk.withContext(function($ctx1) { 

		var native=eval(aString);
		return new native(anObject,anObject2, anObject3);
	;
return self}, function($ctx1) {$ctx1.fill(self,"constructor:value:value:value:",{aString:aString,anObject:anObject,anObject2:anObject2,anObject3:anObject3},smalltalk.NativeFunction.klass)})},
args: ["aString", "anObject", "anObject2", "anObject3"],
source: "constructor: aString value:anObject value: anObject2 value:anObject3\x0a\x09<\x0a\x09\x09var native=eval(aString);\x0a\x09\x09return new native(anObject,anObject2, anObject3);\x0a\x09>",
messageSends: [],
referencedClasses: []
}),
smalltalk.NativeFunction.klass);

smalltalk.addMethod(
smalltalk.method({
selector: "exists:",
category: 'testing',
fn: function (aString){
var self=this;
function $PlatformInterface(){return smalltalk.PlatformInterface||(typeof PlatformInterface=="undefined"?nil:PlatformInterface)}
return smalltalk.withContext(function($ctx1) { 
var $1;
$1=_st($PlatformInterface())._existsGlobal_(aString);
return $1;
}, function($ctx1) {$ctx1.fill(self,"exists:",{aString:aString},smalltalk.NativeFunction.klass)})},
args: ["aString"],
source: "exists: aString\x0a\x09^PlatformInterface existsGlobal: aString",
messageSends: ["existsGlobal:"],
referencedClasses: ["PlatformInterface"]
}),
smalltalk.NativeFunction.klass);


smalltalk.addClass('Timeout', smalltalk.Object, ['rawTimeout'], 'Kernel-Methods');
smalltalk.Timeout.comment="I am wrapping the returns from `set{Timeout,Interval}`.\x0a\x0a## Motivation\x0a\x0aNumber suffices in browsers, but node.js returns an object.";
smalltalk.addMethod(
smalltalk.method({
selector: "clearInterval",
category: 'timeout/interval',
fn: function (){
var self=this;
return smalltalk.withContext(function($ctx1) { 

		var interval = self["@rawTimeout"];
		clearInterval(interval);
	;
return self}, function($ctx1) {$ctx1.fill(self,"clearInterval",{},smalltalk.Timeout)})},
args: [],
source: "clearInterval\x0a\x09<\x0a\x09\x09var interval = self[\x22@rawTimeout\x22];\x0a\x09\x09clearInterval(interval);\x0a\x09>",
messageSends: [],
referencedClasses: []
}),
smalltalk.Timeout);

smalltalk.addMethod(
smalltalk.method({
selector: "clearTimeout",
category: 'timeout/interval',
fn: function (){
var self=this;
return smalltalk.withContext(function($ctx1) { 

		var timeout = self["@rawTimeout"];
		clearTimeout(timeout);
	;
return self}, function($ctx1) {$ctx1.fill(self,"clearTimeout",{},smalltalk.Timeout)})},
args: [],
source: "clearTimeout\x0a\x09<\x0a\x09\x09var timeout = self[\x22@rawTimeout\x22];\x0a\x09\x09clearTimeout(timeout);\x0a\x09>",
messageSends: [],
referencedClasses: []
}),
smalltalk.Timeout);

smalltalk.addMethod(
smalltalk.method({
selector: "rawTimeout:",
category: 'accessing',
fn: function (anObject){
var self=this;
return smalltalk.withContext(function($ctx1) { 
self["@rawTimeout"]=anObject;
return self}, function($ctx1) {$ctx1.fill(self,"rawTimeout:",{anObject:anObject},smalltalk.Timeout)})},
args: ["anObject"],
source: "rawTimeout: anObject\x0a\x09rawTimeout := anObject",
messageSends: [],
referencedClasses: []
}),
smalltalk.Timeout);


smalltalk.addMethod(
smalltalk.method({
selector: "on:",
category: 'instance creation',
fn: function (anObject){
var self=this;
return smalltalk.withContext(function($ctx1) { 
var $2,$3,$1;
$2=self._new();
_st($2)._rawTimeout_(anObject);
$3=_st($2)._yourself();
$1=$3;
return $1;
}, function($ctx1) {$ctx1.fill(self,"on:",{anObject:anObject},smalltalk.Timeout.klass)})},
args: ["anObject"],
source: "on: anObject\x0a\x09^self new rawTimeout: anObject; yourself",
messageSends: ["rawTimeout:", "new", "yourself"],
referencedClasses: []
}),
smalltalk.Timeout.klass);

<<<<<<< HEAD

});
=======
})(global_smalltalk,global_nil,global__st);
>>>>>>> 23ae96f0
<|MERGE_RESOLUTION|>--- conflicted
+++ resolved
@@ -1,9 +1,6 @@
 define("amber/Kernel-Methods", ["amber_vm/smalltalk", "amber_vm/nil", "amber_vm/_st", "amber/Kernel-Objects"], function(smalltalk,nil,_st){
 smalltalk.addPackage('Kernel-Methods');
-<<<<<<< HEAD
 smalltalk.packages["Kernel-Methods"].transport = {"type":"amd","amdNamespace":"amber"};
-=======
->>>>>>> 23ae96f0
 
 smalltalk.addClass('BlockClosure', smalltalk.Object, [], 'Kernel-Methods');
 smalltalk.BlockClosure.comment="I represent a lexical closure.\x0aI am is directly mapped to JavaScript Function.\x0a\x0a## API\x0a\x0a1. Evaluation\x0a\x0a    My instances get evaluated with the `#value*` methods in the 'evaluating' protocol.\x0a\x0a    Example: ` [ :x | x + 1 ] value: 3 \x22Answers 4\x22 `\x0a\x0a2. Control structures\x0a\x0a    Blocks are used (together with `Boolean`) for control structures (methods in the `controlling` protocol).\x0a\x0a    Example: `aBlock whileTrue: [ ... ]`\x0a\x0a3. Error handling\x0a\x0a    I provide the `#on:do:` method for handling exceptions.\x0a\x0a    Example: ` aBlock on: MessageNotUnderstood do: [ :ex | ... ] `";
@@ -1849,9 +1846,4 @@
 }),
 smalltalk.Timeout.klass);
 
-<<<<<<< HEAD
-
-});
-=======
-})(global_smalltalk,global_nil,global__st);
->>>>>>> 23ae96f0
+});