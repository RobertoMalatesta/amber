/* Amber package loading
   usage example:
   amber.load({
   files: ['MyCategory1.js', 'MyCategory2.js'],
   ready: function() {smalltalk.Browser._open()}
   })
*/

amber = (function() {
	var that = {};

	var scripts = document.getElementsByTagName("script");
	var src     = scripts[ scripts.length - 1 ].src;
	var home    = src.split("/").slice(0, -2).join("/") + "/";
	var nocache = '?' + (new Date()).getTime();

	var debug;
	var deploy;

	var spec;
	var jsToLoad = [];

	that.toggleIDE = function() {
		if ($('#jtalk').length == 0) {
			smalltalk.Browser._open();
		} else if ($('#jtalk').is(':visible')) {
			smalltalk.TabManager._current()._close();
		} else {
			smalltalk.TabManager._current()._open();
		}
		return false;
	}

	that.load = function(obj) {
		spec = obj || {};

		// In deployment mode, only the compressed version of Kernel
		// and Canvas are loaded
		deploy = spec.deploy || false;
		debug = spec.debug || false;

		// When debug is turned on, logs are written to the console,
		// and the user will be prompted before they leave the page.
		if (debug) {
			window.onbeforeunload = function(){ return 'You will loose all code that you have not committed'; }
		}

		// Allow loading default Amber files from a different location
		// e.g. http://amber-lang.net/amber/
		if (spec.home) home = spec.home;

		// Specify a version string to avoid wrong browser caching
		if (spec.version) {
			nocache = '?' + spec.version;
		}

		loadDependencies();
		loadJS('compat.js');
		loadJS('boot.js');


		if (deploy) {
			loadPackages([
				'Kernel-Objects.deploy',
				'Kernel-Classes.deploy',
				'Kernel-Methods.deploy',
				'Kernel-Collections.deploy',
				'Kernel-Exceptions.deploy',
				'Kernel-Transcript.deploy',
				'Kernel-Announcements.deploy',
				'Canvas.deploy'
			]);
		} else {
			loadIDEDependencies();
			loadCSS('amber.css');

			loadPackages([
				'Kernel-Objects',
				'Kernel-Classes',
				'Kernel-Methods',
				'Kernel-Collections',
				'Kernel-Exceptions',
				'Kernel-Transcript',
				'Kernel-Announcements',
				'Canvas',
				'Compiler',
				'parser',
				'IDE',
				'SUnit',
				'Examples',
				'Benchfib',
				'Kernel-Tests'
			]);
		}

		var additionalFiles = spec.packages || spec.files;
		if (additionalFiles) {
			loadPackages(additionalFiles, spec.prefix);
		}

		// Be sure to setup & initialize smalltalk classes
		loadJS('init.js');
		initializeSmalltalk();
	};

	function loadPackages(names, prefix){
		var name, url;
		var prefix = prefix || 'js';

		for (var i=0; i < names.length; i++) {
			name = names[i].split(/\.js$/)[0];
			loadJS(name + '.js', prefix);
		}
	};

	function loadJS(name, prefix) {
		var prefix = prefix || 'js';
		var name = name;

		// Specify a version string to avoid wrong browser caching
		if (spec.version) {
			nocache = '?' + spec.version;
		}

		loadDependencies();
		loadJS('compat.js');
		loadJS('boot.js');

		if (deploy) {
			loadPackages([
				'Kernel-Objects.deploy',
				'Kernel-Classes.deploy',
				'Kernel-Methods.deploy',
				'Kernel-Collections.deploy',
				'Kernel-Exceptions.deploy',
				'Kernel-Transcript.deploy',
				'Kernel-Announcements.deploy',
				'Canvas.deploy'
			]);
		} else {
			loadIDEDependencies();
			loadCSS('amber.css');

			loadPackages([
				'Kernel-Objects',
				'Kernel-Classes',
				'Kernel-Methods',
				'Kernel-Collections',
				'Kernel-Exceptions',
				'Kernel-Transcript',
				'Kernel-Announcements',
				'Canvas',
				'Compiler',
				'parser',
				'IDE',
				'SUnit',
				'Examples',
				'Benchfib',
				'Kernel-Tests'
			]);
		}

		var additionalFiles = spec.packages || spec.files;
		if (additionalFiles) {
			loadPackages(additionalFiles, spec.prefix);
		}

		// Be sure to setup & initialize smalltalk classes
		loadJS('init.js');
		initializeSmalltalk();
	};

	function loadPackages(names, prefix){
		var name, url;
		var prefix = prefix || 'js';

		for (var i=0; i < names.length; i++) {
			name = names[i].split(/\.js$/)[0];
			loadJS(name + '.js', prefix);
		}
	};

	function loadJS(name, prefix) {
		jsToLoad.push(buildJSURL(name, prefix));
	};

	function buildJSURL(name, prefix) {
		var prefix = prefix || 'js';
		var name = name;

		if (!deploy) {
			name = name + nocache;
		}

		return home + prefix + '/' + name;
	};

	function loadCSS(name, prefix) {
		var prefix = prefix || 'css';
		var name = name;
		if (!deploy) {
			name = name + nocache;
		}

		var url = home + prefix + '/' + name;

		var link = document.createElement("link");
		link.setAttribute("rel", "stylesheet");
		link.setAttribute("type", "text/css");
		link.setAttribute("href", url);
		document.getElementsByTagName("head")[0].appendChild(link);
	};

<<<<<<< HEAD
	function addScriptTag(src) {
		var scriptString = '<script src="' + src + '" type="text/javascript"></script>';
		document.write(scriptString);
	}

  function loadDependencies() {
=======

	function loadDependencies() {
>>>>>>> 5a17d750
		if (typeof jQuery == 'undefined') {
			addScriptTag(buildJSURL('lib/jQuery/jquery-1.6.4.min.js'));
		}

<<<<<<< HEAD
		if ((typeof jQuery == 'undefined') || (typeof jQuery.ui == 'undefined')) {      
			addScriptTag(buildJSURL('lib/jQuery/jquery-ui-1.8.16.custom.min.js'));
=======
		if ((typeof jQuery == 'undefined') || (typeof jQuery.ui == 'undefined')) {
			loadJS('lib/jQuery/jquery-ui-1.8.16.custom.min.js');
>>>>>>> 5a17d750
		}
	};

	function loadIDEDependencies() {
		loadJS('lib/jQuery/jquery.textarea.js');
		loadJS('lib/CodeMirror/codemirror.js');
		loadJS('lib/CodeMirror/smalltalk.js');
		loadCSS('lib/CodeMirror/codemirror.css', 'js');
		loadCSS('lib/CodeMirror/amber.css', 'js');
	};

	// This will be called after JS files have been loaded
	function initializeSmalltalk() {
		window.smalltalkReady = function() {
<<<<<<< HEAD
			for (var i=0; i < localStorageSource.length; i++) {
				eval(localStorageSource[i]);
			}
=======
>>>>>>> 5a17d750

			if (deploy) {
				smalltalk.setDeploymentMode();
			}

			if (spec.ready) {
				spec.ready();
			}
		}

		if (typeof jQuery == 'undefined') {
			for(var i in jsToLoad)
				addScriptTag(jsToLoad[i]);
		} else {
			getScript(jsToLoad[0]); 
		}
	};

<<<<<<< HEAD
	/* 
	 * When loaded using AJAX, scripts order not guaranteed.
	 * Load JS in the order they have been added
	 * using loadJS.
	 */
	function getScript(url) {
		$.getScript(url, 
								function(){
									jsToLoad.shift();
									if (jsToLoad.length > 0)
										getScript(jsToLoad[0]);
								});
	}
	

	function populateLocalPackages(){
		var localStorageRE = /^smalltalk\.packages\.(.*)$/;
		localPackages = {};

		var match, key;

		for(var i=0; i < localStorage.length; i++) {
			key = localStorage.key(i);

			if (match = key.match(localStorageRE)) {
				localPackages[match[1]] = localStorage[key];
			}
		}

		return localPackages;
	};

	function clearLocalPackages() {
		for (var name in localPackages) {
			log('Removing ' + name + ' from local storage');
			localStorage.removeItem('smalltalk.packages.' + name);
		}
	};

=======
>>>>>>> 5a17d750
	function log(string) {
		if (debug) {
			console.log(string);
		}
	}

	return that;
})();

window.loadAmber = amber.load;
window.toggleAmberIDE = amber.toggleIDE;<|MERGE_RESOLUTION|>--- conflicted
+++ resolved
@@ -57,7 +57,6 @@
 		loadDependencies();
 		loadJS('compat.js');
 		loadJS('boot.js');
-
 
 		if (deploy) {
 			loadPackages([
@@ -114,73 +113,6 @@
 	};
 
 	function loadJS(name, prefix) {
-		var prefix = prefix || 'js';
-		var name = name;
-
-		// Specify a version string to avoid wrong browser caching
-		if (spec.version) {
-			nocache = '?' + spec.version;
-		}
-
-		loadDependencies();
-		loadJS('compat.js');
-		loadJS('boot.js');
-
-		if (deploy) {
-			loadPackages([
-				'Kernel-Objects.deploy',
-				'Kernel-Classes.deploy',
-				'Kernel-Methods.deploy',
-				'Kernel-Collections.deploy',
-				'Kernel-Exceptions.deploy',
-				'Kernel-Transcript.deploy',
-				'Kernel-Announcements.deploy',
-				'Canvas.deploy'
-			]);
-		} else {
-			loadIDEDependencies();
-			loadCSS('amber.css');
-
-			loadPackages([
-				'Kernel-Objects',
-				'Kernel-Classes',
-				'Kernel-Methods',
-				'Kernel-Collections',
-				'Kernel-Exceptions',
-				'Kernel-Transcript',
-				'Kernel-Announcements',
-				'Canvas',
-				'Compiler',
-				'parser',
-				'IDE',
-				'SUnit',
-				'Examples',
-				'Benchfib',
-				'Kernel-Tests'
-			]);
-		}
-
-		var additionalFiles = spec.packages || spec.files;
-		if (additionalFiles) {
-			loadPackages(additionalFiles, spec.prefix);
-		}
-
-		// Be sure to setup & initialize smalltalk classes
-		loadJS('init.js');
-		initializeSmalltalk();
-	};
-
-	function loadPackages(names, prefix){
-		var name, url;
-		var prefix = prefix || 'js';
-
-		for (var i=0; i < names.length; i++) {
-			name = names[i].split(/\.js$/)[0];
-			loadJS(name + '.js', prefix);
-		}
-	};
-
-	function loadJS(name, prefix) {
 		jsToLoad.push(buildJSURL(name, prefix));
 	};
 
@@ -211,28 +143,18 @@
 		document.getElementsByTagName("head")[0].appendChild(link);
 	};
 
-<<<<<<< HEAD
 	function addScriptTag(src) {
 		var scriptString = '<script src="' + src + '" type="text/javascript"></script>';
 		document.write(scriptString);
 	}
 
-  function loadDependencies() {
-=======
-
 	function loadDependencies() {
->>>>>>> 5a17d750
 		if (typeof jQuery == 'undefined') {
 			addScriptTag(buildJSURL('lib/jQuery/jquery-1.6.4.min.js'));
 		}
 
-<<<<<<< HEAD
 		if ((typeof jQuery == 'undefined') || (typeof jQuery.ui == 'undefined')) {      
 			addScriptTag(buildJSURL('lib/jQuery/jquery-ui-1.8.16.custom.min.js'));
-=======
-		if ((typeof jQuery == 'undefined') || (typeof jQuery.ui == 'undefined')) {
-			loadJS('lib/jQuery/jquery-ui-1.8.16.custom.min.js');
->>>>>>> 5a17d750
 		}
 	};
 
@@ -247,13 +169,6 @@
 	// This will be called after JS files have been loaded
 	function initializeSmalltalk() {
 		window.smalltalkReady = function() {
-<<<<<<< HEAD
-			for (var i=0; i < localStorageSource.length; i++) {
-				eval(localStorageSource[i]);
-			}
-=======
->>>>>>> 5a17d750
-
 			if (deploy) {
 				smalltalk.setDeploymentMode();
 			}
@@ -263,6 +178,11 @@
 			}
 		}
 
+		loadAllScripts(); 
+	}
+
+	
+	function loadAllScripts() {
 		if (typeof jQuery == 'undefined') {
 			for(var i in jsToLoad)
 				addScriptTag(jsToLoad[i]);
@@ -271,7 +191,7 @@
 		}
 	};
 
-<<<<<<< HEAD
+
 	/* 
 	 * When loaded using AJAX, scripts order not guaranteed.
 	 * Load JS in the order they have been added
@@ -311,8 +231,6 @@
 		}
 	};
 
-=======
->>>>>>> 5a17d750
 	function log(string) {
 		if (debug) {
 			console.log(string);
