--- conflicted
+++ resolved
@@ -124,19 +124,15 @@
     };
 
     function loadDependencies() {
-<<<<<<< HEAD
 	if (typeof jQuery == 'undefined') {
 		loadJS('lib/jQuery/jquery-1.6.4.min.js');
-		loadJS('lib/jQuery/jquery-ui-1.8.9.custom.min.js');
 	}
-    }
 
-=======
-	loadJS('lib/jQuery/jquery-1.6.4.min.js');
-	loadJS('lib/jQuery/jquery-ui-1.8.9.custom.min.js');
+	if ((typeof jQuery == 'undefined') || (typeof jQuery.ui == 'undefined')) {      
+		loadJS('lib/jQuery/jquery-ui-1.8.16.custom.min.js');
+	}
     };
-    
->>>>>>> 4ba53dbc
+
     function loadIDEDependencies() {
 	loadJS('lib/jQuery/jquery.textarea.js');
 	loadJS('lib/CodeMirror/lib/codemirror.js');
