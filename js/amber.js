/* Amber package loading
   usage example:
   amber.load({
   files: ['MyCategory1.js', 'MyCategory2.js'],
   ready: function() {smalltalk.Browser._open()}
   })
*/

amber = (function() {
	var that = {};

	var scripts = document.getElementsByTagName("script");
	var src     = scripts[ scripts.length - 1 ].src;
	var home    = src.split("/").slice(0, -2).join("/") + "/";

	var debug;
	var deploy;

	var spec;
	var jsToLoad = [];
	var loadJS;
    var nocache = '';

	that.toggleIDE = function() {
		if ($('#jtalk').length == 0) {
			smalltalk.Browser._open();
		} else if ($('#jtalk').is(':visible')) {
			smalltalk.TabManager._current()._close();
		} else {
			smalltalk.TabManager._current()._open();
		}
		return false;
	}

	that.load = function(obj) {
		spec = obj || {};

		// In deployment mode, only the compressed version of Kernel
		// and Canvas are loaded
		deploy = spec.deploy || false;
		debug = spec.debug || false;

		// When debug is turned on, logs are written to the console,
		// and the user will be prompted before they leave the page.
		if (debug) {
			window.onbeforeunload = function(){ return 'You will loose all code that you have not committed'; }
		}

		// Allow loading default Amber files from a different location
		// e.g. http://amber-lang.net/amber/
		if (spec.home) home = spec.home;

		// Specify a version string to avoid wrong browser caching
		if (spec.version) {
			nocache = '?' + spec.version;
		}

		loadDependencies();
		addJSToLoad('compat.js');
		addJSToLoad('boot.js');

		if (deploy) {
			loadPackages([
				'Kernel-Objects.deploy',
				'Kernel-Classes.deploy',
				'Kernel-Methods.deploy',
				'Kernel-Collections.deploy',
				'Kernel-Exceptions.deploy',
				'Kernel-Transcript.deploy',
				'Kernel-Announcements.deploy',
				'Canvas.deploy'
			]);
		} else {
			loadIDEDependencies();
			loadCSS('amber.css');

			loadPackages([
				'Kernel-Objects',
				'Kernel-Classes',
				'Kernel-Methods',
				'Kernel-Collections',
				'Kernel-Exceptions',
				'Kernel-Transcript',
				'Kernel-Announcements',
				'Canvas',
				'Compiler',
				'parser',
				'IDE',
				'SUnit',
				'Examples',
				'Benchfib',
				'Kernel-Tests'
			]);
		}

		var additionalFiles = spec.packages || spec.files;
		if (additionalFiles) {
			loadPackages(additionalFiles, spec.prefix);
		}

		// Be sure to setup & initialize smalltalk classes
		addJSToLoad('init.js');
		initializeSmalltalk();
	};

	function loadPackages(names, prefix){
		var name, url;
		var prefix = prefix || 'js';

		for (var i=0; i < names.length; i++) {
			name = names[i].split(/\.js$/)[0];
			addJSToLoad(name + '.js', prefix);
		}
	};

	function addJSToLoad(name, prefix) {
		jsToLoad.push(buildJSURL(name, prefix));
	};

	function buildJSURL(name, prefix) {
		var prefix = prefix || 'js';
		var name = name;

		if (!deploy) {
			name = name + nocache;
		}

		return home + prefix + '/' + name;
	};

	function loadCSS(name, prefix) {
		var prefix = prefix || 'css';
		var name = name;
		if (!deploy) {
			name = name + nocache;
		}

		var url = home + prefix + '/' + name;

		var link = document.createElement("link");
		link.setAttribute("rel", "stylesheet");
		link.setAttribute("type", "text/css");
		link.setAttribute("href", url);
		document.getElementsByTagName("head")[0].appendChild(link);
	};

	function loadDependencies() {
		if (typeof jQuery == 'undefined') {
			writeScriptTag(buildJSURL('lib/jQuery/jquery-1.6.4.min.js'));
		}

		if ((typeof jQuery == 'undefined') || (typeof jQuery.ui == 'undefined')) {      
			writeScriptTag(buildJSURL('lib/jQuery/jquery-ui-1.8.16.custom.min.js'));
		}
	};

	function loadIDEDependencies() {
		addJSToLoad('lib/jQuery/jquery.textarea.js');
		addJSToLoad('lib/CodeMirror/codemirror.js');
		addJSToLoad('lib/CodeMirror/smalltalk.js');
		loadCSS('lib/CodeMirror/codemirror.css', 'js');
		loadCSS('lib/CodeMirror/amber.css', 'js');
	};

	// This will be called after JS files have been loaded
	function initializeSmalltalk() {
		window.smalltalkReady = function() {
			if (deploy) {
				smalltalk.setDeploymentMode();
			}

			if (spec.ready) {
				spec.ready();
			}
		}

		loadAllJS(); 
	};

	/* 
	 * When loaded using AJAX, scripts order not guaranteed.
	 * Load JS in the order they have been added using addJSToLoad().
	 * If loaded, will use jQuery's getScript instead of adding a script element
	 */
	function loadAllJS() {
		loadJS = loadJSViaScriptTag;
		if (typeof jQuery != 'undefined') {
			loadJS = loadJSViaJQuery;
		}
		loadNextJS();
	};

	function loadNextJS() {
		loadJS(jsToLoad[0], function(){
			jsToLoad.shift();
			if (jsToLoad.length > 0) {
				loadNextJS();
			}
		});
	};

	function loadJSViaScriptTag(url, callback) {
		writeScriptTag(url);
		callback();
	};

	function loadJSViaJQuery(url, callback) {
		$.ajaxSetup({cache: true});
<<<<<<< HEAD
 		$.getScript(jsToLoad[0], callback);
=======
		$.getScript(jsToLoad[0], callback);
>>>>>>> a2cd98eb
	};

	function writeScriptTag(src) {
		var scriptString = '<script src="' + src + '" type="text/javascript"></script>';
		document.write(scriptString);
	};

	function populateLocalPackages(){
		var localStorageRE = /^smalltalk\.packages\.(.*)$/;
		localPackages = {};

		var match, key;

		for(var i=0; i < localStorage.length; i++) {
			key = localStorage.key(i);

			if (match = key.match(localStorageRE)) {
				localPackages[match[1]] = localStorage[key];
			}
		}

		return localPackages;
	};

	function clearLocalPackages() {
		for (var name in localPackages) {
			log('Removing ' + name + ' from local storage');
			localStorage.removeItem('smalltalk.packages.' + name);
		}
	};

	function log(string) {
		if (debug) {
			console.log(string);
		}
	}

	return that;
})();

window.loadAmber = amber.load;
window.toggleAmberIDE = amber.toggleIDE;<|MERGE_RESOLUTION|>--- conflicted
+++ resolved
@@ -206,11 +206,7 @@
 
 	function loadJSViaJQuery(url, callback) {
 		$.ajaxSetup({cache: true});
-<<<<<<< HEAD
- 		$.getScript(jsToLoad[0], callback);
-=======
 		$.getScript(jsToLoad[0], callback);
->>>>>>> a2cd98eb
 	};
 
 	function writeScriptTag(src) {
