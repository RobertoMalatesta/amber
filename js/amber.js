--- conflicted
+++ resolved
@@ -205,17 +205,12 @@
 	};
 
 	function loadJSViaJQuery(url, callback) {
-<<<<<<< HEAD
-		$.ajaxSetup({cache: true});
-		$.getScript(jsToLoad[0], callback);
-=======
 		$.ajax({
 			dataType: "script",
 			url: jsToLoad[0],
 			cache: deploy,
 			success: callback
 		});
->>>>>>> 78e0fc97
 	};
 
 	function writeScriptTag(src) {
