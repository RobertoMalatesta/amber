smalltalk.addPackage('Importer-Exporter', {});
smalltalk.addClass('ChunkParser', smalltalk.Object, ['stream'], 'Importer-Exporter');
smalltalk.addMethod(
"_nextChunk",
smalltalk.method({
selector: "nextChunk",
category: 'reading',
fn: function (){
var self=this;
var $1,$2,$3;
var $early={};
try {
var char_;
var result;
var chunk;
result=smalltalk.send("","_writeStream",[]);
smalltalk.send((function(){
char_=smalltalk.send(self["@stream"],"_next",[]);
char_;
return smalltalk.send(char_,"_notNil",[]);
}),"_whileTrue_",[(function(){
$1=smalltalk.send(char_,"__eq",["!"]);
if(smalltalk.assert($1)){
$2=smalltalk.send(smalltalk.send(self["@stream"],"_peek",[]),"__eq",["!"]);
if(smalltalk.assert($2)){
smalltalk.send(self["@stream"],"_next",[]);
} else {
$3=smalltalk.send(smalltalk.send(result,"_contents",[]),"_trimBoth",[]);
throw $early=[$3];
};
};
return smalltalk.send(result,"_nextPut_",[char_]);
})]);
return nil;
}
catch(e) {if(e===$early)return e[0]; throw e}
},
args: [],
source: "nextChunk\x0a\x09\x22The chunk format (Smalltalk Interchange Format or Fileout format)\x0a\x09is a trivial format but can be a bit tricky to understand:\x0a\x09\x09- Uses the exclamation mark as delimiter of chunks.\x0a\x09\x09- Inside a chunk a normal exclamation mark must be doubled.\x0a\x09\x09- A non empty chunk must be a valid Smalltalk expression.\x0a\x09\x09- A chunk on top level with a preceding empty chunk is an instruction chunk:\x0a\x09\x09\x09- The object created by the expression then takes over reading chunks.\x0a\x0a\x09This metod returns next chunk as a String (trimmed), empty String (all whitespace) or nil.\x22\x0a\x0a\x09| char result chunk |\x0a\x09result := '' writeStream.\x0a        [char := stream next.\x0a        char notNil] whileTrue: [\x0a                 char = '!' ifTrue: [\x0a                         stream peek = '!'\x0a                                ifTrue: [stream next \x22skipping the escape double\x22]\x0a                                ifFalse: [^result contents trimBoth  \x22chunk end marker found\x22]].\x0a                 result nextPut: char].\x0a\x09^nil \x22a chunk needs to end with !\x22",
messageSends: ["writeStream", "whileTrue:", "ifTrue:", "ifTrue:ifFalse:", "next", "trimBoth", "contents", "=", "peek", "nextPut:", "notNil"],
referencedClasses: []
}),
smalltalk.ChunkParser);

smalltalk.addMethod(
"_stream_",
smalltalk.method({
selector: "stream:",
category: 'accessing',
fn: function (aStream){
var self=this;
self["@stream"]=aStream;
return self},
args: ["aStream"],
source: "stream: aStream\x0a\x09stream := aStream",
messageSends: [],
referencedClasses: []
}),
smalltalk.ChunkParser);


smalltalk.addMethod(
"_on_",
smalltalk.method({
selector: "on:",
category: 'not yet classified',
fn: function (aStream){
var self=this;
var $1;
$1=smalltalk.send(smalltalk.send(self,"_new",[]),"_stream_",[aStream]);
return $1;
},
args: ["aStream"],
source: "on: aStream\x0a\x09^self new stream: aStream",
messageSends: ["stream:", "new"],
referencedClasses: []
}),
smalltalk.ChunkParser.klass);


smalltalk.addClass('Exporter', smalltalk.Object, [], 'Importer-Exporter');
smalltalk.addMethod(
"_classNameFor_",
smalltalk.method({
selector: "classNameFor:",
category: 'private',
fn: function (aClass){
var self=this;
var $2,$3,$1;
$2=smalltalk.send(aClass,"_isMetaclass",[]);
if(smalltalk.assert($2)){
$1=smalltalk.send(smalltalk.send(smalltalk.send(aClass,"_instanceClass",[]),"_name",[]),"__comma",[".klass"]);
} else {
$3=smalltalk.send(aClass,"_isNil",[]);
if(smalltalk.assert($3)){
$1="nil";
} else {
$1=smalltalk.send(aClass,"_name",[]);
};
};
return $1;
},
args: ["aClass"],
source: "classNameFor: aClass\x0a\x09^aClass isMetaclass\x0a\x09    ifTrue: [aClass instanceClass name, '.klass']\x0a\x09    ifFalse: [\x0a\x09\x09aClass isNil\x0a\x09\x09    ifTrue: ['nil']\x0a\x09\x09    ifFalse: [aClass name]]",
messageSends: ["ifTrue:ifFalse:", ",", "name", "instanceClass", "isNil", "isMetaclass"],
referencedClasses: []
}),
smalltalk.Exporter);

smalltalk.addMethod(
"_exportAll",
smalltalk.method({
selector: "exportAll",
category: 'fileOut',
fn: function (){
var self=this;
var $1;
$1=smalltalk.send((smalltalk.String || String),"_streamContents_",[(function(stream){
return smalltalk.send(smalltalk.send(smalltalk.send((smalltalk.Smalltalk || Smalltalk),"_current",[]),"_packages",[]),"_do_",[(function(pkg){
return smalltalk.send(stream,"_nextPutAll_",[smalltalk.send(self,"_exportPackage_",[smalltalk.send(pkg,"_name",[])])]);
})]);
})]);
return $1;
},
args: [],
source: "exportAll\x0a    \x22Export all packages in the system.\x22\x0a\x0a    ^String streamContents: [:stream |\x0a    \x09Smalltalk current packages do: [:pkg |\x0a\x09\x09stream nextPutAll: (self exportPackage: pkg name)]]",
messageSends: ["streamContents:", "do:", "nextPutAll:", "exportPackage:", "name", "packages", "current"],
referencedClasses: ["Smalltalk", "String"]
}),
smalltalk.Exporter);

smalltalk.addMethod(
"_exportClass_",
smalltalk.method({
selector: "exportClass:",
category: 'fileOut',
fn: function (aClass){
var self=this;
var $1;
$1=smalltalk.send((smalltalk.String || String),"_streamContents_",[(function(stream){
smalltalk.send(self,"_exportDefinitionOf_on_",[aClass,stream]);
smalltalk.send(self,"_exportMethodsOf_on_",[aClass,stream]);
smalltalk.send(self,"_exportMetaDefinitionOf_on_",[aClass,stream]);
return smalltalk.send(self,"_exportMethodsOf_on_",[smalltalk.send(aClass,"_class",[]),stream]);
})]);
return $1;
},
args: ["aClass"],
source: "exportClass: aClass\x0a\x09\x22Export a single class. Subclasses override these methods.\x22\x0a\x0a\x09^String streamContents: [:stream |\x0a\x09\x09self exportDefinitionOf: aClass on: stream.\x0a\x09\x09self exportMethodsOf: aClass on: stream.\x0a\x09\x09self exportMetaDefinitionOf: aClass on: stream.\x0a\x09\x09self exportMethodsOf: aClass class on: stream]",
messageSends: ["streamContents:", "exportDefinitionOf:on:", "exportMethodsOf:on:", "exportMetaDefinitionOf:on:", "class"],
referencedClasses: ["String"]
}),
smalltalk.Exporter);

smalltalk.addMethod(
"_exportDefinitionOf_on_",
smalltalk.method({
selector: "exportDefinitionOf:on:",
category: 'private',
fn: function (aClass,aStream){
var self=this;
var $1,$2,$3,$4;
smalltalk.send(aStream,"_nextPutAll_",["smalltalk.addClass("]);
smalltalk.send(aStream,"_nextPutAll_",[smalltalk.send(smalltalk.send("'","__comma",[smalltalk.send(self,"_classNameFor_",[aClass])]),"__comma",["', "])]);
smalltalk.send(aStream,"_nextPutAll_",[smalltalk.send("smalltalk.","__comma",[smalltalk.send(self,"_classNameFor_",[smalltalk.send(aClass,"_superclass",[])])])]);
$1=smalltalk.send(aStream,"_nextPutAll_",[", ["]);
smalltalk.send(smalltalk.send(aClass,"_instanceVariableNames",[]),"_do_separatedBy_",[(function(each){
return smalltalk.send(aStream,"_nextPutAll_",[smalltalk.send(smalltalk.send("'","__comma",[each]),"__comma",["'"])]);
}),(function(){
return smalltalk.send(aStream,"_nextPutAll_",[", "]);
})]);
smalltalk.send(aStream,"_nextPutAll_",["], '"]);
smalltalk.send(aStream,"_nextPutAll_",[smalltalk.send(smalltalk.send(aClass,"_category",[]),"__comma",["'"])]);
$2=smalltalk.send(aStream,"_nextPutAll_",[");"]);
$3=smalltalk.send(smalltalk.send(aClass,"_comment",[]),"_notEmpty",[]);
if(smalltalk.assert($3)){
smalltalk.send(aStream,"_lf",[]);
smalltalk.send(aStream,"_nextPutAll_",["smalltalk."]);
smalltalk.send(aStream,"_nextPutAll_",[smalltalk.send(self,"_classNameFor_",[aClass])]);
smalltalk.send(aStream,"_nextPutAll_",[".comment="]);
$4=smalltalk.send(aStream,"_nextPutAll_",[smalltalk.send(smalltalk.send(aClass,"_comment",[]),"_asJavascript",[])]);
$4;
};
smalltalk.send(aStream,"_lf",[]);
return self},
args: ["aClass", "aStream"],
source: "exportDefinitionOf: aClass on: aStream\x0a\x09aStream \x0a\x09    nextPutAll: 'smalltalk.addClass(';\x0a\x09    nextPutAll: '''', (self classNameFor: aClass), ''', ';\x0a\x09    nextPutAll: 'smalltalk.', (self classNameFor: aClass superclass);\x0a\x09    nextPutAll: ', ['.\x0a\x09aClass instanceVariableNames \x0a\x09    do: [:each | aStream nextPutAll: '''', each, '''']\x0a\x09    separatedBy: [aStream nextPutAll: ', '].\x0a\x09aStream\x09\x0a\x09    nextPutAll: '], ''';\x0a\x09    nextPutAll: aClass category, '''';\x0a\x09    nextPutAll: ');'.\x0a\x09aClass comment notEmpty ifTrue: [\x0a\x09    aStream \x0a\x09    \x09lf;\x0a\x09\x09nextPutAll: 'smalltalk.';\x0a\x09\x09nextPutAll: (self classNameFor: aClass);\x0a\x09\x09nextPutAll: '.comment=';\x0a\x09\x09nextPutAll: aClass comment asJavascript].\x0a\x09aStream lf",
messageSends: ["nextPutAll:", ",", "classNameFor:", "superclass", "do:separatedBy:", "instanceVariableNames", "category", "ifTrue:", "lf", "asJavascript", "comment", "notEmpty"],
referencedClasses: []
}),
smalltalk.Exporter);

smalltalk.addMethod(
"_exportMetaDefinitionOf_on_",
smalltalk.method({
selector: "exportMetaDefinitionOf:on:",
category: 'private',
fn: function (aClass,aStream){
var self=this;
var $1,$2;
$1=smalltalk.send(smalltalk.send(smalltalk.send(aClass,"_class",[]),"_instanceVariableNames",[]),"_isEmpty",[]);
if(! smalltalk.assert($1)){
smalltalk.send(aStream,"_nextPutAll_",[smalltalk.send("smalltalk.","__comma",[smalltalk.send(self,"_classNameFor_",[smalltalk.send(aClass,"_class",[])])])]);
$2=smalltalk.send(aStream,"_nextPutAll_",[".iVarNames = ["]);
$2;
smalltalk.send(smalltalk.send(smalltalk.send(aClass,"_class",[]),"_instanceVariableNames",[]),"_do_separatedBy_",[(function(each){
return smalltalk.send(aStream,"_nextPutAll_",[smalltalk.send(smalltalk.send("'","__comma",[each]),"__comma",["'"])]);
}),(function(){
return smalltalk.send(aStream,"_nextPutAll_",[","]);
})]);
smalltalk.send(aStream,"_nextPutAll_",[smalltalk.send("];","__comma",[smalltalk.send((smalltalk.String || String),"_lf",[])])]);
};
return self},
args: ["aClass", "aStream"],
source: "exportMetaDefinitionOf: aClass on: aStream\x0a\x09aClass class instanceVariableNames isEmpty ifFalse: [\x0a\x09    aStream \x0a\x09\x09nextPutAll: 'smalltalk.', (self classNameFor: aClass class);\x0a\x09\x09nextPutAll: '.iVarNames = ['.\x0a\x09    aClass class instanceVariableNames\x0a\x09\x09do: [:each | aStream nextPutAll: '''', each, '''']\x0a\x09\x09separatedBy: [aStream nextPutAll: ','].\x0a\x09    aStream nextPutAll: '];', String lf]",
messageSends: ["ifFalse:", "nextPutAll:", ",", "classNameFor:", "class", "do:separatedBy:", "instanceVariableNames", "lf", "isEmpty"],
referencedClasses: ["String"]
}),
smalltalk.Exporter);

smalltalk.addMethod(
"_exportMethod_of_on_",
smalltalk.method({
selector: "exportMethod:of:on:",
category: 'private',
fn: function (aMethod,aClass,aStream){
var self=this;
var $1,$2;
smalltalk.send(aStream,"_nextPutAll_",["smalltalk.addMethod("]);
smalltalk.send(aStream,"_lf",[]);
smalltalk.send(aStream,"_nextPutAll_",[smalltalk.send(smalltalk.send(smalltalk.send(smalltalk.send(aMethod,"_selector",[]),"_asSelector",[]),"_asJavascript",[]),"__comma",[","])]);
smalltalk.send(aStream,"_lf",[]);
smalltalk.send(aStream,"_nextPutAll_",["smalltalk.method({"]);
smalltalk.send(aStream,"_lf",[]);
smalltalk.send(aStream,"_nextPutAll_",[smalltalk.send(smalltalk.send("selector: ","__comma",[smalltalk.send(smalltalk.send(aMethod,"_selector",[]),"_asJavascript",[])]),"__comma",[","])]);
smalltalk.send(aStream,"_lf",[]);
smalltalk.send(aStream,"_nextPutAll_",[smalltalk.send(smalltalk.send("category: '","__comma",[smalltalk.send(aMethod,"_category",[])]),"__comma",["',"])]);
smalltalk.send(aStream,"_lf",[]);
smalltalk.send(aStream,"_nextPutAll_",[smalltalk.send(smalltalk.send("fn: ","__comma",[smalltalk.send(smalltalk.send(aMethod,"_fn",[]),"_compiledSource",[])]),"__comma",[","])]);
smalltalk.send(aStream,"_lf",[]);
smalltalk.send(aStream,"_nextPutAll_",[smalltalk.send(smalltalk.send("args: ","__comma",[smalltalk.send(smalltalk.send(aMethod,"_arguments",[]),"_asJavascript",[])]),"__comma",[","])]);
smalltalk.send(aStream,"_lf",[]);
smalltalk.send(aStream,"_nextPutAll_",[smalltalk.send(smalltalk.send("source: ","__comma",[smalltalk.send(smalltalk.send(aMethod,"_source",[]),"_asJavascript",[])]),"__comma",[","])]);
smalltalk.send(aStream,"_lf",[]);
smalltalk.send(aStream,"_nextPutAll_",[smalltalk.send(smalltalk.send("messageSends: ","__comma",[smalltalk.send(smalltalk.send(aMethod,"_messageSends",[]),"_asJavascript",[])]),"__comma",[","])]);
smalltalk.send(aStream,"_lf",[]);
$1=smalltalk.send(aStream,"_nextPutAll_",[smalltalk.send("referencedClasses: ","__comma",[smalltalk.send(smalltalk.send(aMethod,"_referencedClasses",[]),"_asJavascript",[])])]);
smalltalk.send(aStream,"_lf",[]);
smalltalk.send(aStream,"_nextPutAll_",["}),"]);
smalltalk.send(aStream,"_lf",[]);
smalltalk.send(aStream,"_nextPutAll_",[smalltalk.send("smalltalk.","__comma",[smalltalk.send(self,"_classNameFor_",[aClass])])]);
smalltalk.send(aStream,"_nextPutAll_",[");"]);
smalltalk.send(aStream,"_lf",[]);
$2=smalltalk.send(aStream,"_lf",[]);
return self},
args: ["aMethod", "aClass", "aStream"],
source: "exportMethod: aMethod of: aClass on: aStream\x0a\x09aStream \x0a\x09\x09nextPutAll: 'smalltalk.addMethod(';lf;\x0a\x09\x09nextPutAll: aMethod selector asSelector asJavascript, ',';lf;\x0a\x09\x09nextPutAll: 'smalltalk.method({';lf;\x0a\x09\x09nextPutAll: 'selector: ', aMethod selector asJavascript, ',';lf;\x0a\x09\x09nextPutAll: 'category: ''', aMethod category, ''',';lf;\x0a\x09\x09nextPutAll: 'fn: ', aMethod fn compiledSource, ',';lf;\x0a\x09\x09nextPutAll: 'args: ', aMethod arguments asJavascript, ','; lf;\x0a\x09\x09nextPutAll: 'source: ', aMethod source asJavascript, ',';lf;\x0a\x09\x09nextPutAll: 'messageSends: ', aMethod messageSends asJavascript, ',';lf;\x0a\x09\x09nextPutAll: 'referencedClasses: ', aMethod referencedClasses asJavascript.\x0a\x09aStream\x0a\x09\x09lf;\x0a\x09\x09nextPutAll: '}),';lf;\x0a\x09\x09nextPutAll: 'smalltalk.', (self classNameFor: aClass);\x0a\x09\x09nextPutAll: ');';lf;lf",
messageSends: ["nextPutAll:", "lf", ",", "asJavascript", "asSelector", "selector", "category", "compiledSource", "fn", "arguments", "source", "messageSends", "referencedClasses", "classNameFor:"],
referencedClasses: []
}),
smalltalk.Exporter);

smalltalk.addMethod(
"_exportMethodsOf_on_",
smalltalk.method({
selector: "exportMethodsOf:on:",
category: 'private',
fn: function (aClass,aStream){
var self=this;
var $1;
smalltalk.send(smalltalk.send(smalltalk.send(smalltalk.send(aClass,"_methodDictionary",[]),"_values",[]),"_sorted_",[(function(a,b){
return smalltalk.send(smalltalk.send(a,"_selector",[]),"__lt_eq",[smalltalk.send(b,"_selector",[])]);
})]),"_do_",[(function(each){
$1=smalltalk.send(smalltalk.send(each,"_category",[]),"_match_",["^\x5c*"]);
if(! smalltalk.assert($1)){
return smalltalk.send(self,"_exportMethod_of_on_",[each,aClass,aStream]);
};
})]);
smalltalk.send(aStream,"_lf",[]);
return self},
args: ["aClass", "aStream"],
source: "exportMethodsOf: aClass on: aStream\x0a\x09\x22Issue #143: sort methods alphabetically\x22\x0a\x0a\x09((aClass methodDictionary values) sorted: [:a :b | a selector <= b selector]) do: [:each |\x0a\x09\x09(each category match: '^\x5c*') ifFalse: [\x0a\x09\x09\x09self exportMethod: each of: aClass on: aStream]].\x0a\x09aStream lf",
messageSends: ["do:", "ifFalse:", "exportMethod:of:on:", "match:", "category", "sorted:", "<=", "selector", "values", "methodDictionary", "lf"],
referencedClasses: []
}),
smalltalk.Exporter);

smalltalk.addMethod(
"_exportPackage_",
smalltalk.method({
selector: "exportPackage:",
category: 'fileOut',
fn: function (packageName){
var self=this;
var $1;
var package;
$1=smalltalk.send((smalltalk.String || String),"_streamContents_",[(function(stream){
package=smalltalk.send(smalltalk.send((smalltalk.Smalltalk || Smalltalk),"_current",[]),"_packageAt_",[packageName]);
package;
smalltalk.send(self,"_exportPackageDefinitionOf_on_",[package,stream]);
smalltalk.send(smalltalk.send(smalltalk.send(package,"_sortedClasses",[]),"_asSet",[]),"_do_",[(function(each){
return smalltalk.send(stream,"_nextPutAll_",[smalltalk.send(self,"_exportClass_",[each])]);
})]);
return smalltalk.send(self,"_exportPackageExtensionsOf_on_",[package,stream]);
})]);
return $1;
},
args: ["packageName"],
source: "exportPackage: packageName\x0a\x09\x22Export a given package by name.\x22\x0a\x0a\x09| package |\x0a\x09^String streamContents: [:stream |\x0a                package := Smalltalk current packageAt: packageName.\x0a                self exportPackageDefinitionOf: package on: stream.\x0a\x0a\x09\x09\x22Export classes in dependency order.\x0a\x09\x09Update (issue #171): Remove duplicates for export\x22\x0a\x09    \x09package sortedClasses asSet do: [:each |\x0a                        stream nextPutAll: (self exportClass: each)].\x0a\x09\x09self exportPackageExtensionsOf: package on: stream]",
messageSends: ["streamContents:", "packageAt:", "current", "exportPackageDefinitionOf:on:", "do:", "nextPutAll:", "exportClass:", "asSet", "sortedClasses", "exportPackageExtensionsOf:on:"],
referencedClasses: ["Smalltalk", "String"]
}),
smalltalk.Exporter);

smalltalk.addMethod(
"_exportPackageDefinitionOf_on_",
smalltalk.method({
selector: "exportPackageDefinitionOf:on:",
category: 'private',
fn: function (package,aStream){
var self=this;
var $1;
smalltalk.send(aStream,"_nextPutAll_",["smalltalk.addPackage("]);
$1=smalltalk.send(aStream,"_nextPutAll_",[smalltalk.send(smalltalk.send(smalltalk.send(smalltalk.send("'","__comma",[smalltalk.send(package,"_name",[])]),"__comma",["', "]),"__comma",[smalltalk.send(package,"_propertiesAsJSON",[])]),"__comma",[");"])]);
smalltalk.send(aStream,"_lf",[]);
return self},
args: ["package", "aStream"],
source: "exportPackageDefinitionOf: package on: aStream\x0a\x09aStream \x0a\x09    nextPutAll: 'smalltalk.addPackage(';\x0a\x09    nextPutAll: '''', package name, ''', ', package propertiesAsJSON , ');'.\x0a\x09aStream lf",
messageSends: ["nextPutAll:", ",", "propertiesAsJSON", "name", "lf"],
referencedClasses: []
}),
smalltalk.Exporter);

smalltalk.addMethod(
"_exportPackageExtensionsOf_on_",
smalltalk.method({
selector: "exportPackageExtensionsOf:on:",
category: 'private',
fn: function (package,aStream){
var self=this;
var $1;
var name;
name=smalltalk.send(package,"_name",[]);
smalltalk.send(smalltalk.send((smalltalk.Package || Package),"_sortedClasses_",[smalltalk.send(smalltalk.send((smalltalk.Smalltalk || Smalltalk),"_current",[]),"_classes",[])]),"_do_",[(function(each){
return smalltalk.send([each,smalltalk.send(each,"_class",[])],"_do_",[(function(aClass){
return smalltalk.send(smalltalk.send(smalltalk.send(smalltalk.send(aClass,"_methodDictionary",[]),"_values",[]),"_sorted_",[(function(a,b){
return smalltalk.send(smalltalk.send(a,"_selector",[]),"__lt_eq",[smalltalk.send(b,"_selector",[])]);
})]),"_do_",[(function(method){
$1=smalltalk.send(smalltalk.send(method,"_category",[]),"_match_",[smalltalk.send("^\x5c*","__comma",[name])]);
if(smalltalk.assert($1)){
return smalltalk.send(self,"_exportMethod_of_on_",[method,aClass,aStream]);
};
})]);
})]);
})]);
return self},
args: ["package", "aStream"],
source: "exportPackageExtensionsOf: package on: aStream\x0a\x09\x22Issue #143: sort classes and methods alphabetically\x22\x0a\x0a\x09| name |\x0a\x09name := package name.\x0a\x09(Package sortedClasses: Smalltalk current classes) do: [:each |\x0a\x09\x09{each. each class} do: [:aClass | \x0a\x09\x09\x09((aClass methodDictionary values) sorted: [:a :b | a selector <= b selector]) do: [:method |\x0a\x09\x09\x09\x09(method category match: '^\x5c*', name) ifTrue: [\x0a\x09\x09\x09\x09\x09self exportMethod: method of: aClass on: aStream ]]]]",
messageSends: ["name", "do:", "ifTrue:", "exportMethod:of:on:", "match:", ",", "category", "sorted:", "<=", "selector", "values", "methodDictionary", "class", "sortedClasses:", "classes", "current"],
referencedClasses: ["Smalltalk", "Package"]
}),
smalltalk.Exporter);



smalltalk.addClass('ChunkExporter', smalltalk.Exporter, [], 'Importer-Exporter');
smalltalk.addMethod(
"_chunkEscape_",
smalltalk.method({
selector: "chunkEscape:",
category: 'not yet classified',
fn: function (aString){
var self=this;
var $1;
$1=smalltalk.send(smalltalk.send(aString,"_replace_with_",["!","!!"]),"_trimBoth",[]);
return $1;
},
args: ["aString"],
source: "chunkEscape: aString\x0a\x09\x22Replace all occurrences of ! with !! and trim at both ends.\x22\x0a\x0a\x09^(aString replace: '!' with: '!!') trimBoth",
messageSends: ["trimBoth", "replace:with:"],
referencedClasses: []
}),
smalltalk.ChunkExporter);

smalltalk.addMethod(
"_classNameFor_",
smalltalk.method({
selector: "classNameFor:",
category: 'not yet classified',
fn: function (aClass){
var self=this;
var $2,$3,$1;
$2=smalltalk.send(aClass,"_isMetaclass",[]);
if(smalltalk.assert($2)){
$1=smalltalk.send(smalltalk.send(smalltalk.send(aClass,"_instanceClass",[]),"_name",[]),"__comma",[" class"]);
} else {
$3=smalltalk.send(aClass,"_isNil",[]);
if(smalltalk.assert($3)){
$1="nil";
} else {
$1=smalltalk.send(aClass,"_name",[]);
};
};
return $1;
},
args: ["aClass"],
source: "classNameFor: aClass\x0a\x09^aClass isMetaclass\x0a\x09    ifTrue: [aClass instanceClass name, ' class']\x0a\x09    ifFalse: [\x0a\x09\x09aClass isNil\x0a\x09\x09    ifTrue: ['nil']\x0a\x09\x09    ifFalse: [aClass name]]",
messageSends: ["ifTrue:ifFalse:", ",", "name", "instanceClass", "isNil", "isMetaclass"],
referencedClasses: []
}),
smalltalk.ChunkExporter);

smalltalk.addMethod(
"_exportDefinitionOf_on_",
smalltalk.method({
selector: "exportDefinitionOf:on:",
category: 'not yet classified',
fn: function (aClass,aStream){
var self=this;
var $1,$2,$3,$4;
smalltalk.send(aStream,"_nextPutAll_",[smalltalk.send(self,"_classNameFor_",[smalltalk.send(aClass,"_superclass",[])])]);
smalltalk.send(aStream,"_nextPutAll_",[smalltalk.send(" subclass: #","__comma",[smalltalk.send(self,"_classNameFor_",[aClass])])]);
smalltalk.send(aStream,"_lf",[]);
$1=smalltalk.send(aStream,"_nextPutAll_",["\x09instanceVariableNames: '"]);
smalltalk.send(smalltalk.send(aClass,"_instanceVariableNames",[]),"_do_separatedBy_",[(function(each){
return smalltalk.send(aStream,"_nextPutAll_",[each]);
}),(function(){
return smalltalk.send(aStream,"_nextPutAll_",[" "]);
})]);
smalltalk.send(aStream,"_nextPutAll_",["'"]);
smalltalk.send(aStream,"_lf",[]);
smalltalk.send(aStream,"_nextPutAll_",[smalltalk.send(smalltalk.send("\x09package: '","__comma",[smalltalk.send(aClass,"_category",[])]),"__comma",["'!"])]);
$2=smalltalk.send(aStream,"_lf",[]);
$3=smalltalk.send(smalltalk.send(aClass,"_comment",[]),"_notEmpty",[]);
if(smalltalk.assert($3)){
smalltalk.send(aStream,"_nextPutAll_",[smalltalk.send(smalltalk.send("!","__comma",[smalltalk.send(self,"_classNameFor_",[aClass])]),"__comma",[" commentStamp!"])]);
smalltalk.send(aStream,"_lf",[]);
smalltalk.send(aStream,"_nextPutAll_",[smalltalk.send(smalltalk.send(self,"_chunkEscape_",[smalltalk.send(aClass,"_comment",[])]),"__comma",["!"])]);
$4=smalltalk.send(aStream,"_lf",[]);
$4;
};
smalltalk.send(aStream,"_lf",[]);
return self},
args: ["aClass", "aStream"],
source: "exportDefinitionOf: aClass on: aStream\x0a    \x22Chunk format.\x22\x0a\x0a    aStream \x0a        nextPutAll: (self classNameFor: aClass superclass);\x0a        nextPutAll: ' subclass: #', (self classNameFor: aClass); lf;\x0a        nextPutAll: '\x09instanceVariableNames: '''.\x0a    aClass instanceVariableNames \x0a        do: [:each | aStream nextPutAll: each]\x0a        separatedBy: [aStream nextPutAll: ' '].\x0a    aStream \x0a        nextPutAll: ''''; lf;\x0a        nextPutAll: '\x09package: ''', aClass category, '''!'; lf.\x0a    aClass comment notEmpty ifTrue: [\x0a        aStream \x0a        nextPutAll: '!', (self classNameFor: aClass), ' commentStamp!';lf;\x0a        nextPutAll: (self chunkEscape: aClass comment), '!';lf].\x0a    aStream lf",
messageSends: ["nextPutAll:", "classNameFor:", "superclass", ",", "lf", "do:separatedBy:", "instanceVariableNames", "category", "ifTrue:", "chunkEscape:", "comment", "notEmpty"],
referencedClasses: []
}),
smalltalk.ChunkExporter);

smalltalk.addMethod(
"_exportMetaDefinitionOf_on_",
smalltalk.method({
selector: "exportMetaDefinitionOf:on:",
category: 'not yet classified',
fn: function (aClass,aStream){
var self=this;
var $1,$2,$3;
$1=smalltalk.send(smalltalk.send(smalltalk.send(aClass,"_class",[]),"_instanceVariableNames",[]),"_isEmpty",[]);
if(! smalltalk.assert($1)){
smalltalk.send(aStream,"_nextPutAll_",[smalltalk.send(self,"_classNameFor_",[smalltalk.send(aClass,"_class",[])])]);
$2=smalltalk.send(aStream,"_nextPutAll_",[" instanceVariableNames: '"]);
$2;
smalltalk.send(smalltalk.send(smalltalk.send(aClass,"_class",[]),"_instanceVariableNames",[]),"_do_separatedBy_",[(function(each){
return smalltalk.send(aStream,"_nextPutAll_",[each]);
}),(function(){
return smalltalk.send(aStream,"_nextPutAll_",[" "]);
})]);
smalltalk.send(aStream,"_nextPutAll_",["'!"]);
smalltalk.send(aStream,"_lf",[]);
$3=smalltalk.send(aStream,"_lf",[]);
$3;
};
return self},
args: ["aClass", "aStream"],
source: "exportMetaDefinitionOf: aClass on: aStream\x0a\x0a\x09aClass class instanceVariableNames isEmpty ifFalse: [\x0a\x09\x09aStream \x0a\x09\x09    nextPutAll: (self classNameFor: aClass class);\x0a\x09\x09    nextPutAll: ' instanceVariableNames: '''.\x0a\x09\x09aClass class instanceVariableNames \x0a\x09\x09    do: [:each | aStream nextPutAll: each]\x0a\x09\x09    separatedBy: [aStream nextPutAll: ' '].\x0a\x09\x09aStream\x09\x0a\x09\x09    nextPutAll: '''!'; lf; lf]",
messageSends: ["ifFalse:", "nextPutAll:", "classNameFor:", "class", "do:separatedBy:", "instanceVariableNames", "lf", "isEmpty"],
referencedClasses: []
}),
smalltalk.ChunkExporter);

smalltalk.addMethod(
"_exportMethod_of_on_",
smalltalk.method({
selector: "exportMethod:of:on:",
category: 'not yet classified',
fn: function (aMethod,aClass,aStream){
var self=this;
var $1;
smalltalk.send(aStream,"_lf",[]);
smalltalk.send(aStream,"_lf",[]);
smalltalk.send(aStream,"_nextPutAll_",[smalltalk.send(self,"_chunkEscape_",[smalltalk.send(aMethod,"_source",[])])]);
smalltalk.send(aStream,"_lf",[]);
$1=smalltalk.send(aStream,"_nextPutAll_",["!"]);
return self},
args: ["aMethod", "aClass", "aStream"],
source: "exportMethod: aMethod of: aClass on: aStream\x0a\x09aStream \x0a\x09\x09lf; lf; nextPutAll: (self chunkEscape: aMethod source); lf;\x0a\x09\x09nextPutAll: '!'",
messageSends: ["lf", "nextPutAll:", "chunkEscape:", "source"],
referencedClasses: []
}),
smalltalk.ChunkExporter);

smalltalk.addMethod(
"_exportMethods_category_of_on_",
smalltalk.method({
selector: "exportMethods:category:of:on:",
category: 'not yet classified',
fn: function (methods,category,aClass,aStream){
var self=this;
var $1,$2;
smalltalk.send(aStream,"_nextPutAll_",[smalltalk.send("!","__comma",[smalltalk.send(self,"_classNameFor_",[aClass])])]);
$1=smalltalk.send(aStream,"_nextPutAll_",[smalltalk.send(smalltalk.send(" methodsFor: '","__comma",[category]),"__comma",["'!"])]);
smalltalk.send(smalltalk.send(methods,"_sorted_",[(function(a,b){
return smalltalk.send(smalltalk.send(a,"_selector",[]),"__lt_eq",[smalltalk.send(b,"_selector",[])]);
})]),"_do_",[(function(each){
return smalltalk.send(self,"_exportMethod_of_on_",[each,aClass,aStream]);
})]);
smalltalk.send(aStream,"_nextPutAll_",[" !"]);
smalltalk.send(aStream,"_lf",[]);
$2=smalltalk.send(aStream,"_lf",[]);
return self},
args: ["methods", "category", "aClass", "aStream"],
source: "exportMethods: methods category: category of: aClass on: aStream\x0a\x09\x22Issue #143: sort methods alphabetically\x22\x0a\x0a\x09aStream\x0a\x09\x09nextPutAll: '!', (self classNameFor: aClass);\x0a\x09\x09nextPutAll: ' methodsFor: ''', category, '''!'.\x0a\x09\x09(methods sorted: [:a :b | a selector <= b selector]) do: [:each |\x0a\x09\x09\x09\x09self exportMethod: each of: aClass on: aStream].\x0a\x09aStream nextPutAll: ' !'; lf; lf",
messageSends: ["nextPutAll:", ",", "classNameFor:", "do:", "exportMethod:of:on:", "sorted:", "<=", "selector", "lf"],
referencedClasses: []
}),
smalltalk.ChunkExporter);

smalltalk.addMethod(
"_exportMethodsOf_on_",
smalltalk.method({
selector: "exportMethodsOf:on:",
category: 'not yet classified',
fn: function (aClass,aStream){
var self=this;
var $1;
var map;
map=smalltalk.send((smalltalk.Dictionary || Dictionary),"_new",[]);
smalltalk.send(aClass,"_protocolsDo_",[(function(category,methods){
$1=smalltalk.send(category,"_match_",["^\x5c*"]);
if(! smalltalk.assert($1)){
return smalltalk.send(map,"_at_put_",[category,methods]);
};
})]);
smalltalk.send(smalltalk.send(smalltalk.send(map,"_keys",[]),"_sorted_",[(function(a,b){
return smalltalk.send(a,"__lt_eq",[b]);
})]),"_do_",[(function(category){
var methods;
methods=smalltalk.send(map,"_at_",[category]);
methods;
return smalltalk.send(self,"_exportMethods_category_of_on_",[methods,category,aClass,aStream]);
})]);
return self},
args: ["aClass", "aStream"],
source: "exportMethodsOf: aClass on: aStream\x0a\x09\x22Issue #143: sort protocol alphabetically\x22\x0a\x0a\x09| map |\x0a\x09map := Dictionary new.\x0a\x09aClass protocolsDo: [:category :methods | \x0a\x09\x09(category match: '^\x5c*') ifFalse: [ map at: category put: methods ]].\x0a\x09(map keys sorted: [:a :b | a <= b ]) do: [:category | | methods |\x0a\x09\x09methods := map at: category.\x0a\x09\x09self\x0a\x09\x09\x09exportMethods: methods\x0a\x09\x09\x09category: category\x0a\x09\x09\x09of: aClass\x0a\x09\x09\x09on: aStream ]",
messageSends: ["new", "protocolsDo:", "ifFalse:", "at:put:", "match:", "do:", "at:", "exportMethods:category:of:on:", "sorted:", "<=", "keys"],
referencedClasses: ["Dictionary"]
}),
smalltalk.ChunkExporter);

smalltalk.addMethod(
"_exportPackageDefinitionOf_on_",
smalltalk.method({
selector: "exportPackageDefinitionOf:on:",
category: 'not yet classified',
fn: function (package,aStream){
var self=this;
var $1;
smalltalk.send(aStream,"_nextPutAll_",[smalltalk.send(smalltalk.send(smalltalk.send(smalltalk.send("Smalltalk current createPackage: '","__comma",[smalltalk.send(package,"_name",[])]),"__comma",["' properties: "]),"__comma",[smalltalk.send(smalltalk.send(package,"_properties",[]),"_storeString",[])]),"__comma",["!"])]);
$1=smalltalk.send(aStream,"_lf",[]);
return self},
args: ["package", "aStream"],
source: "exportPackageDefinitionOf: package on: aStream\x0a\x09\x22Chunk format.\x22\x0a\x0a\x09aStream \x0a\x09    nextPutAll: 'Smalltalk current createPackage: ''', package name,\x0a\x09\x09''' properties: ', package properties storeString, '!'; lf.",
messageSends: ["nextPutAll:", ",", "storeString", "properties", "name", "lf"],
referencedClasses: []
}),
smalltalk.ChunkExporter);

smalltalk.addMethod(
"_exportPackageExtensionsOf_on_",
smalltalk.method({
selector: "exportPackageExtensionsOf:on:",
category: 'not yet classified',
fn: function (package,aStream){
var self=this;
var $1;
var name;
var map;
name=smalltalk.send(package,"_name",[]);
smalltalk.send(smalltalk.send((smalltalk.Package || Package),"_sortedClasses_",[smalltalk.send(smalltalk.send((smalltalk.Smalltalk || Smalltalk),"_current",[]),"_classes",[])]),"_do_",[(function(each){
return smalltalk.send([each,smalltalk.send(each,"_class",[])],"_do_",[(function(aClass){
map=smalltalk.send((smalltalk.Dictionary || Dictionary),"_new",[]);
map;
smalltalk.send(aClass,"_protocolsDo_",[(function(category,methods){
$1=smalltalk.send(category,"_match_",[smalltalk.send("^\x5c*","__comma",[name])]);
if(smalltalk.assert($1)){
return smalltalk.send(map,"_at_put_",[category,methods]);
};
})]);
return smalltalk.send(smalltalk.send(smalltalk.send(map,"_keys",[]),"_sorted_",[(function(a,b){
return smalltalk.send(a,"__lt_eq",[b]);
})]),"_do_",[(function(category){
var methods;
methods=smalltalk.send(map,"_at_",[category]);
methods;
return smalltalk.send(self,"_exportMethods_category_of_on_",[methods,category,aClass,aStream]);
})]);
})]);
})]);
return self},
args: ["package", "aStream"],
source: "exportPackageExtensionsOf: package on: aStream\x0a\x09\x22We need to override this one too since we need to group\x0a\x09all methods in a given protocol under a leading methodsFor: chunk\x0a\x09for that class.\x22\x0a\x0a\x09\x22Issue #143: sort protocol alphabetically\x22\x0a\x0a\x09| name map |\x0a\x09name := package name.\x0a\x09(Package sortedClasses: Smalltalk current classes) do: [:each |\x0a\x09\x09{each. each class} do: [:aClass |\x0a\x09\x09\x09map := Dictionary new.\x0a\x09\x09\x09aClass protocolsDo: [:category :methods | \x0a\x09\x09\x09\x09(category match: '^\x5c*', name) ifTrue: [ map at: category put: methods ]].\x0a\x09\x09\x09(map keys sorted: [:a :b | a <= b ]) do: [:category | | methods |\x0a\x09\x09\x09\x09methods := map at: category.\x09\x0a\x09\x09\x09\x09self exportMethods: methods category: category of: aClass on: aStream ]]]",
messageSends: ["name", "do:", "new", "protocolsDo:", "ifTrue:", "at:put:", "match:", ",", "at:", "exportMethods:category:of:on:", "sorted:", "<=", "keys", "class", "sortedClasses:", "classes", "current"],
referencedClasses: ["Dictionary", "Smalltalk", "Package"]
}),
smalltalk.ChunkExporter);



smalltalk.addClass('StrippedExporter', smalltalk.Exporter, [], 'Importer-Exporter');
smalltalk.addMethod(
"_exportDefinitionOf_on_",
smalltalk.method({
selector: "exportDefinitionOf:on:",
category: 'private',
fn: function (aClass,aStream){
var self=this;
var $1,$2;
smalltalk.send(aStream,"_nextPutAll_",["smalltalk.addClass("]);
smalltalk.send(aStream,"_nextPutAll_",[smalltalk.send(smalltalk.send("'","__comma",[smalltalk.send(self,"_classNameFor_",[aClass])]),"__comma",["', "])]);
smalltalk.send(aStream,"_nextPutAll_",[smalltalk.send("smalltalk.","__comma",[smalltalk.send(self,"_classNameFor_",[smalltalk.send(aClass,"_superclass",[])])])]);
$1=smalltalk.send(aStream,"_nextPutAll_",[", ["]);
smalltalk.send(smalltalk.send(aClass,"_instanceVariableNames",[]),"_do_separatedBy_",[(function(each){
return smalltalk.send(aStream,"_nextPutAll_",[smalltalk.send(smalltalk.send("'","__comma",[each]),"__comma",["'"])]);
}),(function(){
return smalltalk.send(aStream,"_nextPutAll_",[", "]);
})]);
smalltalk.send(aStream,"_nextPutAll_",["], '"]);
smalltalk.send(aStream,"_nextPutAll_",[smalltalk.send(smalltalk.send(aClass,"_category",[]),"__comma",["'"])]);
$2=smalltalk.send(aStream,"_nextPutAll_",[");"]);
smalltalk.send(aStream,"_lf",[]);
return self},
args: ["aClass", "aStream"],
source: "exportDefinitionOf: aClass on: aStream\x0a\x09aStream \x0a\x09    nextPutAll: 'smalltalk.addClass(';\x0a\x09    nextPutAll: '''', (self classNameFor: aClass), ''', ';\x0a\x09    nextPutAll: 'smalltalk.', (self classNameFor: aClass superclass);\x0a\x09    nextPutAll: ', ['.\x0a\x09aClass instanceVariableNames \x0a\x09    do: [:each | aStream nextPutAll: '''', each, '''']\x0a\x09    separatedBy: [aStream nextPutAll: ', '].\x0a\x09aStream\x09\x0a\x09    nextPutAll: '], ''';\x0a\x09    nextPutAll: aClass category, '''';\x0a\x09    nextPutAll: ');'.\x0a\x09aStream lf",
messageSends: ["nextPutAll:", ",", "classNameFor:", "superclass", "do:separatedBy:", "instanceVariableNames", "category", "lf"],
referencedClasses: []
}),
smalltalk.StrippedExporter);

smalltalk.addMethod(
"_exportMethod_of_on_",
smalltalk.method({
selector: "exportMethod:of:on:",
category: 'private',
fn: function (aMethod,aClass,aStream){
var self=this;
var $1;
smalltalk.send(aStream,"_nextPutAll_",["smalltalk.addMethod("]);
smalltalk.send(aStream,"_lf",[]);
smalltalk.send(aStream,"_nextPutAll_",[smalltalk.send(smalltalk.send(smalltalk.send(smalltalk.send(aMethod,"_selector",[]),"_asSelector",[]),"_asJavascript",[]),"__comma",[","])]);
smalltalk.send(aStream,"_lf",[]);
smalltalk.send(aStream,"_nextPutAll_",["smalltalk.method({"]);
smalltalk.send(aStream,"_lf",[]);
smalltalk.send(aStream,"_nextPutAll_",[smalltalk.send(smalltalk.send("selector: ","__comma",[smalltalk.send(smalltalk.send(aMethod,"_selector",[]),"_asJavascript",[])]),"__comma",[","])]);
smalltalk.send(aStream,"_lf",[]);
smalltalk.send(aStream,"_nextPutAll_",[smalltalk.send("fn: ","__comma",[smalltalk.send(smalltalk.send(aMethod,"_fn",[]),"_compiledSource",[])])]);
smalltalk.send(aStream,"_lf",[]);
smalltalk.send(aStream,"_nextPutAll_",["}),"]);
smalltalk.send(aStream,"_lf",[]);
smalltalk.send(aStream,"_nextPutAll_",[smalltalk.send("smalltalk.","__comma",[smalltalk.send(self,"_classNameFor_",[aClass])])]);
smalltalk.send(aStream,"_nextPutAll_",[");"]);
smalltalk.send(aStream,"_lf",[]);
$1=smalltalk.send(aStream,"_lf",[]);
return self},
args: ["aMethod", "aClass", "aStream"],
source: "exportMethod: aMethod of: aClass on: aStream\x0a\x09aStream \x0a\x09\x09nextPutAll: 'smalltalk.addMethod(';lf;\x0a\x09\x09nextPutAll: aMethod selector asSelector asJavascript, ',';lf;\x0a\x09\x09nextPutAll: 'smalltalk.method({';lf;\x0a\x09\x09nextPutAll: 'selector: ', aMethod selector asJavascript, ',';lf;\x0a\x09\x09nextPutAll: 'fn: ', aMethod fn compiledSource;lf;\x0a\x09\x09nextPutAll: '}),';lf;\x0a\x09\x09nextPutAll: 'smalltalk.', (self classNameFor: aClass);\x0a\x09\x09nextPutAll: ');';lf;lf",
messageSends: ["nextPutAll:", "lf", ",", "asJavascript", "asSelector", "selector", "compiledSource", "fn", "classNameFor:"],
referencedClasses: []
}),
smalltalk.StrippedExporter);



smalltalk.addClass('Importer', smalltalk.Object, [], 'Importer-Exporter');
smalltalk.addMethod(
"_import_",
smalltalk.method({
selector: "import:",
category: 'fileIn',
fn: function (aStream){
var self=this;
var $1;
var chunk;
var result;
var parser;
var lastEmpty;
parser=smalltalk.send((smalltalk.ChunkParser || ChunkParser),"_on_",[aStream]);
lastEmpty=false;
smalltalk.send((function(){
chunk=smalltalk.send(parser,"_nextChunk",[]);
chunk;
return smalltalk.send(chunk,"_isNil",[]);
}),"_whileFalse_",[(function(){
$1=smalltalk.send(chunk,"_isEmpty",[]);
if(smalltalk.assert($1)){
lastEmpty=true;
return lastEmpty;
} else {
result=smalltalk.send(smalltalk.send((smalltalk.Compiler || Compiler),"_new",[]),"_evaluateExpression_",[chunk]);
result;
if(smalltalk.assert(lastEmpty)){
lastEmpty=false;
lastEmpty;
return smalltalk.send(result,"_scanFrom_",[parser]);
};
};
})]);
return self},
args: ["aStream"],
source: "import: aStream\x0a    | chunk result parser lastEmpty |\x0a    parser := ChunkParser on: aStream.\x0a    lastEmpty := false.\x0a    [chunk := parser nextChunk.\x0a     chunk isNil] whileFalse: [\x0a        chunk isEmpty\x0a       \x09\x09ifTrue: [lastEmpty := true]\x0a       \x09\x09ifFalse: [\x0a        \x09\x09result := Compiler new evaluateExpression: chunk.\x0a        \x09\x09lastEmpty \x0a            \x09\x09\x09ifTrue: [\x0a                                  \x09lastEmpty := false.\x0a                                  \x09result scanFrom: parser]]]",
messageSends: ["on:", "whileFalse:", "ifTrue:ifFalse:", "evaluateExpression:", "new", "ifTrue:", "scanFrom:", "isEmpty", "nextChunk", "isNil"],
referencedClasses: ["ChunkParser", "Compiler"]
}),
smalltalk.Importer);



smalltalk.addClass('PackageLoader', smalltalk.Object, [], 'Importer-Exporter');
smalltalk.addMethod(
"_initializePackageNamed_prefix_",
smalltalk.method({
selector: "initializePackageNamed:prefix:",
category: 'not yet classified',
fn: function (packageName,aString){
var self=this;
var $1,$2;
<<<<<<< HEAD
smalltalk.init(smalltalk.Object);
;
smalltalk.send(smalltalk.send(smalltalk.send((smalltalk.Package || Package),"_named_",[packageName]),"_classes",[]),"_do_",[(function(each){
=======
smalltalk.send(smalltalk.send(smalltalk.send((smalltalk.Package || Package),"_named_",[packageName]),"_classes",[]),"_do_",[(function(each){
smalltalk.init(each);
;
>>>>>>> 4c753e78
return smalltalk.send(each,"_initialize",[]);
})]);
$1=smalltalk.send((smalltalk.Package || Package),"_named_",[packageName]);
smalltalk.send($1,"_commitPathJs_",[smalltalk.send(smalltalk.send("/","__comma",[aString]),"__comma",["/js"])]);
$2=smalltalk.send($1,"_commitPathSt_",[smalltalk.send(smalltalk.send("/","__comma",[aString]),"__comma",["/st"])]);
return self},
args: ["packageName", "aString"],
<<<<<<< HEAD
source: "initializePackageNamed: packageName prefix: aString\x0a\x0a\x09\x0a    <smalltalk.init(smalltalk.Object)>.\x0a\x0a\x09(Package named: packageName) classes do: [ :each |\x0a        each initialize. ].\x0a        \x0a    (Package named: packageName) \x0a    \x09commitPathJs: '/', aString, '/js';\x0a        commitPathSt: '/', aString, '/st'",
=======
source: "initializePackageNamed: packageName prefix: aString\x0a\x0a\x09(Package named: packageName) classes do: [ :each |\x0a    \x09<smalltalk.init(each)>.\x0a        each initialize. ].\x0a        \x0a    (Package named: packageName) \x0a    \x09commitPathJs: '/', aString, '/js';\x0a        commitPathSt: '/', aString, '/st'",
>>>>>>> 4c753e78
messageSends: ["do:", "initialize", "classes", "named:", "commitPathJs:", ",", "commitPathSt:"],
referencedClasses: ["Package"]
}),
smalltalk.PackageLoader);

smalltalk.addMethod(
"_loadPackage_prefix_",
smalltalk.method({
selector: "loadPackage:prefix:",
category: 'not yet classified',
fn: function (packageName,aString){
var self=this;
var $1;
var url;
url=smalltalk.send(smalltalk.send(smalltalk.send(smalltalk.send("/","__comma",[aString]),"__comma",["/js/"]),"__comma",[packageName]),"__comma",[".js"]);
smalltalk.send(jQuery,"_ajax_options_",[url,smalltalk.HashedCollection._fromPairs_([smalltalk.send("type","__minus_gt",["GET"]),smalltalk.send("dataType","__minus_gt",["script"]),smalltalk.send("complete","__minus_gt",[(function(jqXHR,textStatus){
$1=smalltalk.send(smalltalk.send(jqXHR,"_readyState",[]),"__eq",[(4)]);
if(smalltalk.assert($1)){
return smalltalk.send(self,"_initializePackageNamed_prefix_",[packageName,aString]);
};
})]),smalltalk.send("error","__minus_gt",[(function(){
return smalltalk.send(window,"_alert_",[smalltalk.send("Could not load package at:  ","__comma",[url])]);
})])])]);
return self},
args: ["packageName", "aString"],
source: "loadPackage: packageName prefix: aString\x09\x0a\x09| url |\x0a    url := '/', aString, '/js/', packageName, '.js'.\x0a\x09jQuery \x0a\x09\x09ajax: url\x0a        options: #{\x0a\x09\x09\x09'type' -> 'GET'.\x0a\x09\x09\x09'dataType' -> 'script'.\x0a    \x09\x09'complete' -> [ :jqXHR :textStatus | \x0a\x09\x09\x09\x09jqXHR readyState = 4 \x0a                \x09ifTrue: [ self initializePackageNamed: packageName prefix: aString ] ].\x0a\x09\x09\x09'error' -> [ window alert: 'Could not load package at:  ', url ]\x0a\x09\x09}",
messageSends: [",", "ajax:options:", "->", "ifTrue:", "initializePackageNamed:prefix:", "=", "readyState", "alert:"],
referencedClasses: []
}),
smalltalk.PackageLoader);

smalltalk.addMethod(
"_loadPackages_prefix_",
smalltalk.method({
selector: "loadPackages:prefix:",
category: 'not yet classified',
fn: function (aCollection,aString){
var self=this;
smalltalk.send(aCollection,"_do_",[(function(each){
return smalltalk.send(self,"_loadPackage_prefix_",[each,aString]);
})]);
return self},
args: ["aCollection", "aString"],
source: "loadPackages: aCollection prefix: aString\x0a\x09aCollection do: [ :each |\x0a    \x09self loadPackage: each prefix: aString ]",
messageSends: ["do:", "loadPackage:prefix:"],
referencedClasses: []
}),
smalltalk.PackageLoader);


smalltalk.addMethod(
"_loadPackages_prefix_",
smalltalk.method({
selector: "loadPackages:prefix:",
category: 'not yet classified',
fn: function (aCollection,aString){
var self=this;
var $1;
$1=smalltalk.send(smalltalk.send(self,"_new",[]),"_loadPackages_prefix_",[aCollection,aString]);
return $1;
},
args: ["aCollection", "aString"],
source: "loadPackages: aCollection prefix: aString\x0a\x09^ self new loadPackages: aCollection prefix: aString",
messageSends: ["loadPackages:prefix:", "new"],
referencedClasses: []
}),
smalltalk.PackageLoader.klass);

<|MERGE_RESOLUTION|>--- conflicted
+++ resolved
@@ -734,15 +734,9 @@
 fn: function (packageName,aString){
 var self=this;
 var $1,$2;
-<<<<<<< HEAD
-smalltalk.init(smalltalk.Object);
-;
-smalltalk.send(smalltalk.send(smalltalk.send((smalltalk.Package || Package),"_named_",[packageName]),"_classes",[]),"_do_",[(function(each){
-=======
 smalltalk.send(smalltalk.send(smalltalk.send((smalltalk.Package || Package),"_named_",[packageName]),"_classes",[]),"_do_",[(function(each){
 smalltalk.init(each);
 ;
->>>>>>> 4c753e78
 return smalltalk.send(each,"_initialize",[]);
 })]);
 $1=smalltalk.send((smalltalk.Package || Package),"_named_",[packageName]);
@@ -750,11 +744,7 @@
 $2=smalltalk.send($1,"_commitPathSt_",[smalltalk.send(smalltalk.send("/","__comma",[aString]),"__comma",["/st"])]);
 return self},
 args: ["packageName", "aString"],
-<<<<<<< HEAD
-source: "initializePackageNamed: packageName prefix: aString\x0a\x0a\x09\x0a    <smalltalk.init(smalltalk.Object)>.\x0a\x0a\x09(Package named: packageName) classes do: [ :each |\x0a        each initialize. ].\x0a        \x0a    (Package named: packageName) \x0a    \x09commitPathJs: '/', aString, '/js';\x0a        commitPathSt: '/', aString, '/st'",
-=======
 source: "initializePackageNamed: packageName prefix: aString\x0a\x0a\x09(Package named: packageName) classes do: [ :each |\x0a    \x09<smalltalk.init(each)>.\x0a        each initialize. ].\x0a        \x0a    (Package named: packageName) \x0a    \x09commitPathJs: '/', aString, '/js';\x0a        commitPathSt: '/', aString, '/st'",
->>>>>>> 4c753e78
 messageSends: ["do:", "initialize", "classes", "named:", "commitPathJs:", ",", "commitPathSt:"],
 referencedClasses: ["Package"]
 }),
