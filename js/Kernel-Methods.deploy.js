smalltalk.addPackage('Kernel-Methods', {});
smalltalk.addClass('BlockClosure', smalltalk.Object, [], 'Kernel-Methods');
smalltalk.addMethod(
"_applyTo_arguments_",
smalltalk.method({
selector: "applyTo:arguments:",
fn: function (anObject, aCollection) {
<<<<<<< HEAD
var self=this;
return self.apply(anObject, aCollection);
return self;}
=======
    var self = this;
    return self.apply(anObject, aCollection);
    return self;
}
>>>>>>> 7398cc26
}),
smalltalk.BlockClosure);

smalltalk.addMethod(
"_compiledSource",
smalltalk.method({
selector: "compiledSource",
fn: function () {
<<<<<<< HEAD
var self=this;
return self.toString();
return self;}
=======
    var self = this;
    return self.toString();
    return self;
}
>>>>>>> 7398cc26
}),
smalltalk.BlockClosure);

smalltalk.addMethod(
"_ensure_",
smalltalk.method({
selector: "ensure:",
fn: function (aBlock) {
<<<<<<< HEAD
var self=this;
var success=nil;
(success=false);
return smalltalk.send((function(){smalltalk.send(self, "_value", []);(success=true);return smalltalk.send(aBlock, "_value", []);}), "_on_do_", [(smalltalk.Error || Error), (function(ex){((($receiver = success).klass === smalltalk.Boolean) ? (! $receiver ? (function(){return smalltalk.send(aBlock, "_value", []);})() : nil) : smalltalk.send($receiver, "_ifFalse_", [(function(){return smalltalk.send(aBlock, "_value", []);})]));return smalltalk.send(ex, "_signal", []);})]);
return self;}
=======
    var self = this;
    var success = nil;
    success = false;
    return smalltalk.send(function () {smalltalk.send(self, "_value", []);success = true;return smalltalk.send(aBlock, "_value", []);}, "_on_do_", [smalltalk.Error || Error, function (ex) {($receiver = success).klass === smalltalk.Boolean ? !$receiver ? function () {return smalltalk.send(aBlock, "_value", []);}() : nil : smalltalk.send($receiver, "_ifFalse_", [function () {return smalltalk.send(aBlock, "_value", []);}]);return smalltalk.send(ex, "_signal", []);}]);
    return self;
}
>>>>>>> 7398cc26
}),
smalltalk.BlockClosure);

smalltalk.addMethod(
"_new",
smalltalk.method({
selector: "new",
fn: function () {
<<<<<<< HEAD
var self=this;
return new self();
return self;}
=======
    var self = this;
    return new self;
    return self;
}
>>>>>>> 7398cc26
}),
smalltalk.BlockClosure);

smalltalk.addMethod(
"_newValue_",
smalltalk.method({
selector: "newValue:",
fn: function (anObject) {
<<<<<<< HEAD
var self=this;
return new self(anObject);
return self;}
=======
    var self = this;
    return new self(anObject);
    return self;
}
>>>>>>> 7398cc26
}),
smalltalk.BlockClosure);

smalltalk.addMethod(
"_newValue_value_",
smalltalk.method({
selector: "newValue:value:",
fn: function (anObject, anObject2) {
<<<<<<< HEAD
var self=this;
return new self(anObject, anObject2);
return self;}
=======
    var self = this;
    return new self(anObject, anObject2);
    return self;
}
>>>>>>> 7398cc26
}),
smalltalk.BlockClosure);

smalltalk.addMethod(
"_newValue_value_value_",
smalltalk.method({
selector: "newValue:value:value:",
fn: function (anObject, anObject2, anObject3) {
<<<<<<< HEAD
var self=this;
return new self(anObject, anObject2);
return self;}
=======
    var self = this;
    return new self(anObject, anObject2);
    return self;
}
>>>>>>> 7398cc26
}),
smalltalk.BlockClosure);

smalltalk.addMethod(
"_numArgs",
smalltalk.method({
selector: "numArgs",
fn: function () {
<<<<<<< HEAD
var self=this;
return self.length;
return self;}
=======
    var self = this;
    return self.length;
    return self;
}
>>>>>>> 7398cc26
}),
smalltalk.BlockClosure);

smalltalk.addMethod(
"_on_do_",
smalltalk.method({
selector: "on:do:",
fn: function (anErrorClass, aBlock) {
<<<<<<< HEAD
var self=this;
return smalltalk.send(self, "_try_catch_", [self, (function(error){return ((($receiver = smalltalk.send(error, "_isKindOf_", [anErrorClass])).klass === smalltalk.Boolean) ? ($receiver ? (function(){return smalltalk.send(aBlock, "_value_", [error]);})() : (function(){return smalltalk.send(error, "_signal", []);})()) : smalltalk.send($receiver, "_ifTrue_ifFalse_", [(function(){return smalltalk.send(aBlock, "_value_", [error]);}), (function(){return smalltalk.send(error, "_signal", []);})]));})]);
return self;}
=======
    var self = this;
    return smalltalk.send(self, "_try_catch_", [self, function (error) {return ($receiver = smalltalk.send(error, "_isKindOf_", [anErrorClass])).klass === smalltalk.Boolean ? $receiver ? function () {return smalltalk.send(aBlock, "_value_", [error]);}() : function () {return smalltalk.send(error, "_signal", []);}() : smalltalk.send($receiver, "_ifTrue_ifFalse_", [function () {return smalltalk.send(aBlock, "_value_", [error]);}, function () {return smalltalk.send(error, "_signal", []);}]);}]);
    return self;
}
>>>>>>> 7398cc26
}),
smalltalk.BlockClosure);

smalltalk.addMethod(
"_timeToRun",
smalltalk.method({
selector: "timeToRun",
fn: function () {
<<<<<<< HEAD
var self=this;
return smalltalk.send((smalltalk.Date || Date), "_millisecondsToRun_", [self]);
return self;}
=======
    var self = this;
    return smalltalk.send(smalltalk.Date || Date, "_millisecondsToRun_", [self]);
    return self;
}
>>>>>>> 7398cc26
}),
smalltalk.BlockClosure);

smalltalk.addMethod(
"_value",
smalltalk.method({
selector: "value",
fn: function () {
<<<<<<< HEAD
var self=this;
return self();;
return self;}
=======
    var self = this;
    return self();
    return self;
}
>>>>>>> 7398cc26
}),
smalltalk.BlockClosure);

smalltalk.addMethod(
"_value_",
smalltalk.method({
selector: "value:",
fn: function (anArg) {
<<<<<<< HEAD
var self=this;
return self(anArg);;
return self;}
=======
    var self = this;
    return self(anArg);
    return self;
}
>>>>>>> 7398cc26
}),
smalltalk.BlockClosure);

smalltalk.addMethod(
"_value_value_",
smalltalk.method({
selector: "value:value:",
fn: function (firstArg, secondArg) {
<<<<<<< HEAD
var self=this;
return self(firstArg, secondArg);;
return self;}
=======
    var self = this;
    return self(firstArg, secondArg);
    return self;
}
>>>>>>> 7398cc26
}),
smalltalk.BlockClosure);

smalltalk.addMethod(
"_value_value_value_",
smalltalk.method({
selector: "value:value:value:",
fn: function (firstArg, secondArg, thirdArg) {
<<<<<<< HEAD
var self=this;
return self(firstArg, secondArg, thirdArg);;
return self;}
=======
    var self = this;
    return self(firstArg, secondArg, thirdArg);
    return self;
}
>>>>>>> 7398cc26
}),
smalltalk.BlockClosure);

smalltalk.addMethod(
"_valueWithInterval_",
smalltalk.method({
selector: "valueWithInterval:",
fn: function (aNumber) {
<<<<<<< HEAD
var self=this;
return setInterval(self, aNumber);
return self;}
=======
    var self = this;
    return setInterval(self, aNumber);
    return self;
}
>>>>>>> 7398cc26
}),
smalltalk.BlockClosure);

smalltalk.addMethod(
"_valueWithPossibleArguments_",
smalltalk.method({
selector: "valueWithPossibleArguments:",
fn: function (aCollection) {
<<<<<<< HEAD
var self=this;
return self.apply(null, aCollection);;
return self;}
=======
    var self = this;
    return self.apply(null, aCollection);
    return self;
}
>>>>>>> 7398cc26
}),
smalltalk.BlockClosure);

smalltalk.addMethod(
"_valueWithTimeout_",
smalltalk.method({
selector: "valueWithTimeout:",
fn: function (aNumber) {
<<<<<<< HEAD
var self=this;
return setTimeout(self, aNumber);
return self;}
=======
    var self = this;
    return setTimeout(self, aNumber);
    return self;
}
>>>>>>> 7398cc26
}),
smalltalk.BlockClosure);

smalltalk.addMethod(
"_whileFalse",
smalltalk.method({
selector: "whileFalse",
fn: function () {
<<<<<<< HEAD
var self=this;
smalltalk.send(self, "_whileFalse_", [(function(){return nil;})]);
return self;}
=======
    var self = this;
    smalltalk.send(self, "_whileFalse_", [function () {return nil;}]);
    return self;
}
>>>>>>> 7398cc26
}),
smalltalk.BlockClosure);

smalltalk.addMethod(
"_whileFalse_",
smalltalk.method({
selector: "whileFalse:",
fn: function (aBlock) {
<<<<<<< HEAD
var self=this;
while(!self()) {aBlock()};
return self;}
=======
    var self = this;
    while (!self()) {
        aBlock();
    }
    return self;
}
>>>>>>> 7398cc26
}),
smalltalk.BlockClosure);

smalltalk.addMethod(
"_whileTrue",
smalltalk.method({
selector: "whileTrue",
fn: function () {
<<<<<<< HEAD
var self=this;
smalltalk.send(self, "_whileTrue_", [(function(){return nil;})]);
return self;}
=======
    var self = this;
    smalltalk.send(self, "_whileTrue_", [function () {return nil;}]);
    return self;
}
>>>>>>> 7398cc26
}),
smalltalk.BlockClosure);

smalltalk.addMethod(
"_whileTrue_",
smalltalk.method({
selector: "whileTrue:",
fn: function (aBlock) {
<<<<<<< HEAD
var self=this;
while(self()) {aBlock()};
return self;}
=======
    var self = this;
    while (self()) {
        aBlock();
    }
    return self;
}
>>>>>>> 7398cc26
}),
smalltalk.BlockClosure);



smalltalk.addClass('CompiledMethod', smalltalk.Object, [], 'Kernel-Methods');
smalltalk.addMethod(
"_arguments",
smalltalk.method({
selector: "arguments",
fn: function () {
<<<<<<< HEAD
var self=this;
return self.args || [];
return self;}
=======
    var self = this;
    return self.args || [];
    return self;
}
>>>>>>> 7398cc26
}),
smalltalk.CompiledMethod);

smalltalk.addMethod(
"_category",
smalltalk.method({
selector: "category",
fn: function () {
<<<<<<< HEAD
var self=this;
return (($receiver = smalltalk.send(self, "_basicAt_", ["category"])) == nil || $receiver == undefined) ? (function(){return "";})() : $receiver;
return self;}
=======
    var self = this;
    return ($receiver = smalltalk.send(self, "_basicAt_", ["category"])) == nil ||
        $receiver == undefined ? function () {return "";}() : $receiver;
    return self;
}
>>>>>>> 7398cc26
}),
smalltalk.CompiledMethod);

smalltalk.addMethod(
"_category_",
smalltalk.method({
selector: "category:",
fn: function (aString) {
<<<<<<< HEAD
var self=this;
smalltalk.send(self, "_basicAt_put_", ["category", aString]);
return self;}
=======
    var self = this;
    smalltalk.send(self, "_basicAt_put_", ["category", aString]);
    return self;
}
>>>>>>> 7398cc26
}),
smalltalk.CompiledMethod);

smalltalk.addMethod(
"_fn",
smalltalk.method({
selector: "fn",
fn: function () {
<<<<<<< HEAD
var self=this;
return smalltalk.send(self, "_basicAt_", ["fn"]);
return self;}
=======
    var self = this;
    return smalltalk.send(self, "_basicAt_", ["fn"]);
    return self;
}
>>>>>>> 7398cc26
}),
smalltalk.CompiledMethod);

smalltalk.addMethod(
"_fn_",
smalltalk.method({
selector: "fn:",
fn: function (aBlock) {
<<<<<<< HEAD
var self=this;
smalltalk.send(self, "_basicAt_put_", ["fn", aBlock]);
return self;}
=======
    var self = this;
    smalltalk.send(self, "_basicAt_put_", ["fn", aBlock]);
    return self;
}
>>>>>>> 7398cc26
}),
smalltalk.CompiledMethod);

smalltalk.addMethod(
"_messageSends",
smalltalk.method({
selector: "messageSends",
fn: function () {
<<<<<<< HEAD
var self=this;
return smalltalk.send(self, "_basicAt_", ["messageSends"]);
return self;}
=======
    var self = this;
    return smalltalk.send(self, "_basicAt_", ["messageSends"]);
    return self;
}
>>>>>>> 7398cc26
}),
smalltalk.CompiledMethod);

smalltalk.addMethod(
"_methodClass",
smalltalk.method({
selector: "methodClass",
fn: function () {
<<<<<<< HEAD
var self=this;
return smalltalk.send(self, "_basicAt_", ["methodClass"]);
return self;}
=======
    var self = this;
    return smalltalk.send(self, "_basicAt_", ["methodClass"]);
    return self;
}
>>>>>>> 7398cc26
}),
smalltalk.CompiledMethod);

smalltalk.addMethod(
"_referencedClasses",
smalltalk.method({
selector: "referencedClasses",
fn: function () {
<<<<<<< HEAD
var self=this;
return smalltalk.send(self, "_basicAt_", ["referencedClasses"]);
return self;}
=======
    var self = this;
    return smalltalk.send(self, "_basicAt_", ["referencedClasses"]);
    return self;
}
>>>>>>> 7398cc26
}),
smalltalk.CompiledMethod);

smalltalk.addMethod(
"_selector",
smalltalk.method({
selector: "selector",
fn: function () {
<<<<<<< HEAD
var self=this;
return smalltalk.send(self, "_basicAt_", ["selector"]);
return self;}
=======
    var self = this;
    return smalltalk.send(self, "_basicAt_", ["selector"]);
    return self;
}
>>>>>>> 7398cc26
}),
smalltalk.CompiledMethod);

smalltalk.addMethod(
"_selector_",
smalltalk.method({
selector: "selector:",
fn: function (aString) {
<<<<<<< HEAD
var self=this;
smalltalk.send(self, "_basicAt_put_", ["selector", aString]);
return self;}
=======
    var self = this;
    smalltalk.send(self, "_basicAt_put_", ["selector", aString]);
    return self;
}
>>>>>>> 7398cc26
}),
smalltalk.CompiledMethod);

smalltalk.addMethod(
"_source",
smalltalk.method({
selector: "source",
fn: function () {
<<<<<<< HEAD
var self=this;
return (($receiver = smalltalk.send(self, "_basicAt_", ["source"])) == nil || $receiver == undefined) ? (function(){return "";})() : $receiver;
return self;}
=======
    var self = this;
    return ($receiver = smalltalk.send(self, "_basicAt_", ["source"])) == nil ||
        $receiver == undefined ? function () {return "";}() : $receiver;
    return self;
}
>>>>>>> 7398cc26
}),
smalltalk.CompiledMethod);

smalltalk.addMethod(
"_source_",
smalltalk.method({
selector: "source:",
fn: function (aString) {
<<<<<<< HEAD
var self=this;
smalltalk.send(self, "_basicAt_put_", ["source", aString]);
return self;}
=======
    var self = this;
    smalltalk.send(self, "_basicAt_put_", ["source", aString]);
    return self;
}
>>>>>>> 7398cc26
}),
smalltalk.CompiledMethod);



smalltalk.addClass('Message', smalltalk.Object, ['selector', 'arguments'], 'Kernel-Methods');
smalltalk.addMethod(
"_arguments",
smalltalk.method({
selector: "arguments",
fn: function () {
<<<<<<< HEAD
var self=this;
return self['@arguments'];
return self;}
=======
    var self = this;
    return self['@arguments'];
    return self;
}
>>>>>>> 7398cc26
}),
smalltalk.Message);

smalltalk.addMethod(
"_arguments_",
smalltalk.method({
selector: "arguments:",
fn: function (anArray) {
<<<<<<< HEAD
var self=this;
(self['@arguments']=anArray);
return self;}
=======
    var self = this;
    self['@arguments'] = anArray;
    return self;
}
>>>>>>> 7398cc26
}),
smalltalk.Message);

smalltalk.addMethod(
"_printString",
smalltalk.method({
selector: "printString",
fn: function () {
<<<<<<< HEAD
var self=this;
return smalltalk.send((smalltalk.String || String), "_streamContents_", [(function(aStream){return (function($rec){smalltalk.send($rec, "_nextPutAll_", [smalltalk.send(self, "_printString", [], smalltalk.Message.superclass || nil)]);smalltalk.send($rec, "_nextPutAll_", ["("]);smalltalk.send($rec, "_nextPutAll_", [self['@selector']]);return smalltalk.send($rec, "_nextPutAll_", [")"]);})(aStream);})]);
return self;}
=======
    var self = this;
    return smalltalk.send(smalltalk.String || String, "_streamContents_", [function (aStream) {return function ($rec) {smalltalk.send($rec, "_nextPutAll_", [smalltalk.send(self, "_printString", [], smalltalk.Message.superclass || nil)]);smalltalk.send($rec, "_nextPutAll_", ["("]);smalltalk.send($rec, "_nextPutAll_", [self['@selector']]);return smalltalk.send($rec, "_nextPutAll_", [")"]);}(aStream);}]);
    return self;
}
>>>>>>> 7398cc26
}),
smalltalk.Message);

smalltalk.addMethod(
"_selector",
smalltalk.method({
selector: "selector",
fn: function () {
<<<<<<< HEAD
var self=this;
return self['@selector'];
return self;}
=======
    var self = this;
    return self['@selector'];
    return self;
}
>>>>>>> 7398cc26
}),
smalltalk.Message);

smalltalk.addMethod(
"_selector_",
smalltalk.method({
selector: "selector:",
fn: function (aString) {
<<<<<<< HEAD
var self=this;
(self['@selector']=aString);
return self;}
=======
    var self = this;
    self['@selector'] = aString;
    return self;
}
>>>>>>> 7398cc26
}),
smalltalk.Message);

smalltalk.addMethod(
"_sendTo_",
smalltalk.method({
selector: "sendTo:",
fn: function (anObject) {
<<<<<<< HEAD
var self=this;
smalltalk.send(smalltalk.send((smalltalk.Smalltalk || Smalltalk), "_current", []), "_send_to_arguments_", [smalltalk.send(self, "_selector", []), anObject, smalltalk.send(self, "_arguments", [])]);
return self;}
=======
    var self = this;
    return smalltalk.send(smalltalk.send(smalltalk.Smalltalk || Smalltalk, "_current", []), "_send_to_arguments_", [smalltalk.send(self, "_selector", []), anObject, smalltalk.send(self, "_arguments", [])]);
    return self;
}
>>>>>>> 7398cc26
}),
smalltalk.Message);


smalltalk.addMethod(
"_selector_arguments_",
smalltalk.method({
selector: "selector:arguments:",
fn: function (aString, anArray) {
<<<<<<< HEAD
var self=this;
return (function($rec){smalltalk.send($rec, "_selector_", [aString]);smalltalk.send($rec, "_arguments_", [anArray]);return smalltalk.send($rec, "_yourself", []);})(smalltalk.send(self, "_new", []));
return self;}
=======
    var self = this;
    return function ($rec) {smalltalk.send($rec, "_selector_", [aString]);smalltalk.send($rec, "_arguments_", [anArray]);return smalltalk.send($rec, "_yourself", []);}(smalltalk.send(self, "_new", []));
    return self;
}
>>>>>>> 7398cc26
}),
smalltalk.Message.klass);


smalltalk.addClass('MethodContext', smalltalk.Object, [], 'Kernel-Methods');
smalltalk.addMethod(
"_asString",
smalltalk.method({
selector: "asString",
fn: function () {
<<<<<<< HEAD
var self=this;
return smalltalk.send(smalltalk.send(smalltalk.send(smalltalk.send(smalltalk.send(self, "_receiver", []), "_class", []), "_printString", []), "__comma", [" >> "]), "__comma", [smalltalk.send(self, "_selector", [])]);
return self;}
=======
    var self = this;
    return smalltalk.send(smalltalk.send(smalltalk.send(smalltalk.send(smalltalk.send(self, "_receiver", []), "_class", []), "_printString", []), "__comma", [" >> "]), "__comma", [smalltalk.send(self, "_selector", [])]);
    return self;
}
>>>>>>> 7398cc26
}),
smalltalk.MethodContext);

smalltalk.addMethod(
"_home",
smalltalk.method({
selector: "home",
fn: function () {
<<<<<<< HEAD
var self=this;
return self.homeContext;
return self;}
=======
    var self = this;
    return self.homeContext;
    return self;
}
>>>>>>> 7398cc26
}),
smalltalk.MethodContext);

smalltalk.addMethod(
"_pc",
smalltalk.method({
selector: "pc",
fn: function () {
var self=this;
return self.pc;
return self;}
}),
smalltalk.MethodContext);

smalltalk.addMethod(
"_printString",
smalltalk.method({
selector: "printString",
fn: function () {
<<<<<<< HEAD
var self=this;
return smalltalk.send(smalltalk.send(smalltalk.send(smalltalk.send(self, "_printString", [], smalltalk.MethodContext.superclass || nil), "__comma", ["("]), "__comma", [smalltalk.send(self, "_asString", [])]), "__comma", [")"]);
return self;}
=======
    var self = this;
    return smalltalk.send(smalltalk.send(smalltalk.send(smalltalk.send(self, "_printString", [], smalltalk.MethodContext.superclass || nil), "__comma", ["("]), "__comma", [smalltalk.send(self, "_asString", [])]), "__comma", [")"]);
    return self;
}
>>>>>>> 7398cc26
}),
smalltalk.MethodContext);

smalltalk.addMethod(
"_receiver",
smalltalk.method({
selector: "receiver",
fn: function () {
<<<<<<< HEAD
var self=this;
return self.receiver;
return self;}
=======
    var self = this;
    return self.receiver;
    return self;
}
>>>>>>> 7398cc26
}),
smalltalk.MethodContext);

smalltalk.addMethod(
"_selector",
smalltalk.method({
selector: "selector",
fn: function () {
<<<<<<< HEAD
var self=this;
return smalltalk.convertSelector(self.selector);
return self;}
=======
    var self = this;
    return smalltalk.convertSelector(self.selector);
    return self;
}
>>>>>>> 7398cc26
}),
smalltalk.MethodContext);

smalltalk.addMethod(
"_temps",
smalltalk.method({
selector: "temps",
fn: function () {
<<<<<<< HEAD
var self=this;
return self.temps;
return self;}
=======
    var self = this;
    return self.temps;
    return self;
}
>>>>>>> 7398cc26
}),
smalltalk.MethodContext);


<|MERGE_RESOLUTION|>--- conflicted
+++ resolved
@@ -5,16 +5,10 @@
 smalltalk.method({
 selector: "applyTo:arguments:",
 fn: function (anObject, aCollection) {
-<<<<<<< HEAD
-var self=this;
-return self.apply(anObject, aCollection);
-return self;}
-=======
     var self = this;
     return self.apply(anObject, aCollection);
     return self;
 }
->>>>>>> 7398cc26
 }),
 smalltalk.BlockClosure);
 
@@ -23,16 +17,10 @@
 smalltalk.method({
 selector: "compiledSource",
 fn: function () {
-<<<<<<< HEAD
-var self=this;
-return self.toString();
-return self;}
-=======
     var self = this;
     return self.toString();
     return self;
 }
->>>>>>> 7398cc26
 }),
 smalltalk.BlockClosure);
 
@@ -41,20 +29,12 @@
 smalltalk.method({
 selector: "ensure:",
 fn: function (aBlock) {
-<<<<<<< HEAD
-var self=this;
-var success=nil;
-(success=false);
-return smalltalk.send((function(){smalltalk.send(self, "_value", []);(success=true);return smalltalk.send(aBlock, "_value", []);}), "_on_do_", [(smalltalk.Error || Error), (function(ex){((($receiver = success).klass === smalltalk.Boolean) ? (! $receiver ? (function(){return smalltalk.send(aBlock, "_value", []);})() : nil) : smalltalk.send($receiver, "_ifFalse_", [(function(){return smalltalk.send(aBlock, "_value", []);})]));return smalltalk.send(ex, "_signal", []);})]);
-return self;}
-=======
     var self = this;
     var success = nil;
     success = false;
     return smalltalk.send(function () {smalltalk.send(self, "_value", []);success = true;return smalltalk.send(aBlock, "_value", []);}, "_on_do_", [smalltalk.Error || Error, function (ex) {($receiver = success).klass === smalltalk.Boolean ? !$receiver ? function () {return smalltalk.send(aBlock, "_value", []);}() : nil : smalltalk.send($receiver, "_ifFalse_", [function () {return smalltalk.send(aBlock, "_value", []);}]);return smalltalk.send(ex, "_signal", []);}]);
     return self;
 }
->>>>>>> 7398cc26
 }),
 smalltalk.BlockClosure);
 
@@ -63,16 +43,10 @@
 smalltalk.method({
 selector: "new",
 fn: function () {
-<<<<<<< HEAD
-var self=this;
-return new self();
-return self;}
-=======
     var self = this;
     return new self;
     return self;
 }
->>>>>>> 7398cc26
 }),
 smalltalk.BlockClosure);
 
@@ -81,16 +55,10 @@
 smalltalk.method({
 selector: "newValue:",
 fn: function (anObject) {
-<<<<<<< HEAD
-var self=this;
-return new self(anObject);
-return self;}
-=======
     var self = this;
     return new self(anObject);
     return self;
 }
->>>>>>> 7398cc26
 }),
 smalltalk.BlockClosure);
 
@@ -99,16 +67,10 @@
 smalltalk.method({
 selector: "newValue:value:",
 fn: function (anObject, anObject2) {
-<<<<<<< HEAD
-var self=this;
-return new self(anObject, anObject2);
-return self;}
-=======
     var self = this;
     return new self(anObject, anObject2);
     return self;
 }
->>>>>>> 7398cc26
 }),
 smalltalk.BlockClosure);
 
@@ -117,16 +79,10 @@
 smalltalk.method({
 selector: "newValue:value:value:",
 fn: function (anObject, anObject2, anObject3) {
-<<<<<<< HEAD
-var self=this;
-return new self(anObject, anObject2);
-return self;}
-=======
     var self = this;
     return new self(anObject, anObject2);
     return self;
 }
->>>>>>> 7398cc26
 }),
 smalltalk.BlockClosure);
 
@@ -135,16 +91,10 @@
 smalltalk.method({
 selector: "numArgs",
 fn: function () {
-<<<<<<< HEAD
-var self=this;
-return self.length;
-return self;}
-=======
     var self = this;
     return self.length;
     return self;
 }
->>>>>>> 7398cc26
 }),
 smalltalk.BlockClosure);
 
@@ -153,16 +103,10 @@
 smalltalk.method({
 selector: "on:do:",
 fn: function (anErrorClass, aBlock) {
-<<<<<<< HEAD
-var self=this;
-return smalltalk.send(self, "_try_catch_", [self, (function(error){return ((($receiver = smalltalk.send(error, "_isKindOf_", [anErrorClass])).klass === smalltalk.Boolean) ? ($receiver ? (function(){return smalltalk.send(aBlock, "_value_", [error]);})() : (function(){return smalltalk.send(error, "_signal", []);})()) : smalltalk.send($receiver, "_ifTrue_ifFalse_", [(function(){return smalltalk.send(aBlock, "_value_", [error]);}), (function(){return smalltalk.send(error, "_signal", []);})]));})]);
-return self;}
-=======
     var self = this;
     return smalltalk.send(self, "_try_catch_", [self, function (error) {return ($receiver = smalltalk.send(error, "_isKindOf_", [anErrorClass])).klass === smalltalk.Boolean ? $receiver ? function () {return smalltalk.send(aBlock, "_value_", [error]);}() : function () {return smalltalk.send(error, "_signal", []);}() : smalltalk.send($receiver, "_ifTrue_ifFalse_", [function () {return smalltalk.send(aBlock, "_value_", [error]);}, function () {return smalltalk.send(error, "_signal", []);}]);}]);
     return self;
 }
->>>>>>> 7398cc26
 }),
 smalltalk.BlockClosure);
 
@@ -171,16 +115,10 @@
 smalltalk.method({
 selector: "timeToRun",
 fn: function () {
-<<<<<<< HEAD
-var self=this;
-return smalltalk.send((smalltalk.Date || Date), "_millisecondsToRun_", [self]);
-return self;}
-=======
     var self = this;
     return smalltalk.send(smalltalk.Date || Date, "_millisecondsToRun_", [self]);
     return self;
 }
->>>>>>> 7398cc26
 }),
 smalltalk.BlockClosure);
 
@@ -189,16 +127,10 @@
 smalltalk.method({
 selector: "value",
 fn: function () {
-<<<<<<< HEAD
-var self=this;
-return self();;
-return self;}
-=======
     var self = this;
     return self();
     return self;
 }
->>>>>>> 7398cc26
 }),
 smalltalk.BlockClosure);
 
@@ -207,16 +139,10 @@
 smalltalk.method({
 selector: "value:",
 fn: function (anArg) {
-<<<<<<< HEAD
-var self=this;
-return self(anArg);;
-return self;}
-=======
     var self = this;
     return self(anArg);
     return self;
 }
->>>>>>> 7398cc26
 }),
 smalltalk.BlockClosure);
 
@@ -225,16 +151,10 @@
 smalltalk.method({
 selector: "value:value:",
 fn: function (firstArg, secondArg) {
-<<<<<<< HEAD
-var self=this;
-return self(firstArg, secondArg);;
-return self;}
-=======
     var self = this;
     return self(firstArg, secondArg);
     return self;
 }
->>>>>>> 7398cc26
 }),
 smalltalk.BlockClosure);
 
@@ -243,16 +163,10 @@
 smalltalk.method({
 selector: "value:value:value:",
 fn: function (firstArg, secondArg, thirdArg) {
-<<<<<<< HEAD
-var self=this;
-return self(firstArg, secondArg, thirdArg);;
-return self;}
-=======
     var self = this;
     return self(firstArg, secondArg, thirdArg);
     return self;
 }
->>>>>>> 7398cc26
 }),
 smalltalk.BlockClosure);
 
@@ -261,16 +175,10 @@
 smalltalk.method({
 selector: "valueWithInterval:",
 fn: function (aNumber) {
-<<<<<<< HEAD
-var self=this;
-return setInterval(self, aNumber);
-return self;}
-=======
     var self = this;
     return setInterval(self, aNumber);
     return self;
 }
->>>>>>> 7398cc26
 }),
 smalltalk.BlockClosure);
 
@@ -279,16 +187,10 @@
 smalltalk.method({
 selector: "valueWithPossibleArguments:",
 fn: function (aCollection) {
-<<<<<<< HEAD
-var self=this;
-return self.apply(null, aCollection);;
-return self;}
-=======
     var self = this;
     return self.apply(null, aCollection);
     return self;
 }
->>>>>>> 7398cc26
 }),
 smalltalk.BlockClosure);
 
@@ -297,16 +199,10 @@
 smalltalk.method({
 selector: "valueWithTimeout:",
 fn: function (aNumber) {
-<<<<<<< HEAD
-var self=this;
-return setTimeout(self, aNumber);
-return self;}
-=======
     var self = this;
     return setTimeout(self, aNumber);
     return self;
 }
->>>>>>> 7398cc26
 }),
 smalltalk.BlockClosure);
 
@@ -315,16 +211,10 @@
 smalltalk.method({
 selector: "whileFalse",
 fn: function () {
-<<<<<<< HEAD
-var self=this;
-smalltalk.send(self, "_whileFalse_", [(function(){return nil;})]);
-return self;}
-=======
     var self = this;
     smalltalk.send(self, "_whileFalse_", [function () {return nil;}]);
     return self;
 }
->>>>>>> 7398cc26
 }),
 smalltalk.BlockClosure);
 
@@ -333,18 +223,12 @@
 smalltalk.method({
 selector: "whileFalse:",
 fn: function (aBlock) {
-<<<<<<< HEAD
-var self=this;
-while(!self()) {aBlock()};
-return self;}
-=======
     var self = this;
     while (!self()) {
         aBlock();
     }
     return self;
 }
->>>>>>> 7398cc26
 }),
 smalltalk.BlockClosure);
 
@@ -353,16 +237,10 @@
 smalltalk.method({
 selector: "whileTrue",
 fn: function () {
-<<<<<<< HEAD
-var self=this;
-smalltalk.send(self, "_whileTrue_", [(function(){return nil;})]);
-return self;}
-=======
     var self = this;
     smalltalk.send(self, "_whileTrue_", [function () {return nil;}]);
     return self;
 }
->>>>>>> 7398cc26
 }),
 smalltalk.BlockClosure);
 
@@ -371,18 +249,12 @@
 smalltalk.method({
 selector: "whileTrue:",
 fn: function (aBlock) {
-<<<<<<< HEAD
-var self=this;
-while(self()) {aBlock()};
-return self;}
-=======
     var self = this;
     while (self()) {
         aBlock();
     }
     return self;
 }
->>>>>>> 7398cc26
 }),
 smalltalk.BlockClosure);
 
@@ -394,16 +266,10 @@
 smalltalk.method({
 selector: "arguments",
 fn: function () {
-<<<<<<< HEAD
-var self=this;
-return self.args || [];
-return self;}
-=======
     var self = this;
     return self.args || [];
     return self;
 }
->>>>>>> 7398cc26
 }),
 smalltalk.CompiledMethod);
 
@@ -412,17 +278,11 @@
 smalltalk.method({
 selector: "category",
 fn: function () {
-<<<<<<< HEAD
-var self=this;
-return (($receiver = smalltalk.send(self, "_basicAt_", ["category"])) == nil || $receiver == undefined) ? (function(){return "";})() : $receiver;
-return self;}
-=======
     var self = this;
     return ($receiver = smalltalk.send(self, "_basicAt_", ["category"])) == nil ||
         $receiver == undefined ? function () {return "";}() : $receiver;
     return self;
 }
->>>>>>> 7398cc26
 }),
 smalltalk.CompiledMethod);
 
@@ -431,16 +291,10 @@
 smalltalk.method({
 selector: "category:",
 fn: function (aString) {
-<<<<<<< HEAD
-var self=this;
-smalltalk.send(self, "_basicAt_put_", ["category", aString]);
-return self;}
-=======
     var self = this;
     smalltalk.send(self, "_basicAt_put_", ["category", aString]);
     return self;
 }
->>>>>>> 7398cc26
 }),
 smalltalk.CompiledMethod);
 
@@ -449,16 +303,10 @@
 smalltalk.method({
 selector: "fn",
 fn: function () {
-<<<<<<< HEAD
-var self=this;
-return smalltalk.send(self, "_basicAt_", ["fn"]);
-return self;}
-=======
     var self = this;
     return smalltalk.send(self, "_basicAt_", ["fn"]);
     return self;
 }
->>>>>>> 7398cc26
 }),
 smalltalk.CompiledMethod);
 
@@ -467,16 +315,10 @@
 smalltalk.method({
 selector: "fn:",
 fn: function (aBlock) {
-<<<<<<< HEAD
-var self=this;
-smalltalk.send(self, "_basicAt_put_", ["fn", aBlock]);
-return self;}
-=======
     var self = this;
     smalltalk.send(self, "_basicAt_put_", ["fn", aBlock]);
     return self;
 }
->>>>>>> 7398cc26
 }),
 smalltalk.CompiledMethod);
 
@@ -485,16 +327,10 @@
 smalltalk.method({
 selector: "messageSends",
 fn: function () {
-<<<<<<< HEAD
-var self=this;
-return smalltalk.send(self, "_basicAt_", ["messageSends"]);
-return self;}
-=======
     var self = this;
     return smalltalk.send(self, "_basicAt_", ["messageSends"]);
     return self;
 }
->>>>>>> 7398cc26
 }),
 smalltalk.CompiledMethod);
 
@@ -503,16 +339,10 @@
 smalltalk.method({
 selector: "methodClass",
 fn: function () {
-<<<<<<< HEAD
-var self=this;
-return smalltalk.send(self, "_basicAt_", ["methodClass"]);
-return self;}
-=======
     var self = this;
     return smalltalk.send(self, "_basicAt_", ["methodClass"]);
     return self;
 }
->>>>>>> 7398cc26
 }),
 smalltalk.CompiledMethod);
 
@@ -521,16 +351,10 @@
 smalltalk.method({
 selector: "referencedClasses",
 fn: function () {
-<<<<<<< HEAD
-var self=this;
-return smalltalk.send(self, "_basicAt_", ["referencedClasses"]);
-return self;}
-=======
     var self = this;
     return smalltalk.send(self, "_basicAt_", ["referencedClasses"]);
     return self;
 }
->>>>>>> 7398cc26
 }),
 smalltalk.CompiledMethod);
 
@@ -539,16 +363,10 @@
 smalltalk.method({
 selector: "selector",
 fn: function () {
-<<<<<<< HEAD
-var self=this;
-return smalltalk.send(self, "_basicAt_", ["selector"]);
-return self;}
-=======
     var self = this;
     return smalltalk.send(self, "_basicAt_", ["selector"]);
     return self;
 }
->>>>>>> 7398cc26
 }),
 smalltalk.CompiledMethod);
 
@@ -557,16 +375,10 @@
 smalltalk.method({
 selector: "selector:",
 fn: function (aString) {
-<<<<<<< HEAD
-var self=this;
-smalltalk.send(self, "_basicAt_put_", ["selector", aString]);
-return self;}
-=======
     var self = this;
     smalltalk.send(self, "_basicAt_put_", ["selector", aString]);
     return self;
 }
->>>>>>> 7398cc26
 }),
 smalltalk.CompiledMethod);
 
@@ -575,17 +387,11 @@
 smalltalk.method({
 selector: "source",
 fn: function () {
-<<<<<<< HEAD
-var self=this;
-return (($receiver = smalltalk.send(self, "_basicAt_", ["source"])) == nil || $receiver == undefined) ? (function(){return "";})() : $receiver;
-return self;}
-=======
     var self = this;
     return ($receiver = smalltalk.send(self, "_basicAt_", ["source"])) == nil ||
         $receiver == undefined ? function () {return "";}() : $receiver;
     return self;
 }
->>>>>>> 7398cc26
 }),
 smalltalk.CompiledMethod);
 
@@ -594,16 +400,10 @@
 smalltalk.method({
 selector: "source:",
 fn: function (aString) {
-<<<<<<< HEAD
-var self=this;
-smalltalk.send(self, "_basicAt_put_", ["source", aString]);
-return self;}
-=======
     var self = this;
     smalltalk.send(self, "_basicAt_put_", ["source", aString]);
     return self;
 }
->>>>>>> 7398cc26
 }),
 smalltalk.CompiledMethod);
 
@@ -615,16 +415,10 @@
 smalltalk.method({
 selector: "arguments",
 fn: function () {
-<<<<<<< HEAD
-var self=this;
-return self['@arguments'];
-return self;}
-=======
     var self = this;
     return self['@arguments'];
     return self;
 }
->>>>>>> 7398cc26
 }),
 smalltalk.Message);
 
@@ -633,16 +427,10 @@
 smalltalk.method({
 selector: "arguments:",
 fn: function (anArray) {
-<<<<<<< HEAD
-var self=this;
-(self['@arguments']=anArray);
-return self;}
-=======
     var self = this;
     self['@arguments'] = anArray;
     return self;
 }
->>>>>>> 7398cc26
 }),
 smalltalk.Message);
 
@@ -651,16 +439,10 @@
 smalltalk.method({
 selector: "printString",
 fn: function () {
-<<<<<<< HEAD
-var self=this;
-return smalltalk.send((smalltalk.String || String), "_streamContents_", [(function(aStream){return (function($rec){smalltalk.send($rec, "_nextPutAll_", [smalltalk.send(self, "_printString", [], smalltalk.Message.superclass || nil)]);smalltalk.send($rec, "_nextPutAll_", ["("]);smalltalk.send($rec, "_nextPutAll_", [self['@selector']]);return smalltalk.send($rec, "_nextPutAll_", [")"]);})(aStream);})]);
-return self;}
-=======
     var self = this;
     return smalltalk.send(smalltalk.String || String, "_streamContents_", [function (aStream) {return function ($rec) {smalltalk.send($rec, "_nextPutAll_", [smalltalk.send(self, "_printString", [], smalltalk.Message.superclass || nil)]);smalltalk.send($rec, "_nextPutAll_", ["("]);smalltalk.send($rec, "_nextPutAll_", [self['@selector']]);return smalltalk.send($rec, "_nextPutAll_", [")"]);}(aStream);}]);
     return self;
 }
->>>>>>> 7398cc26
 }),
 smalltalk.Message);
 
@@ -669,16 +451,10 @@
 smalltalk.method({
 selector: "selector",
 fn: function () {
-<<<<<<< HEAD
-var self=this;
-return self['@selector'];
-return self;}
-=======
     var self = this;
     return self['@selector'];
     return self;
 }
->>>>>>> 7398cc26
 }),
 smalltalk.Message);
 
@@ -687,16 +463,10 @@
 smalltalk.method({
 selector: "selector:",
 fn: function (aString) {
-<<<<<<< HEAD
-var self=this;
-(self['@selector']=aString);
-return self;}
-=======
     var self = this;
     self['@selector'] = aString;
     return self;
 }
->>>>>>> 7398cc26
 }),
 smalltalk.Message);
 
@@ -705,16 +475,10 @@
 smalltalk.method({
 selector: "sendTo:",
 fn: function (anObject) {
-<<<<<<< HEAD
-var self=this;
-smalltalk.send(smalltalk.send((smalltalk.Smalltalk || Smalltalk), "_current", []), "_send_to_arguments_", [smalltalk.send(self, "_selector", []), anObject, smalltalk.send(self, "_arguments", [])]);
-return self;}
-=======
     var self = this;
     return smalltalk.send(smalltalk.send(smalltalk.Smalltalk || Smalltalk, "_current", []), "_send_to_arguments_", [smalltalk.send(self, "_selector", []), anObject, smalltalk.send(self, "_arguments", [])]);
     return self;
 }
->>>>>>> 7398cc26
 }),
 smalltalk.Message);
 
@@ -724,16 +488,10 @@
 smalltalk.method({
 selector: "selector:arguments:",
 fn: function (aString, anArray) {
-<<<<<<< HEAD
-var self=this;
-return (function($rec){smalltalk.send($rec, "_selector_", [aString]);smalltalk.send($rec, "_arguments_", [anArray]);return smalltalk.send($rec, "_yourself", []);})(smalltalk.send(self, "_new", []));
-return self;}
-=======
     var self = this;
     return function ($rec) {smalltalk.send($rec, "_selector_", [aString]);smalltalk.send($rec, "_arguments_", [anArray]);return smalltalk.send($rec, "_yourself", []);}(smalltalk.send(self, "_new", []));
     return self;
 }
->>>>>>> 7398cc26
 }),
 smalltalk.Message.klass);
 
@@ -744,16 +502,10 @@
 smalltalk.method({
 selector: "asString",
 fn: function () {
-<<<<<<< HEAD
-var self=this;
-return smalltalk.send(smalltalk.send(smalltalk.send(smalltalk.send(smalltalk.send(self, "_receiver", []), "_class", []), "_printString", []), "__comma", [" >> "]), "__comma", [smalltalk.send(self, "_selector", [])]);
-return self;}
-=======
     var self = this;
     return smalltalk.send(smalltalk.send(smalltalk.send(smalltalk.send(smalltalk.send(self, "_receiver", []), "_class", []), "_printString", []), "__comma", [" >> "]), "__comma", [smalltalk.send(self, "_selector", [])]);
     return self;
 }
->>>>>>> 7398cc26
 }),
 smalltalk.MethodContext);
 
@@ -762,16 +514,10 @@
 smalltalk.method({
 selector: "home",
 fn: function () {
-<<<<<<< HEAD
-var self=this;
-return self.homeContext;
-return self;}
-=======
     var self = this;
     return self.homeContext;
     return self;
 }
->>>>>>> 7398cc26
 }),
 smalltalk.MethodContext);
 
@@ -791,16 +537,10 @@
 smalltalk.method({
 selector: "printString",
 fn: function () {
-<<<<<<< HEAD
-var self=this;
-return smalltalk.send(smalltalk.send(smalltalk.send(smalltalk.send(self, "_printString", [], smalltalk.MethodContext.superclass || nil), "__comma", ["("]), "__comma", [smalltalk.send(self, "_asString", [])]), "__comma", [")"]);
-return self;}
-=======
     var self = this;
     return smalltalk.send(smalltalk.send(smalltalk.send(smalltalk.send(self, "_printString", [], smalltalk.MethodContext.superclass || nil), "__comma", ["("]), "__comma", [smalltalk.send(self, "_asString", [])]), "__comma", [")"]);
     return self;
 }
->>>>>>> 7398cc26
 }),
 smalltalk.MethodContext);
 
@@ -809,16 +549,10 @@
 smalltalk.method({
 selector: "receiver",
 fn: function () {
-<<<<<<< HEAD
-var self=this;
-return self.receiver;
-return self;}
-=======
     var self = this;
     return self.receiver;
     return self;
 }
->>>>>>> 7398cc26
 }),
 smalltalk.MethodContext);
 
@@ -827,16 +561,10 @@
 smalltalk.method({
 selector: "selector",
 fn: function () {
-<<<<<<< HEAD
-var self=this;
-return smalltalk.convertSelector(self.selector);
-return self;}
-=======
     var self = this;
     return smalltalk.convertSelector(self.selector);
     return self;
 }
->>>>>>> 7398cc26
 }),
 smalltalk.MethodContext);
 
@@ -845,17 +573,11 @@
 smalltalk.method({
 selector: "temps",
 fn: function () {
-<<<<<<< HEAD
-var self=this;
-return self.temps;
-return self;}
-=======
     var self = this;
     return self.temps;
     return self;
 }
->>>>>>> 7398cc26
-}),
-smalltalk.MethodContext);
-
-
+}),
+smalltalk.MethodContext);
+
+
