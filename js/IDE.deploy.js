--- conflicted
+++ resolved
@@ -4,10 +4,10 @@
 "_browser",
 smalltalk.method({
 selector: "browser",
-fn: function (){
-var self=this;
-return smalltalk.withContext(function($ctx) { return self["@browser"];
-}, self, "browser", [], smalltalk.ClassesList)}
+fn: function () {
+    var self = this;
+    return self['@browser'];
+}
 }),
 smalltalk.ClassesList);
 
@@ -15,10 +15,11 @@
 "_browser_",
 smalltalk.method({
 selector: "browser:",
-fn: function (aBrowser){
-var self=this;
-return smalltalk.withContext(function($ctx) { self["@browser"]=aBrowser;
-return self}, self, "browser:", [aBrowser], smalltalk.ClassesList)}
+fn: function (aBrowser) {
+    var self = this;
+    self['@browser'] = aBrowser;
+    return self;
+}
 }),
 smalltalk.ClassesList);
 
@@ -26,12 +27,12 @@
 "_category",
 smalltalk.method({
 selector: "category",
-fn: function (){
-var self=this;
-return smalltalk.withContext(function($ctx) { var $1;
-$1=_st(_st(self)._browser())._selectedPackage();
-return $1;
-}, self, "category", [], smalltalk.ClassesList)}
+fn: function () {
+    var self = this;
+    var $1;
+    $1 = smalltalk.send(smalltalk.send(self, "_browser", []), "_selectedPackage", []);
+    return $1;
+}
 }),
 smalltalk.ClassesList);
 
@@ -39,28 +40,19 @@
 "_getNodes",
 smalltalk.method({
 selector: "getNodes",
-fn: function (){
-var self=this;
-return smalltalk.withContext(function($ctx) { var $1,$2;
-var classes;
-var children;
-var others;
-classes=_st(_st(self)._browser())._classes();
-children=[];
-others=[];
-_st(classes)._do_((function(each){
-$1=_st(classes)._includes_(_st(each)._superclass());
-if(smalltalk.assert($1)){
-return _st(others)._add_(each);
-} else {
-return _st(children)._add_(each);
-};
-}));
-$2=_st(children)._collect_((function(each){
-return _st((smalltalk.ClassesListNode || ClassesListNode))._on_browser_classes_level_(each,_st(self)._browser(),others,(0));
-}));
-return $2;
-}, self, "getNodes", [], smalltalk.ClassesList)}
+fn: function () {
+    var self = this;
+    var $1, $2;
+    var classes;
+    var children;
+    var others;
+    classes = smalltalk.send(smalltalk.send(self, "_browser", []), "_classes", []);
+    children = [];
+    others = [];
+    smalltalk.send(classes, "_do_", [function (each) {$1 = smalltalk.send(classes, "_includes_", [smalltalk.send(each, "_superclass", [])]);if (smalltalk.assert($1)) {return smalltalk.send(others, "_add_", [each]);} else {return smalltalk.send(children, "_add_", [each]);}}]);
+    $2 = smalltalk.send(children, "_collect_", [function (each) {return smalltalk.send(smalltalk.ClassesListNode || ClassesListNode, "_on_browser_classes_level_", [each, smalltalk.send(self, "_browser", []), others, 0]);}]);
+    return $2;
+}
 }),
 smalltalk.ClassesList);
 
@@ -68,16 +60,16 @@
 "_nodes",
 smalltalk.method({
 selector: "nodes",
-fn: function (){
-var self=this;
-return smalltalk.withContext(function($ctx) { if(($receiver = self["@nodes"]) == nil || $receiver == undefined){
-self["@nodes"]=_st(self)._getNodes();
-self["@nodes"];
-} else {
-self["@nodes"];
-};
-return self["@nodes"];
-}, self, "nodes", [], smalltalk.ClassesList)}
+fn: function () {
+    var self = this;
+    if (($receiver = self['@nodes']) == nil || $receiver == undefined) {
+        self['@nodes'] = smalltalk.send(self, "_getNodes", []);
+        self['@nodes'];
+    } else {
+        self['@nodes'];
+    }
+    return self['@nodes'];
+}
 }),
 smalltalk.ClassesList);
 
@@ -85,15 +77,16 @@
 "_renderOn_",
 smalltalk.method({
 selector: "renderOn:",
-fn: function (html){
-var self=this;
-return smalltalk.withContext(function($ctx) { var $1,$2;
-$1=_st(html)._ul();
-_st($1)._class_("amber_column browser classes");
-$2=_st($1)._yourself();
-self["@ul"]=$2;
-_st(self)._updateNodes();
-return self}, self, "renderOn:", [html], smalltalk.ClassesList)}
+fn: function (html) {
+    var self = this;
+    var $1, $2;
+    $1 = smalltalk.send(html, "_ul", []);
+    smalltalk.send($1, "_class_", ["amber_column browser classes"]);
+    $2 = smalltalk.send($1, "_yourself", []);
+    self['@ul'] = $2;
+    smalltalk.send(self, "_updateNodes", []);
+    return self;
+}
 }),
 smalltalk.ClassesList);
 
@@ -101,10 +94,11 @@
 "_resetNodes",
 smalltalk.method({
 selector: "resetNodes",
-fn: function (){
-var self=this;
-return smalltalk.withContext(function($ctx) { self["@nodes"]=nil;
-return self}, self, "resetNodes", [], smalltalk.ClassesList)}
+fn: function () {
+    var self = this;
+    self['@nodes'] = nil;
+    return self;
+}
 }),
 smalltalk.ClassesList);
 
@@ -112,14 +106,11 @@
 "_updateNodes",
 smalltalk.method({
 selector: "updateNodes",
-fn: function (){
-var self=this;
-return smalltalk.withContext(function($ctx) { _st(self["@ul"])._contents_((function(html){
-return _st(_st(self)._nodes())._do_((function(each){
-return _st(each)._renderOn_(html);
-}));
-}));
-return self}, self, "updateNodes", [], smalltalk.ClassesList)}
+fn: function () {
+    var self = this;
+    smalltalk.send(self['@ul'], "_contents_", [function (html) {return smalltalk.send(smalltalk.send(self, "_nodes", []), "_do_", [function (each) {return smalltalk.send(each, "_renderOn_", [html]);}]);}]);
+    return self;
+}
 }),
 smalltalk.ClassesList);
 
@@ -128,15 +119,15 @@
 "_on_",
 smalltalk.method({
 selector: "on:",
-fn: function (aBrowser){
-var self=this;
-return smalltalk.withContext(function($ctx) { var $2,$3,$1;
-$2=_st(self)._new();
-_st($2)._browser_(aBrowser);
-$3=_st($2)._yourself();
-$1=$3;
-return $1;
-}, self, "on:", [aBrowser], smalltalk.ClassesList.klass)}
+fn: function (aBrowser) {
+    var self = this;
+    var $2, $3, $1;
+    $2 = smalltalk.send(self, "_new", []);
+    smalltalk.send($2, "_browser_", [aBrowser]);
+    $3 = smalltalk.send($2, "_yourself", []);
+    $1 = $3;
+    return $1;
+}
 }),
 smalltalk.ClassesList.klass);
 
@@ -146,10 +137,10 @@
 "_browser",
 smalltalk.method({
 selector: "browser",
-fn: function (){
-var self=this;
-return smalltalk.withContext(function($ctx) { return self["@browser"];
-}, self, "browser", [], smalltalk.ClassesListNode)}
+fn: function () {
+    var self = this;
+    return self['@browser'];
+}
 }),
 smalltalk.ClassesListNode);
 
@@ -157,10 +148,11 @@
 "_browser_",
 smalltalk.method({
 selector: "browser:",
-fn: function (aBrowser){
-var self=this;
-return smalltalk.withContext(function($ctx) { self["@browser"]=aBrowser;
-return self}, self, "browser:", [aBrowser], smalltalk.ClassesListNode)}
+fn: function (aBrowser) {
+    var self = this;
+    self['@browser'] = aBrowser;
+    return self;
+}
 }),
 smalltalk.ClassesListNode);
 
@@ -168,25 +160,17 @@
 "_getNodesFrom_",
 smalltalk.method({
 selector: "getNodesFrom:",
-fn: function (aCollection){
-var self=this;
-return smalltalk.withContext(function($ctx) { var $1;
-var children;
-var others;
-children=[];
-others=[];
-_st(aCollection)._do_((function(each){
-$1=_st(_st(each)._superclass()).__eq(_st(self)._theClass());
-if(smalltalk.assert($1)){
-return _st(children)._add_(each);
-} else {
-return _st(others)._add_(each);
-};
-}));
-self["@nodes"]=_st(children)._collect_((function(each){
-return _st((smalltalk.ClassesListNode || ClassesListNode))._on_browser_classes_level_(each,_st(self)._browser(),others,_st(_st(self)._level()).__plus((1)));
-}));
-return self}, self, "getNodesFrom:", [aCollection], smalltalk.ClassesListNode)}
+fn: function (aCollection) {
+    var self = this;
+    var $1;
+    var children;
+    var others;
+    children = [];
+    others = [];
+    smalltalk.send(aCollection, "_do_", [function (each) {$1 = smalltalk.send(smalltalk.send(each, "_superclass", []), "__eq", [smalltalk.send(self, "_theClass", [])]);if (smalltalk.assert($1)) {return smalltalk.send(children, "_add_", [each]);} else {return smalltalk.send(others, "_add_", [each]);}}]);
+    self['@nodes'] = smalltalk.send(children, "_collect_", [function (each) {return smalltalk.send(smalltalk.ClassesListNode || ClassesListNode, "_on_browser_classes_level_", [each, smalltalk.send(self, "_browser", []), others, smalltalk.send(smalltalk.send(self, "_level", []), "__plus", [1])]);}]);
+    return self;
+}
 }),
 smalltalk.ClassesListNode);
 
@@ -194,18 +178,16 @@
 "_label",
 smalltalk.method({
 selector: "label",
-fn: function (){
-var self=this;
-return smalltalk.withContext(function($ctx) { var $1;
-var str;
-str=_st(_st((smalltalk.String || String))._new())._writeStream();
-_st(_st(self)._level())._timesRepeat_((function(){
-return _st(str)._nextPutAll_("&nbsp;&nbsp;&nbsp;&nbsp;");
-}));
-_st(str)._nextPutAll_(_st(_st(self)._theClass())._name());
-$1=_st(str)._contents();
-return $1;
-}, self, "label", [], smalltalk.ClassesListNode)}
+fn: function () {
+    var self = this;
+    var $1;
+    var str;
+    str = smalltalk.send(smalltalk.send(smalltalk.String || String, "_new", []), "_writeStream", []);
+    smalltalk.send(smalltalk.send(self, "_level", []), "_timesRepeat_", [function () {return smalltalk.send(str, "_nextPutAll_", ["&nbsp;&nbsp;&nbsp;&nbsp;"]);}]);
+    smalltalk.send(str, "_nextPutAll_", [smalltalk.send(smalltalk.send(self, "_theClass", []), "_name", [])]);
+    $1 = smalltalk.send(str, "_contents", []);
+    return $1;
+}
 }),
 smalltalk.ClassesListNode);
 
@@ -213,10 +195,10 @@
 "_level",
 smalltalk.method({
 selector: "level",
-fn: function (){
-var self=this;
-return smalltalk.withContext(function($ctx) { return self["@level"];
-}, self, "level", [], smalltalk.ClassesListNode)}
+fn: function () {
+    var self = this;
+    return self['@level'];
+}
 }),
 smalltalk.ClassesListNode);
 
@@ -224,10 +206,11 @@
 "_level_",
 smalltalk.method({
 selector: "level:",
-fn: function (anInteger){
-var self=this;
-return smalltalk.withContext(function($ctx) { self["@level"]=anInteger;
-return self}, self, "level:", [anInteger], smalltalk.ClassesListNode)}
+fn: function (anInteger) {
+    var self = this;
+    self['@level'] = anInteger;
+    return self;
+}
 }),
 smalltalk.ClassesListNode);
 
@@ -235,10 +218,10 @@
 "_nodes",
 smalltalk.method({
 selector: "nodes",
-fn: function (){
-var self=this;
-return smalltalk.withContext(function($ctx) { return self["@nodes"];
-}, self, "nodes", [], smalltalk.ClassesListNode)}
+fn: function () {
+    var self = this;
+    return self['@nodes'];
+}
 }),
 smalltalk.ClassesListNode);
 
@@ -246,31 +229,26 @@
 "_renderOn_",
 smalltalk.method({
 selector: "renderOn:",
-fn: function (html){
-var self=this;
-return smalltalk.withContext(function($ctx) { var $1,$2;
-var li;
-var cssClass;
-cssClass="";
-li=_st(_st(html)._li())._onClick_((function(){
-return _st(_st(self)._browser())._selectClass_(_st(self)._theClass());
-}));
-_st(_st(li)._asJQuery())._html_(_st(self)._label());
-$1=_st(_st(_st(self)._browser())._selectedClass()).__eq(_st(self)._theClass());
-if(smalltalk.assert($1)){
-cssClass=_st(cssClass).__comma(" selected");
-cssClass;
-};
-$2=_st(_st(_st(self)._theClass())._comment())._isEmpty();
-if(! smalltalk.assert($2)){
-cssClass=_st(cssClass).__comma(" commented");
-cssClass;
-};
-_st(li)._class_(cssClass);
-_st(_st(self)._nodes())._do_((function(each){
-return _st(each)._renderOn_(html);
-}));
-return self}, self, "renderOn:", [html], smalltalk.ClassesListNode)}
+fn: function (html) {
+    var self = this;
+    var $1, $2;
+    var li;
+    var cssClass;
+    cssClass = "";
+    li = smalltalk.send(smalltalk.send(html, "_li", []), "_onClick_", [function () {return smalltalk.send(smalltalk.send(self, "_browser", []), "_selectClass_", [smalltalk.send(self, "_theClass", [])]);}]);
+    smalltalk.send(smalltalk.send(li, "_asJQuery", []), "_html_", [smalltalk.send(self, "_label", [])]);
+    $1 = smalltalk.send(smalltalk.send(smalltalk.send(self, "_browser", []), "_selectedClass", []), "__eq", [smalltalk.send(self, "_theClass", [])]);
+    if (smalltalk.assert($1)) {
+        cssClass = smalltalk.send(cssClass, "__comma", [" selected"]);
+    }
+    $2 = smalltalk.send(smalltalk.send(smalltalk.send(self, "_theClass", []), "_comment", []), "_isEmpty", []);
+    if (!smalltalk.assert($2)) {
+        cssClass = smalltalk.send(cssClass, "__comma", [" commented"]);
+    }
+    smalltalk.send(li, "_class_", [cssClass]);
+    smalltalk.send(smalltalk.send(self, "_nodes", []), "_do_", [function (each) {return smalltalk.send(each, "_renderOn_", [html]);}]);
+    return self;
+}
 }),
 smalltalk.ClassesListNode);
 
@@ -278,10 +256,10 @@
 "_theClass",
 smalltalk.method({
 selector: "theClass",
-fn: function (){
-var self=this;
-return smalltalk.withContext(function($ctx) { return self["@theClass"];
-}, self, "theClass", [], smalltalk.ClassesListNode)}
+fn: function () {
+    var self = this;
+    return self['@theClass'];
+}
 }),
 smalltalk.ClassesListNode);
 
@@ -289,10 +267,11 @@
 "_theClass_",
 smalltalk.method({
 selector: "theClass:",
-fn: function (aClass){
-var self=this;
-return smalltalk.withContext(function($ctx) { self["@theClass"]=aClass;
-return self}, self, "theClass:", [aClass], smalltalk.ClassesListNode)}
+fn: function (aClass) {
+    var self = this;
+    self['@theClass'] = aClass;
+    return self;
+}
 }),
 smalltalk.ClassesListNode);
 
@@ -301,18 +280,18 @@
 "_on_browser_classes_level_",
 smalltalk.method({
 selector: "on:browser:classes:level:",
-fn: function (aClass,aBrowser,aCollection,anInteger){
-var self=this;
-return smalltalk.withContext(function($ctx) { var $2,$3,$1;
-$2=_st(self)._new();
-_st($2)._theClass_(aClass);
-_st($2)._browser_(aBrowser);
-_st($2)._level_(anInteger);
-_st($2)._getNodesFrom_(aCollection);
-$3=_st($2)._yourself();
-$1=$3;
-return $1;
-}, self, "on:browser:classes:level:", [aClass,aBrowser,aCollection,anInteger], smalltalk.ClassesListNode.klass)}
+fn: function (aClass, aBrowser, aCollection, anInteger) {
+    var self = this;
+    var $2, $3, $1;
+    $2 = smalltalk.send(self, "_new", []);
+    smalltalk.send($2, "_theClass_", [aClass]);
+    smalltalk.send($2, "_browser_", [aBrowser]);
+    smalltalk.send($2, "_level_", [anInteger]);
+    smalltalk.send($2, "_getNodesFrom_", [aCollection]);
+    $3 = smalltalk.send($2, "_yourself", []);
+    $1 = $3;
+    return $1;
+}
 }),
 smalltalk.ClassesListNode.klass);
 
@@ -322,18 +301,12 @@
 "_handleError_",
 smalltalk.method({
 selector: "handleError:",
-fn: function (anError){
-var self=this;
-return smalltalk.withContext(function($ctx) { var $1,$2;
-_st((function(){
-$1=_st((smalltalk.Debugger || Debugger))._new();
-_st($1)._error_(anError);
-$2=_st($1)._open();
-return $2;
-}))._on_do_((smalltalk.Error || Error),(function(error){
-return _st(_st((smalltalk.ErrorHandler || ErrorHandler))._new())._handleError_(error);
-}));
-return self}, self, "handleError:", [anError], smalltalk.DebugErrorHandler)}
+fn: function (anError) {
+    var self = this;
+    var $1, $2;
+    smalltalk.send(function () {$1 = smalltalk.send(smalltalk.Debugger || Debugger, "_new", []);smalltalk.send($1, "_error_", [anError]);$2 = smalltalk.send($1, "_open", []);return $2;}, "_on_do_", [smalltalk.Error || Error, function (error) {return smalltalk.send(smalltalk.send(smalltalk.ErrorHandler || ErrorHandler, "_new", []), "_handleError_", [error]);}]);
+    return self;
+}
 }),
 smalltalk.DebugErrorHandler);
 
@@ -342,10 +315,11 @@
 "_initialize",
 smalltalk.method({
 selector: "initialize",
-fn: function (){
-var self=this;
-return smalltalk.withContext(function($ctx) { _st(self)._register();
-return self}, self, "initialize", [], smalltalk.DebugErrorHandler.klass)}
+fn: function () {
+    var self = this;
+    smalltalk.send(self, "_register", []);
+    return self;
+}
 }),
 smalltalk.DebugErrorHandler.klass);
 
@@ -355,10 +329,11 @@
 "_clear",
 smalltalk.method({
 selector: "clear",
-fn: function (){
-var self=this;
-return smalltalk.withContext(function($ctx) { _st(self)._val_("");
-return self}, self, "clear", [], smalltalk.SourceArea)}
+fn: function () {
+    var self = this;
+    smalltalk.send(self, "_val_", [""]);
+    return self;
+}
 }),
 smalltalk.SourceArea);
 
@@ -366,12 +341,12 @@
 "_currentLine",
 smalltalk.method({
 selector: "currentLine",
-fn: function (){
-var self=this;
-return smalltalk.withContext(function($ctx) { var $1;
-$1=_st(self["@editor"])._getLine_(_st(_st(self["@editor"])._getCursor())._line());
-return $1;
-}, self, "currentLine", [], smalltalk.SourceArea)}
+fn: function () {
+    var self = this;
+    var $1;
+    $1 = smalltalk.send(self['@editor'], "_getLine_", [smalltalk.send(smalltalk.send(self['@editor'], "_getCursor", []), "_line", [])]);
+    return $1;
+}
 }),
 smalltalk.SourceArea);
 
@@ -379,17 +354,17 @@
 "_currentLineOrSelection",
 smalltalk.method({
 selector: "currentLineOrSelection",
-fn: function (){
-var self=this;
-return smalltalk.withContext(function($ctx) { var $2,$1;
-$2=_st(self["@editor"])._somethingSelected();
-if(smalltalk.assert($2)){
-$1=_st(self)._selection();
-} else {
-$1=_st(self)._currentLine();
-};
-return $1;
-}, self, "currentLineOrSelection", [], smalltalk.SourceArea)}
+fn: function () {
+    var self = this;
+    var $2, $1;
+    $2 = smalltalk.send(self['@editor'], "_somethingSelected", []);
+    if (smalltalk.assert($2)) {
+        $1 = smalltalk.send(self, "_selection", []);
+    } else {
+        $1 = smalltalk.send(self, "_currentLine", []);
+    }
+    return $1;
+}
 }),
 smalltalk.SourceArea);
 
@@ -397,19 +372,18 @@
 "_doIt",
 smalltalk.method({
 selector: "doIt",
-fn: function (){
-var self=this;
-return smalltalk.withContext(function($ctx) { var $1;
-var result;
-result=_st(self)._eval_(_st(self)._currentLineOrSelection());
-$1=_st(self)._onDoIt();
-if(($receiver = $1) == nil || $receiver == undefined){
-$1;
-} else {
-_st(_st(self)._onDoIt())._value();
-};
-return result;
-}, self, "doIt", [], smalltalk.SourceArea)}
+fn: function () {
+    var self = this;
+    var $1;
+    var result;
+    result = smalltalk.send(self, "_eval_", [smalltalk.send(self, "_currentLineOrSelection", [])]);
+    $1 = smalltalk.send(self, "_onDoIt", []);
+    if (($receiver = $1) == nil || $receiver == undefined) {
+    } else {
+        smalltalk.send(smalltalk.send(self, "_onDoIt", []), "_value", []);
+    }
+    return result;
+}
 }),
 smalltalk.SourceArea);
 
@@ -417,10 +391,10 @@
 "_editor",
 smalltalk.method({
 selector: "editor",
-fn: function (){
-var self=this;
-return smalltalk.withContext(function($ctx) { return self["@editor"];
-}, self, "editor", [], smalltalk.SourceArea)}
+fn: function () {
+    var self = this;
+    return self['@editor'];
+}
 }),
 smalltalk.SourceArea);
 
@@ -428,24 +402,23 @@
 "_eval_",
 smalltalk.method({
 selector: "eval:",
-fn: function (aString){
-var self=this;
-return smalltalk.withContext(function($ctx) { var $1,$2;
-var $early={};
-try {
-var compiler;
-compiler=_st((smalltalk.Compiler || Compiler))._new();
-_st((function(){
-return _st(compiler)._parseExpression_(aString);
-}))._on_do_((smalltalk.Error || Error),(function(ex){
-$1=_st(window)._alert_(_st(ex)._messageText());
-throw $early=[$1];
-}));
-$2=_st(_st(_st(compiler)._eval_(_st(compiler)._compile_forClass_(_st(_st("doIt ^[").__comma(aString)).__comma("] value"),(smalltalk.DoIt || DoIt))))._fn())._applyTo_arguments_(_st(self)._receiver(),[]);
-return $2;
-}
-catch(e) {if(e===$early)return e[0]; throw e}
-}, self, "eval:", [aString], smalltalk.SourceArea)}
+fn: function (aString) {
+    var self = this;
+    var $1, $2;
+    var $early = {};
+    try {
+        var compiler;
+        compiler = smalltalk.send(smalltalk.Compiler || Compiler, "_new", []);
+        smalltalk.send(function () {return smalltalk.send(compiler, "_parseExpression_", [aString]);}, "_on_do_", [smalltalk.Error || Error, function (ex) {$1 = smalltalk.send(window, "_alert_", [smalltalk.send(ex, "_messageText", [])]);throw $early = [$1];}]);
+        $2 = smalltalk.send(smalltalk.send(smalltalk.send(compiler, "_eval_", [smalltalk.send(compiler, "_compile_forClass_", [smalltalk.send(smalltalk.send("doIt ^[", "__comma", [aString]), "__comma", ["] value"]), smalltalk.DoIt || DoIt])]), "_fn", []), "_applyTo_arguments_", [smalltalk.send(self, "_receiver", []), []]);
+        return $2;
+    } catch (e) {
+        if (e === $early) {
+            return e[0];
+        }
+        throw e;
+    }
+}
 }),
 smalltalk.SourceArea);
 
@@ -453,10 +426,11 @@
 "_fileIn",
 smalltalk.method({
 selector: "fileIn",
-fn: function (){
-var self=this;
-return smalltalk.withContext(function($ctx) { _st(_st((smalltalk.Importer || Importer))._new())._import_(_st(_st(self)._currentLineOrSelection())._readStream());
-return self}, self, "fileIn", [], smalltalk.SourceArea)}
+fn: function () {
+    var self = this;
+    smalltalk.send(smalltalk.send(smalltalk.Importer || Importer, "_new", []), "_import_", [smalltalk.send(smalltalk.send(self, "_currentLineOrSelection", []), "_readStream", [])]);
+    return self;
+}
 }),
 smalltalk.SourceArea);
 
@@ -466,8 +440,8 @@
 selector: "focus",
 fn: function (){
 var self=this;
-return smalltalk.withContext(function($ctx) { _st(_st(self)._editor())._focus();
-return self}, self, "focus", [], smalltalk.SourceArea)}
+smalltalk.send(smalltalk.send(self,"_editor",[]),"_focus",[]);
+return self}
 }),
 smalltalk.SourceArea);
 
@@ -475,27 +449,27 @@
 "_handleKeyDown_",
 smalltalk.method({
 selector: "handleKeyDown:",
-fn: function (anEvent){
-var self=this;
-return smalltalk.withContext(function($ctx) { if(anEvent.ctrlKey) {
-		if(anEvent.keyCode === 80) { //ctrl+p
-			self._printIt();
-			anEvent.preventDefault();
-			return false;
-		}
-		if(anEvent.keyCode === 68) { //ctrl+d
-			self._doIt();
-			anEvent.preventDefault();
-			return false;
-		}
-		if(anEvent.keyCode === 73) { //ctrl+i
-			self._inspectIt();
-			anEvent.preventDefault();
-			return false;
-		}
-	};
-;
-return self}, self, "handleKeyDown:", [anEvent], smalltalk.SourceArea)}
+fn: function (anEvent) {
+    var self = this;
+    if (anEvent.ctrlKey) {
+        if (anEvent.keyCode === 80) {
+            self._printIt();
+            anEvent.preventDefault();
+            return false;
+        }
+        if (anEvent.keyCode === 68) {
+            self._doIt();
+            anEvent.preventDefault();
+            return false;
+        }
+        if (anEvent.keyCode === 73) {
+            self._inspectIt();
+            anEvent.preventDefault();
+            return false;
+        }
+    }
+    return self;
+}
 }),
 smalltalk.SourceArea);
 
@@ -503,10 +477,11 @@
 "_inspectIt",
 smalltalk.method({
 selector: "inspectIt",
-fn: function (){
-var self=this;
-return smalltalk.withContext(function($ctx) { _st(_st(self)._doIt())._inspect();
-return self}, self, "inspectIt", [], smalltalk.SourceArea)}
+fn: function () {
+    var self = this;
+    smalltalk.send(smalltalk.send(self, "_doIt", []), "_inspect", []);
+    return self;
+}
 }),
 smalltalk.SourceArea);
 
@@ -514,10 +489,10 @@
 "_onDoIt",
 smalltalk.method({
 selector: "onDoIt",
-fn: function (){
-var self=this;
-return smalltalk.withContext(function($ctx) { return self["@onDoIt"];
-}, self, "onDoIt", [], smalltalk.SourceArea)}
+fn: function () {
+    var self = this;
+    return self['@onDoIt'];
+}
 }),
 smalltalk.SourceArea);
 
@@ -525,10 +500,11 @@
 "_onDoIt_",
 smalltalk.method({
 selector: "onDoIt:",
-fn: function (aBlock){
-var self=this;
-return smalltalk.withContext(function($ctx) { self["@onDoIt"]=aBlock;
-return self}, self, "onDoIt:", [aBlock], smalltalk.SourceArea)}
+fn: function (aBlock) {
+    var self = this;
+    self['@onDoIt'] = aBlock;
+    return self;
+}
 }),
 smalltalk.SourceArea);
 
@@ -536,10 +512,11 @@
 "_onKeyDown_",
 smalltalk.method({
 selector: "onKeyDown:",
-fn: function (aBlock){
-var self=this;
-return smalltalk.withContext(function($ctx) { _st(self["@div"])._onKeyDown_(aBlock);
-return self}, self, "onKeyDown:", [aBlock], smalltalk.SourceArea)}
+fn: function (aBlock) {
+    var self = this;
+    smalltalk.send(self['@div'], "_onKeyDown_", [aBlock]);
+    return self;
+}
 }),
 smalltalk.SourceArea);
 
@@ -547,10 +524,11 @@
 "_onKeyUp_",
 smalltalk.method({
 selector: "onKeyUp:",
-fn: function (aBlock){
-var self=this;
-return smalltalk.withContext(function($ctx) { _st(self["@div"])._onKeyUp_(aBlock);
-return self}, self, "onKeyUp:", [aBlock], smalltalk.SourceArea)}
+fn: function (aBlock) {
+    var self = this;
+    smalltalk.send(self['@div'], "_onKeyUp_", [aBlock]);
+    return self;
+}
 }),
 smalltalk.SourceArea);
 
@@ -558,20 +536,21 @@
 "_print_",
 smalltalk.method({
 selector: "print:",
-fn: function (aString){
-var self=this;
-return smalltalk.withContext(function($ctx) { var start;
-var stop;
-start=_st((smalltalk.HashedCollection || HashedCollection))._new();
-stop=_st((smalltalk.HashedCollection || HashedCollection))._new();
-_st(start)._at_put_("line",_st(_st(self["@editor"])._getCursor_(false))._line());
-_st(start)._at_put_("ch",_st(_st(self["@editor"])._getCursor_(false))._ch());
-_st(stop)._at_put_("line",_st(start)._at_("line"));
-_st(stop)._at_put_("ch",_st(_st(_st(start)._at_("ch")).__plus(_st(aString)._size())).__plus((2)));
-_st(self["@editor"])._replaceSelection_(_st(_st(_st(_st(self["@editor"])._getSelection()).__comma(" ")).__comma(aString)).__comma(" "));
-_st(self["@editor"])._setCursor_(_st(self["@editor"])._getCursor_(true));
-_st(self["@editor"])._setSelection_end_(stop,start);
-return self}, self, "print:", [aString], smalltalk.SourceArea)}
+fn: function (aString) {
+    var self = this;
+    var start;
+    var stop;
+    start = smalltalk.send(smalltalk.HashedCollection || HashedCollection, "_new", []);
+    stop = smalltalk.send(smalltalk.HashedCollection || HashedCollection, "_new", []);
+    smalltalk.send(start, "_at_put_", ["line", smalltalk.send(smalltalk.send(self['@editor'], "_getCursor_", [false]), "_line", [])]);
+    smalltalk.send(start, "_at_put_", ["ch", smalltalk.send(smalltalk.send(self['@editor'], "_getCursor_", [false]), "_ch", [])]);
+    smalltalk.send(stop, "_at_put_", ["line", smalltalk.send(start, "_at_", ["line"])]);
+    smalltalk.send(stop, "_at_put_", ["ch", smalltalk.send(smalltalk.send(smalltalk.send(start, "_at_", ["ch"]), "__plus", [smalltalk.send(aString, "_size", [])]), "__plus", [2])]);
+    smalltalk.send(self['@editor'], "_replaceSelection_", [smalltalk.send(smalltalk.send(smalltalk.send(smalltalk.send(self['@editor'], "_getSelection", []), "__comma", [" "]), "__comma", [aString]), "__comma", [" "])]);
+    smalltalk.send(self['@editor'], "_setCursor_", [smalltalk.send(self['@editor'], "_getCursor_", [true])]);
+    smalltalk.send(self['@editor'], "_setSelection_end_", [stop, start]);
+    return self;
+}
 }),
 smalltalk.SourceArea);
 
@@ -581,9 +560,9 @@
 selector: "printIt",
 fn: function (){
 var self=this;
-return smalltalk.withContext(function($ctx) { _st(self)._print_(_st(_st(self)._doIt())._printString());
-_st(self)._focus();
-return self}, self, "printIt", [], smalltalk.SourceArea)}
+smalltalk.send(self,"_print_",[smalltalk.send(smalltalk.send(self,"_doIt",[]),"_printString",[])]);
+smalltalk.send(self,"_focus",[]);
+return self}
 }),
 smalltalk.SourceArea);
 
@@ -591,710 +570,3956 @@
 "_receiver",
 smalltalk.method({
 selector: "receiver",
+fn: function () {
+    var self = this;
+    var $1;
+    if (($receiver = self['@receiver']) == nil || $receiver == undefined) {
+        $1 = smalltalk.send(smalltalk.DoIt || DoIt, "_new", []);
+    } else {
+        $1 = self['@receiver'];
+    }
+    return $1;
+}
+}),
+smalltalk.SourceArea);
+
+smalltalk.addMethod(
+"_receiver_",
+smalltalk.method({
+selector: "receiver:",
+fn: function (anObject) {
+    var self = this;
+    self['@receiver'] = anObject;
+    return self;
+}
+}),
+smalltalk.SourceArea);
+
+smalltalk.addMethod(
+"_renderOn_",
+smalltalk.method({
+selector: "renderOn:",
+fn: function (html) {
+    var self = this;
+    var textarea;
+    self['@div'] = smalltalk.send(smalltalk.send(html, "_div", []), "_class_", ["source"]);
+    smalltalk.send(self['@div'], "_with_", [function () {textarea = smalltalk.send(html, "_textarea", []);return textarea;}]);
+    smalltalk.send(self, "_setEditorOn_", [smalltalk.send(textarea, "_element", [])]);
+    smalltalk.send(self['@div'], "_onKeyDown_", [function (e) {return smalltalk.send(self, "_handleKeyDown_", [e]);}]);
+    return self;
+}
+}),
+smalltalk.SourceArea);
+
+smalltalk.addMethod(
+"_selection",
+smalltalk.method({
+selector: "selection",
+fn: function () {
+    var self = this;
+    var $1;
+    $1 = smalltalk.send(self['@editor'], "_getSelection", []);
+    return $1;
+}
+}),
+smalltalk.SourceArea);
+
+smalltalk.addMethod(
+"_selectionEnd",
+smalltalk.method({
+selector: "selectionEnd",
+fn: function () {
+    var self = this;
+    var $1;
+    $1 = smalltalk.send(smalltalk.send(textarea, "_element", []), "_selectionEnd", []);
+    return $1;
+}
+}),
+smalltalk.SourceArea);
+
+smalltalk.addMethod(
+"_selectionEnd_",
+smalltalk.method({
+selector: "selectionEnd:",
+fn: function (anInteger) {
+    var self = this;
+    smalltalk.send(smalltalk.send(textarea, "_element", []), "_selectionEnd_", [anInteger]);
+    return self;
+}
+}),
+smalltalk.SourceArea);
+
+smalltalk.addMethod(
+"_selectionStart",
+smalltalk.method({
+selector: "selectionStart",
+fn: function () {
+    var self = this;
+    var $1;
+    $1 = smalltalk.send(smalltalk.send(textarea, "_element", []), "_selectionStart", []);
+    return $1;
+}
+}),
+smalltalk.SourceArea);
+
+smalltalk.addMethod(
+"_selectionStart_",
+smalltalk.method({
+selector: "selectionStart:",
+fn: function (anInteger) {
+    var self = this;
+    smalltalk.send(smalltalk.send(textarea, "_element", []), "_selectionStart_", [anInteger]);
+    return self;
+}
+}),
+smalltalk.SourceArea);
+
+smalltalk.addMethod(
+"_setEditorOn_",
+smalltalk.method({
+selector: "setEditorOn:",
+fn: function (aTextarea) {
+    var self = this;
+    self['@editor'] = CodeMirror.fromTextArea(aTextarea, {theme: "amber", lineNumbers: true, enterMode: "flat", matchBrackets: true, electricChars: false});
+    return self;
+}
+}),
+smalltalk.SourceArea);
+
+smalltalk.addMethod(
+"_val",
+smalltalk.method({
+selector: "val",
+fn: function () {
+    var self = this;
+    var $1;
+    $1 = smalltalk.send(self['@editor'], "_getValue", []);
+    return $1;
+}
+}),
+smalltalk.SourceArea);
+
+smalltalk.addMethod(
+"_val_",
+smalltalk.method({
+selector: "val:",
+fn: function (aString) {
+    var self = this;
+    smalltalk.send(self['@editor'], "_setValue_", [aString]);
+    return self;
+}
+}),
+smalltalk.SourceArea);
+
+
+
+smalltalk.addClass('TabManager', smalltalk.Widget, ['selectedTab', 'tabs', 'opened', 'ul', 'input'], 'IDE');
+smalltalk.addMethod(
+"_addTab_",
+smalltalk.method({
+selector: "addTab:",
+fn: function (aWidget) {
+    var self = this;
+    smalltalk.send(smalltalk.send(self, "_tabs", []), "_add_", [aWidget]);
+    smalltalk.send(aWidget, "_appendToJQuery_", [smalltalk.send("#amber", "_asJQuery", [])]);
+    smalltalk.send(aWidget, "_hide", []);
+    return self;
+}
+}),
+smalltalk.TabManager);
+
+smalltalk.addMethod(
+"_close",
+smalltalk.method({
+selector: "close",
+fn: function () {
+    var self = this;
+    if (smalltalk.assert(self['@opened'])) {
+        smalltalk.send(smalltalk.send("#amber", "_asJQuery", []), "_hide", []);
+        smalltalk.send(smalltalk.send(self['@ul'], "_asJQuery", []), "_hide", []);
+        smalltalk.send(self['@selectedTab'], "_hide", []);
+        smalltalk.send(self, "_removeBodyMargin", []);
+        smalltalk.send(smalltalk.send("body", "_asJQuery", []), "_removeClass_", ["amberBody"]);
+        self['@opened'] = false;
+        self['@opened'];
+    }
+    return self;
+}
+}),
+smalltalk.TabManager);
+
+smalltalk.addMethod(
+"_closeTab_",
+smalltalk.method({
+selector: "closeTab:",
+fn: function (aWidget) {
+    var self = this;
+    smalltalk.send(self, "_removeTab_", [aWidget]);
+    smalltalk.send(self, "_selectTab_", [smalltalk.send(smalltalk.send(self, "_tabs", []), "_last", [])]);
+    smalltalk.send(aWidget, "_remove", []);
+    smalltalk.send(self, "_update", []);
+    return self;
+}
+}),
+smalltalk.TabManager);
+
+smalltalk.addMethod(
+"_initialize",
+smalltalk.method({
+selector: "initialize",
+fn: function () {
+    var self = this;
+    var $1, $2, $3;
+    smalltalk.send(self, "_initialize", [], smalltalk.Widget);
+    self['@opened'] = true;
+    smalltalk.send(function (html) {return smalltalk.send(smalltalk.send(html, "_div", []), "_id_", ["amber"]);}, "_appendToJQuery_", [smalltalk.send("body", "_asJQuery", [])]);
+    smalltalk.send(smalltalk.send("body", "_asJQuery", []), "_addClass_", ["amberBody"]);
+    smalltalk.send(self, "_appendToJQuery_", [smalltalk.send("#amber", "_asJQuery", [])]);
+    smalltalk.send(self, "_addTab_", [smalltalk.send(smalltalk.IDETranscript || IDETranscript, "_current", [])]);
+    smalltalk.send(self, "_addTab_", [smalltalk.send(smalltalk.Workspace || Workspace, "_new", [])]);
+    $1 = smalltalk.send(self, "_addTab_", [smalltalk.send(smalltalk.TestRunner || TestRunner, "_new", [])]);
+    smalltalk.send(self, "_selectTab_", [smalltalk.send(smalltalk.send(self, "_tabs", []), "_last", [])]);
+    smalltalk.send(self, "_onResize_", [function () {smalltalk.send(self, "_updateBodyMargin", []);$2 = smalltalk.send(self, "_updatePosition", []);return $2;}]);
+    $3 = smalltalk.send(self, "_onWindowResize_", [function () {return smalltalk.send(self, "_updatePosition", []);}]);
+    return self;
+}
+}),
+smalltalk.TabManager);
+
+smalltalk.addMethod(
+"_labelFor_",
+smalltalk.method({
+selector: "labelFor:",
+fn: function (aWidget) {
+    var self = this;
+    var $1;
+    var label;
+    var maxSize;
+    maxSize = 15;
+    label = smalltalk.send(smalltalk.send(aWidget, "_label", []), "_copyFrom_to_", [0, smalltalk.send(smalltalk.send(smalltalk.send(aWidget, "_label", []), "_size", []), "_min_", [maxSize])]);
+    $1 = smalltalk.send(smalltalk.send(smalltalk.send(aWidget, "_label", []), "_size", []), "__gt", [maxSize]);
+    if (smalltalk.assert($1)) {
+        label = smalltalk.send(label, "__comma", ["..."]);
+    }
+    return label;
+}
+}),
+smalltalk.TabManager);
+
+smalltalk.addMethod(
+"_newBrowserTab",
+smalltalk.method({
+selector: "newBrowserTab",
+fn: function () {
+    var self = this;
+    smalltalk.send(smalltalk.Browser || Browser, "_open", []);
+    return self;
+}
+}),
+smalltalk.TabManager);
+
+smalltalk.addMethod(
+"_onResize_",
+smalltalk.method({
+selector: "onResize:",
+fn: function (aBlock) {
+    var self = this;
+    jQuery("#amber").resizable({handles: "n", resize: aBlock, minHeight: 230});
+    return self;
+}
+}),
+smalltalk.TabManager);
+
+smalltalk.addMethod(
+"_onWindowResize_",
+smalltalk.method({
+selector: "onWindowResize:",
+fn: function (aBlock) {
+    var self = this;
+    jQuery(window).resize(aBlock);
+    return self;
+}
+}),
+smalltalk.TabManager);
+
+smalltalk.addMethod(
+"_open",
+smalltalk.method({
+selector: "open",
+fn: function () {
+    var self = this;
+    if (!smalltalk.assert(self['@opened'])) {
+        smalltalk.send(smalltalk.send("body", "_asJQuery", []), "_addClass_", ["amberBody"]);
+        smalltalk.send(smalltalk.send("#amber", "_asJQuery", []), "_show", []);
+        smalltalk.send(smalltalk.send(self['@ul'], "_asJQuery", []), "_show", []);
+        smalltalk.send(self, "_updateBodyMargin", []);
+        smalltalk.send(self['@selectedTab'], "_show", []);
+        self['@opened'] = true;
+        self['@opened'];
+    }
+    return self;
+}
+}),
+smalltalk.TabManager);
+
+smalltalk.addMethod(
+"_removeBodyMargin",
+smalltalk.method({
+selector: "removeBodyMargin",
+fn: function () {
+    var self = this;
+    smalltalk.send(self, "_setBodyMargin_", [0]);
+    return self;
+}
+}),
+smalltalk.TabManager);
+
+smalltalk.addMethod(
+"_removeTab_",
+smalltalk.method({
+selector: "removeTab:",
+fn: function (aWidget) {
+    var self = this;
+    smalltalk.send(smalltalk.send(self, "_tabs", []), "_remove_", [aWidget]);
+    smalltalk.send(self, "_update", []);
+    return self;
+}
+}),
+smalltalk.TabManager);
+
+smalltalk.addMethod(
+"_renderOn_",
+smalltalk.method({
+selector: "renderOn:",
+fn: function (html) {
+    var self = this;
+    var $1, $2;
+    smalltalk.send(smalltalk.send(html, "_div", []), "_id_", ["logo"]);
+    smalltalk.send(self, "_renderToolbarOn_", [html]);
+    $1 = smalltalk.send(html, "_ul", []);
+    smalltalk.send($1, "_id_", ["amberTabs"]);
+    $2 = smalltalk.send($1, "_yourself", []);
+    self['@ul'] = $2;
+    smalltalk.send(self, "_renderTabs", []);
+    return self;
+}
+}),
+smalltalk.TabManager);
+
+smalltalk.addMethod(
+"_renderTabFor_on_",
+smalltalk.method({
+selector: "renderTabFor:on:",
+fn: function (aWidget, html) {
+    var self = this;
+    var $1, $2, $4, $5, $6, $3, $7;
+    var li;
+    li = smalltalk.send(html, "_li", []);
+    $1 = smalltalk.send(self['@selectedTab'], "__eq", [aWidget]);
+    if (smalltalk.assert($1)) {
+        smalltalk.send(li, "_class_", ["selected"]);
+    }
+    smalltalk.send(li, "_with_", [function () {smalltalk.send(smalltalk.send(html, "_span", []), "_class_", ["ltab"]);$2 = smalltalk.send(html, "_span", []);smalltalk.send($2, "_class_", ["mtab"]);$3 = smalltalk.send($2, "_with_", [function () {$4 = smalltalk.send(aWidget, "_canBeClosed", []);if (smalltalk.assert($4)) {$5 = smalltalk.send(html, "_span", []);smalltalk.send($5, "_class_", ["close"]);smalltalk.send($5, "_with_", ["x"]);$6 = smalltalk.send($5, "_onClick_", [function () {return smalltalk.send(self, "_closeTab_", [aWidget]);}]);$6;}return smalltalk.send(smalltalk.send(html, "_span", []), "_with_", [smalltalk.send(self, "_labelFor_", [aWidget])]);}]);$3;return smalltalk.send(smalltalk.send(html, "_span", []), "_class_", ["rtab"]);}]);
+    $7 = smalltalk.send(li, "_onClick_", [function () {return smalltalk.send(self, "_selectTab_", [aWidget]);}]);
+    return self;
+}
+}),
+smalltalk.TabManager);
+
+smalltalk.addMethod(
+"_renderTabs",
+smalltalk.method({
+selector: "renderTabs",
+fn: function () {
+    var self = this;
+    var $1, $2, $3, $4;
+    smalltalk.send(self['@ul'], "_contents_", [function (html) {smalltalk.send(smalltalk.send(self, "_tabs", []), "_do_", [function (each) {return smalltalk.send(self, "_renderTabFor_on_", [each, html]);}]);$1 = smalltalk.send(html, "_li", []);smalltalk.send($1, "_class_", ["newtab"]);smalltalk.send($1, "_with_", [function () {smalltalk.send(smalltalk.send(html, "_span", []), "_class_", ["ltab"]);$2 = smalltalk.send(html, "_span", []);smalltalk.send($2, "_class_", ["mtab"]);$3 = smalltalk.send($2, "_with_", [" + "]);$3;return smalltalk.send(smalltalk.send(html, "_span", []), "_class_", ["rtab"]);}]);$4 = smalltalk.send($1, "_onClick_", [function () {return smalltalk.send(self, "_newBrowserTab", []);}]);return $4;}]);
+    return self;
+}
+}),
+smalltalk.TabManager);
+
+smalltalk.addMethod(
+"_renderToolbarOn_",
+smalltalk.method({
+selector: "renderToolbarOn:",
+fn: function (html) {
+    var self = this;
+    var $1, $3, $4, $5, $6, $7, $2;
+    $1 = smalltalk.send(html, "_div", []);
+    smalltalk.send($1, "_id_", ["amber_toolbar"]);
+    $2 = smalltalk.send($1, "_with_", [function () {$3 = smalltalk.send(html, "_input", []);smalltalk.send($3, "_class_", ["implementors"]);$4 = smalltalk.send($3, "_yourself", []);self['@input'] = $4;self['@input'];smalltalk.send(self['@input'], "_onKeyPress_", [function (event) {$5 = smalltalk.send(smalltalk.send(event, "_keyCode", []), "__eq", [13]);if (smalltalk.assert($5)) {return smalltalk.send(self, "_search_", [smalltalk.send(smalltalk.send(self['@input'], "_asJQuery", []), "_val", [])]);}}]);$6 = smalltalk.send(html, "_div", []);smalltalk.send($6, "_id_", ["amber_close"]);$7 = smalltalk.send($6, "_onClick_", [function () {return smalltalk.send(self, "_close", []);}]);return $7;}]);
+    return self;
+}
+}),
+smalltalk.TabManager);
+
+smalltalk.addMethod(
+"_search_",
+smalltalk.method({
+selector: "search:",
+fn: function (aString) {
+    var self = this;
+    var $1;
+    var searchedClass;
+    searchedClass = smalltalk.send(smalltalk.send(smalltalk.Smalltalk || Smalltalk, "_current", []), "_at_", [aString]);
+    $1 = smalltalk.send(searchedClass, "_isClass", []);
+    if (smalltalk.assert($1)) {
+        smalltalk.send(smalltalk.Browser || Browser, "_openOn_", [searchedClass]);
+    } else {
+        smalltalk.send(smalltalk.ReferencesBrowser || ReferencesBrowser, "_search_", [aString]);
+    }
+    return self;
+}
+}),
+smalltalk.TabManager);
+
+smalltalk.addMethod(
+"_selectTab_",
+smalltalk.method({
+selector: "selectTab:",
+fn: function (aWidget) {
+    var self = this;
+    smalltalk.send(self, "_open", []);
+    self['@selectedTab'] = aWidget;
+    smalltalk.send(smalltalk.send(self, "_tabs", []), "_do_", [function (each) {return smalltalk.send(each, "_hide", []);}]);
+    smalltalk.send(aWidget, "_show", []);
+    smalltalk.send(self, "_update", []);
+    return self;
+}
+}),
+smalltalk.TabManager);
+
+smalltalk.addMethod(
+"_setBodyMargin_",
+smalltalk.method({
+selector: "setBodyMargin:",
+fn: function (anInteger) {
+    var self = this;
+    smalltalk.send(smalltalk.send(".amberBody", "_asJQuery", []), "_css_put_", ["margin-bottom", smalltalk.send(smalltalk.send(anInteger, "_asString", []), "__comma", ["px"])]);
+    return self;
+}
+}),
+smalltalk.TabManager);
+
+smalltalk.addMethod(
+"_tabs",
+smalltalk.method({
+selector: "tabs",
+fn: function () {
+    var self = this;
+    var $1;
+    if (($receiver = self['@tabs']) == nil || $receiver == undefined) {
+        self['@tabs'] = smalltalk.send(smalltalk.Array || Array, "_new", []);
+        $1 = self['@tabs'];
+    } else {
+        $1 = self['@tabs'];
+    }
+    return $1;
+}
+}),
+smalltalk.TabManager);
+
+smalltalk.addMethod(
+"_update",
+smalltalk.method({
+selector: "update",
+fn: function () {
+    var self = this;
+    smalltalk.send(self, "_renderTabs", []);
+    return self;
+}
+}),
+smalltalk.TabManager);
+
+smalltalk.addMethod(
+"_updateBodyMargin",
+smalltalk.method({
+selector: "updateBodyMargin",
+fn: function () {
+    var self = this;
+    smalltalk.send(self, "_setBodyMargin_", [smalltalk.send(smalltalk.send("#amber", "_asJQuery", []), "_height", [])]);
+    return self;
+}
+}),
+smalltalk.TabManager);
+
+smalltalk.addMethod(
+"_updatePosition",
+smalltalk.method({
+selector: "updatePosition",
+fn: function () {
+    var self = this;
+    jQuery("#amber").css("top", "").css("bottom", "0px");
+    return self;
+}
+}),
+smalltalk.TabManager);
+
+
+smalltalk.TabManager.klass.iVarNames = ['current'];
+smalltalk.addMethod(
+"_current",
+smalltalk.method({
+selector: "current",
+fn: function () {
+    var self = this;
+    var $1;
+    if (($receiver = self['@current']) == nil || $receiver == undefined) {
+        self['@current'] = smalltalk.send(self, "_new", [], smalltalk.Widget.klass);
+        $1 = self['@current'];
+    } else {
+        $1 = self['@current'];
+    }
+    return $1;
+}
+}),
+smalltalk.TabManager.klass);
+
+smalltalk.addMethod(
+"_new",
+smalltalk.method({
+selector: "new",
+fn: function () {
+    var self = this;
+    smalltalk.send(self, "_shouldNotImplement", []);
+    return self;
+}
+}),
+smalltalk.TabManager.klass);
+
+
+smalltalk.addClass('TabWidget', smalltalk.Widget, ['div'], 'IDE');
+smalltalk.addMethod(
+"_canBeClosed",
+smalltalk.method({
+selector: "canBeClosed",
+fn: function () {
+    var self = this;
+    return false;
+}
+}),
+smalltalk.TabWidget);
+
+smalltalk.addMethod(
+"_close",
+smalltalk.method({
+selector: "close",
+fn: function () {
+    var self = this;
+    smalltalk.send(smalltalk.send(smalltalk.TabManager || TabManager, "_current", []), "_closeTab_", [self]);
+    return self;
+}
+}),
+smalltalk.TabWidget);
+
+smalltalk.addMethod(
+"_hide",
+smalltalk.method({
+selector: "hide",
+fn: function () {
+    var self = this;
+    smalltalk.send(smalltalk.send(self['@div'], "_asJQuery", []), "_hide", []);
+    return self;
+}
+}),
+smalltalk.TabWidget);
+
+smalltalk.addMethod(
+"_label",
+smalltalk.method({
+selector: "label",
+fn: function () {
+    var self = this;
+    smalltalk.send(self, "_subclassResponsibility", []);
+    return self;
+}
+}),
+smalltalk.TabWidget);
+
+smalltalk.addMethod(
+"_open",
+smalltalk.method({
+selector: "open",
+fn: function () {
+    var self = this;
+    smalltalk.send(smalltalk.send(smalltalk.TabManager || TabManager, "_current", []), "_addTab_", [self]);
+    smalltalk.send(smalltalk.send(smalltalk.TabManager || TabManager, "_current", []), "_selectTab_", [self]);
+    return self;
+}
+}),
+smalltalk.TabWidget);
+
+smalltalk.addMethod(
+"_remove",
+smalltalk.method({
+selector: "remove",
+fn: function () {
+    var self = this;
+    smalltalk.send(smalltalk.send(self['@div'], "_asJQuery", []), "_remove", []);
+    return self;
+}
+}),
+smalltalk.TabWidget);
+
+smalltalk.addMethod(
+"_renderBoxOn_",
+smalltalk.method({
+selector: "renderBoxOn:",
+fn: function (html) {
+    var self = this;
+    return self;
+}
+}),
+smalltalk.TabWidget);
+
+smalltalk.addMethod(
+"_renderButtonsOn_",
+smalltalk.method({
+selector: "renderButtonsOn:",
+fn: function (html) {
+    var self = this;
+    return self;
+}
+}),
+smalltalk.TabWidget);
+
+smalltalk.addMethod(
+"_renderOn_",
+smalltalk.method({
+selector: "renderOn:",
+fn: function (html) {
+    var self = this;
+    var $1, $2;
+    $1 = smalltalk.send(html, "_div", []);
+    smalltalk.send($1, "_class_", ["amberTool"]);
+    $2 = smalltalk.send($1, "_yourself", []);
+    self['@div'] = $2;
+    smalltalk.send(self, "_renderTab", []);
+    return self;
+}
+}),
+smalltalk.TabWidget);
+
+smalltalk.addMethod(
+"_renderTab",
+smalltalk.method({
+selector: "renderTab",
+fn: function () {
+    var self = this;
+    var $1, $2, $3, $4;
+    smalltalk.send(self['@div'], "_contents_", [function (html) {$1 = smalltalk.send(html, "_div", []);smalltalk.send($1, "_class_", ["amber_box"]);$2 = smalltalk.send($1, "_with_", [function () {return smalltalk.send(self, "_renderBoxOn_", [html]);}]);$2;$3 = smalltalk.send(html, "_div", []);smalltalk.send($3, "_class_", ["amber_buttons"]);$4 = smalltalk.send($3, "_with_", [function () {return smalltalk.send(self, "_renderButtonsOn_", [html]);}]);return $4;}]);
+    return self;
+}
+}),
+smalltalk.TabWidget);
+
+smalltalk.addMethod(
+"_show",
+smalltalk.method({
+selector: "show",
+fn: function () {
+    var self = this;
+    smalltalk.send(smalltalk.send(self['@div'], "_asJQuery", []), "_show", []);
+    return self;
+}
+}),
+smalltalk.TabWidget);
+
+smalltalk.addMethod(
+"_update",
+smalltalk.method({
+selector: "update",
+fn: function () {
+    var self = this;
+    smalltalk.send(self, "_renderTab", []);
+    return self;
+}
+}),
+smalltalk.TabWidget);
+
+
+smalltalk.addMethod(
+"_open",
+smalltalk.method({
+selector: "open",
+fn: function () {
+    var self = this;
+    var $1;
+    $1 = smalltalk.send(smalltalk.send(self, "_new", []), "_open", []);
+    return $1;
+}
+}),
+smalltalk.TabWidget.klass);
+
+
+smalltalk.addClass('Browser', smalltalk.TabWidget, ['selectedPackage', 'selectedClass', 'selectedProtocol', 'selectedMethod', 'packagesList', 'classesList', 'protocolsList', 'methodsList', 'sourceArea', 'tabsList', 'selectedTab', 'saveButton', 'classButtons', 'methodButtons', 'unsavedChanges'], 'IDE');
+smalltalk.addMethod(
+"_addInstanceVariableNamed_toClass_",
+smalltalk.method({
+selector: "addInstanceVariableNamed:toClass:",
+fn: function (aString, aClass) {
+    var self = this;
+    var $1, $2;
+    $1 = smalltalk.send(smalltalk.send(aClass, "_instanceVariableNames", []), "_copy", []);
+    smalltalk.send($1, "_add_", [aString]);
+    $2 = smalltalk.send($1, "_yourself", []);
+    smalltalk.send(smalltalk.send(smalltalk.ClassBuilder || ClassBuilder, "_new", []), "_addSubclassOf_named_instanceVariableNames_package_", [smalltalk.send(aClass, "_superclass", []), smalltalk.send(aClass, "_name", []), $2, smalltalk.send(smalltalk.send(aClass, "_package", []), "_name", [])]);
+    return self;
+}
+}),
+smalltalk.Browser);
+
+smalltalk.addMethod(
+"_addNewClass",
+smalltalk.method({
+selector: "addNewClass",
+fn: function () {
+    var self = this;
+    var $1, $2;
+    var className;
+    className = smalltalk.send(window, "_prompt_", ["New class"]);
+    $1 = smalltalk.send(smalltalk.send(className, "_notNil", []), "_and_", [function () {return smalltalk.send(className, "_notEmpty", []);}]);
+    if (smalltalk.assert($1)) {
+        smalltalk.send(smalltalk.Object || Object, "_subclass_instanceVariableNames_package_", [className, "", smalltalk.send(self, "_selectedPackage", [])]);
+        smalltalk.send(self, "_resetClassesList", []);
+        $2 = smalltalk.send(self, "_updateClassesList", []);
+        smalltalk.send(self, "_selectClass_", [smalltalk.send(smalltalk.send(smalltalk.Smalltalk || Smalltalk, "_current", []), "_at_", [className])]);
+    }
+    return self;
+}
+}),
+smalltalk.Browser);
+
+smalltalk.addMethod(
+"_addNewProtocol",
+smalltalk.method({
+selector: "addNewProtocol",
+fn: function () {
+    var self = this;
+    var $1;
+    var newProtocol;
+    newProtocol = smalltalk.send(window, "_prompt_", ["New method protocol"]);
+    $1 = smalltalk.send(smalltalk.send(newProtocol, "_notNil", []), "_and_", [function () {return smalltalk.send(newProtocol, "_notEmpty", []);}]);
+    if (smalltalk.assert($1)) {
+        smalltalk.send(self['@selectedMethod'], "_category_", [newProtocol]);
+        smalltalk.send(self, "_setMethodProtocol_", [newProtocol]);
+    }
+    return self;
+}
+}),
+smalltalk.Browser);
+
+smalltalk.addMethod(
+"_ajaxPutAt_data_",
+smalltalk.method({
+selector: "ajaxPutAt:data:",
+fn: function (anURL, aString) {
+    var self = this;
+    smalltalk.send(jQuery, "_ajax_options_", [anURL, smalltalk.HashedCollection._fromPairs_([smalltalk.send("type", "__minus_gt", ["PUT"]), smalltalk.send("data", "__minus_gt", [aString]), smalltalk.send("contentType", "__minus_gt", ["text/plain;charset=UTF-8"]), smalltalk.send("error", "__minus_gt", [function () {return smalltalk.send(window, "_alert_", [smalltalk.send("PUT request failed at:  ", "__comma", [anURL])]);}])])]);
+    return self;
+}
+}),
+smalltalk.Browser);
+
+smalltalk.addMethod(
+"_canBeClosed",
+smalltalk.method({
+selector: "canBeClosed",
+fn: function () {
+    var self = this;
+    return true;
+}
+}),
+smalltalk.Browser);
+
+smalltalk.addMethod(
+"_cancelChanges",
+smalltalk.method({
+selector: "cancelChanges",
+fn: function () {
+    var self = this;
+    var $1;
+    if (smalltalk.assert(self['@unsavedChanges'])) {
+        $1 = smalltalk.send(window, "_confirm_", ["Cancel changes?"]);
+    } else {
+        $1 = true;
+    }
+    return $1;
+}
+}),
+smalltalk.Browser);
+
+smalltalk.addMethod(
+"_classCommentSource",
+smalltalk.method({
+selector: "classCommentSource",
+fn: function () {
+    var self = this;
+    var $1;
+    $1 = smalltalk.send(self['@selectedClass'], "_comment", []);
+    return $1;
+}
+}),
+smalltalk.Browser);
+
+smalltalk.addMethod(
+"_classDeclarationSource",
+smalltalk.method({
+selector: "classDeclarationSource",
+fn: function () {
+    var self = this;
+    var $1, $2, $3, $4;
+    var stream;
+    stream = smalltalk.send("", "_writeStream", []);
+    if (($receiver = self['@selectedClass']) == nil ||
+        $receiver == undefined) {
+        $1 = smalltalk.send(self, "_classDeclarationTemplate", []);
+        return $1;
+    } else {
+        self['@selectedClass'];
+    }
+    smalltalk.send(stream, "_nextPutAll_", [smalltalk.send(smalltalk.send(self['@selectedClass'], "_superclass", []), "_asString", [])]);
+    smalltalk.send(stream, "_nextPutAll_", [" subclass: #"]);
+    smalltalk.send(stream, "_nextPutAll_", [smalltalk.send(self['@selectedClass'], "_name", [])]);
+    smalltalk.send(stream, "_nextPutAll_", [smalltalk.send(smalltalk.send(smalltalk.String || String, "_lf", []), "__comma", [smalltalk.send(smalltalk.String || String, "_tab", [])])]);
+    $2 = smalltalk.send(stream, "_nextPutAll_", ["instanceVariableNames: '"]);
+    smalltalk.send(smalltalk.send(self['@selectedClass'], "_instanceVariableNames", []), "_do_separatedBy_", [function (each) {return smalltalk.send(stream, "_nextPutAll_", [each]);}, function () {return smalltalk.send(stream, "_nextPutAll_", [" "]);}]);
+    smalltalk.send(stream, "_nextPutAll_", [smalltalk.send(smalltalk.send("'", "__comma", [smalltalk.send(smalltalk.String || String, "_lf", [])]), "__comma", [smalltalk.send(smalltalk.String || String, "_tab", [])])]);
+    smalltalk.send(stream, "_nextPutAll_", ["package: '"]);
+    smalltalk.send(stream, "_nextPutAll_", [smalltalk.send(self['@selectedClass'], "_category", [])]);
+    $3 = smalltalk.send(stream, "_nextPutAll_", ["'"]);
+    $4 = smalltalk.send(stream, "_contents", []);
+    return $4;
+}
+}),
+smalltalk.Browser);
+
+smalltalk.addMethod(
+"_classDeclarationTemplate",
+smalltalk.method({
+selector: "classDeclarationTemplate",
+fn: function () {
+    var self = this;
+    var $1;
+    $1 = smalltalk.send(smalltalk.send("Object subclass: #NameOfSubclass\n\tinstanceVariableNames: ''\n\tpackage: '", "__comma", [smalltalk.send(self, "_selectedPackage", [])]), "__comma", ["'"]);
+    return $1;
+}
+}),
+smalltalk.Browser);
+
+smalltalk.addMethod(
+"_classes",
+smalltalk.method({
+selector: "classes",
+fn: function () {
+    var self = this;
+    var $1;
+    $1 = smalltalk.send(smalltalk.send(smalltalk.send(smalltalk.send(smalltalk.send(smalltalk.Smalltalk || Smalltalk, "_current", []), "_classes", []), "_select_", [function (each) {return smalltalk.send(smalltalk.send(each, "_category", []), "__eq", [self['@selectedPackage']]);}]), "_sort_", [function (a, b) {return smalltalk.send(smalltalk.send(a, "_name", []), "__lt", [smalltalk.send(b, "_name", [])]);}]), "_asSet", []);
+    return $1;
+}
+}),
+smalltalk.Browser);
+
+smalltalk.addMethod(
+"_commitPackage",
+smalltalk.method({
+selector: "commitPackage",
+fn: function () {
+    var self = this;
+    if (($receiver = self['@selectedPackage']) == nil ||
+        $receiver == undefined) {
+        self['@selectedPackage'];
+    } else {
+        var package;
+        package = smalltalk.send(smalltalk.Package || Package, "_named_", [self['@selectedPackage']]);
+        smalltalk.send([smalltalk.send(smalltalk.Exporter || Exporter, "__minus_gt", [smalltalk.send(smalltalk.send(smalltalk.send(smalltalk.send(package, "_commitPathJs", []), "__comma", ["/"]), "__comma", [self['@selectedPackage']]), "__comma", [".js"])]), smalltalk.send(smalltalk.StrippedExporter || StrippedExporter, "__minus_gt", [smalltalk.send(smalltalk.send(smalltalk.send(smalltalk.send(package, "_commitPathJs", []), "__comma", ["/"]), "__comma", [self['@selectedPackage']]), "__comma", [".deploy.js"])]), smalltalk.send(smalltalk.ChunkExporter || ChunkExporter, "__minus_gt", [smalltalk.send(smalltalk.send(smalltalk.send(smalltalk.send(package, "_commitPathSt", []), "__comma", ["/"]), "__comma", [self['@selectedPackage']]), "__comma", [".st"])])], "_do_", [function (commitStrategy) {var fileContents;fileContents = smalltalk.send(smalltalk.send(smalltalk.send(commitStrategy, "_key", []), "_new", []), "_exportPackage_", [self['@selectedPackage']]);return smalltalk.send(self, "_ajaxPutAt_data_", [smalltalk.send(commitStrategy, "_value", []), fileContents]);}]);
+    }
+    return self;
+}
+}),
+smalltalk.Browser);
+
+smalltalk.addMethod(
+"_compile",
+smalltalk.method({
+selector: "compile",
+fn: function () {
+    var self = this;
+    var $1, $2;
+    var currentEditLine;
+    smalltalk.send(self, "_disableSaveButton", []);
+    currentEditLine = smalltalk.send(smalltalk.send(self['@sourceArea'], "_editor", []), "_getCursor", []);
+    $1 = smalltalk.send(self['@selectedTab'], "__eq", [smalltalk.symbolFor("comment")]);
+    if (smalltalk.assert($1)) {
+        if (($receiver = self['@selectedClass']) == nil ||
+            $receiver == undefined) {
+            self['@selectedClass'];
+        } else {
+            smalltalk.send(self, "_compileClassComment", []);
+        }
+    } else {
+        $2 = smalltalk.send(smalltalk.send(self['@selectedProtocol'], "_notNil", []), "_or_", [function () {return smalltalk.send(self['@selectedMethod'], "_notNil", []);}]);
+        if (smalltalk.assert($2)) {
+            smalltalk.send(self, "_compileMethodDefinition", []);
+        } else {
+            smalltalk.send(self, "_compileDefinition", []);
+        }
+    }
+    smalltalk.send(smalltalk.send(self['@sourceArea'], "_editor", []), "_setCursor_", [currentEditLine]);
+    return self;
+}
+}),
+smalltalk.Browser);
+
+smalltalk.addMethod(
+"_compileClassComment",
+smalltalk.method({
+selector: "compileClassComment",
+fn: function () {
+    var self = this;
+    smalltalk.send(self['@selectedClass'], "_comment_", [smalltalk.send(self['@sourceArea'], "_val", [])]);
+    return self;
+}
+}),
+smalltalk.Browser);
+
+smalltalk.addMethod(
+"_compileDefinition",
+smalltalk.method({
+selector: "compileDefinition",
+fn: function () {
+    var self = this;
+    var $1;
+    var newClass;
+    newClass = smalltalk.send(smalltalk.send(smalltalk.Compiler || Compiler, "_new", []), "_evaluateExpression_", [smalltalk.send(self['@sourceArea'], "_val", [])]);
+    smalltalk.send(self, "_resetClassesList", []);
+    smalltalk.send(self, "_updateCategoriesList", []);
+    $1 = smalltalk.send(self, "_updateClassesList", []);
+    smalltalk.send(self, "_selectClass_", [newClass]);
+    return self;
+}
+}),
+smalltalk.Browser);
+
+smalltalk.addMethod(
+"_compileMethodDefinition",
+smalltalk.method({
+selector: "compileMethodDefinition",
+fn: function () {
+    var self = this;
+    var $1;
+    $1 = smalltalk.send(self['@selectedTab'], "__eq", [smalltalk.symbolFor("instance")]);
+    if (smalltalk.assert($1)) {
+        smalltalk.send(self, "_compileMethodDefinitionFor_", [self['@selectedClass']]);
+    } else {
+        smalltalk.send(self, "_compileMethodDefinitionFor_", [smalltalk.send(self['@selectedClass'], "_class", [])]);
+    }
+    return self;
+}
+}),
+smalltalk.Browser);
+
+smalltalk.addMethod(
+"_compileMethodDefinitionFor_",
+smalltalk.method({
+selector: "compileMethodDefinitionFor:",
+fn: function (aClass) {
+    var self = this;
+    var $1, $2, $3, $4, $5;
+    var $early = {};
+    try {
+        var compiler;
+        var method;
+        var source;
+        var node;
+        source = smalltalk.send(self['@sourceArea'], "_val", []);
+        if (($receiver = self['@selectedProtocol']) == nil ||
+            $receiver == undefined) {
+            self['@selectedProtocol'] = smalltalk.send(self['@selectedMethod'], "_category", []);
+            self['@selectedProtocol'];
+        } else {
+            self['@selectedProtocol'];
+        }
+        compiler = smalltalk.send(smalltalk.Compiler || Compiler, "_new", []);
+        smalltalk.send(compiler, "_source_", [source]);
+        node = smalltalk.send(compiler, "_parse_", [source]);
+        $1 = smalltalk.send(node, "_isParseFailure", []);
+        if (smalltalk.assert($1)) {
+            $2 = smalltalk.send(window, "_alert_", [smalltalk.send(smalltalk.send(smalltalk.send("PARSE ERROR: ", "__comma", [smalltalk.send(node, "_reason", [])]), "__comma", [", position: "]), "__comma", [smalltalk.send(smalltalk.send(node, "_position", []), "_asString", [])])]);
+            return $2;
+        }
+        smalltalk.send(compiler, "_currentClass_", [aClass]);
+        method = smalltalk.send(compiler, "_eval_", [smalltalk.send(compiler, "_compileNode_", [node])]);
+        smalltalk.send(method, "_category_", [self['@selectedProtocol']]);
+        smalltalk.send(smalltalk.send(compiler, "_unknownVariables", []), "_do_", [function (each) {$3 = smalltalk.send(window, "_at_", [each]);if (($receiver = $3) == nil || $receiver == undefined) {$4 = smalltalk.send(window, "_confirm_", [smalltalk.send(smalltalk.send("Declare '", "__comma", [each]), "__comma", ["' as instance variable?"])]);if (smalltalk.assert($4)) {smalltalk.send(self, "_addInstanceVariableNamed_toClass_", [each, aClass]);$5 = smalltalk.send(self, "_compileMethodDefinitionFor_", [aClass]);throw $early = [$5];}} else {return $3;}}]);
+        smalltalk.send(aClass, "_addCompiledMethod_", [method]);
+        smalltalk.send(compiler, "_setupClass_", [aClass]);
+        smalltalk.send(self, "_updateMethodsList", []);
+        smalltalk.send(self, "_selectMethod_", [method]);
+        return self;
+    } catch (e) {
+        if (e === $early) {
+            return e[0];
+        }
+        throw e;
+    }
+}
+}),
+smalltalk.Browser);
+
+smalltalk.addMethod(
+"_copyClass",
+smalltalk.method({
+selector: "copyClass",
+fn: function () {
+    var self = this;
+    var $1, $2;
+    var className;
+    className = smalltalk.send(window, "_prompt_", ["Copy class"]);
+    $1 = smalltalk.send(smalltalk.send(className, "_notNil", []), "_and_", [function () {return smalltalk.send(className, "_notEmpty", []);}]);
+    if (smalltalk.assert($1)) {
+        smalltalk.send(smalltalk.send(smalltalk.ClassBuilder || ClassBuilder, "_new", []), "_copyClass_named_", [smalltalk.send(self, "_selectedClass", []), className]);
+        smalltalk.send(self, "_resetClassesList", []);
+        $2 = smalltalk.send(self, "_updateClassesList", []);
+        smalltalk.send(self, "_selectClass_", [smalltalk.send(smalltalk.send(smalltalk.Smalltalk || Smalltalk, "_current", []), "_at_", [className])]);
+    }
+    return self;
+}
+}),
+smalltalk.Browser);
+
+smalltalk.addMethod(
+"_declarationSource",
+smalltalk.method({
+selector: "declarationSource",
+fn: function () {
+    var self = this;
+    var $2, $1;
+    $2 = smalltalk.send(self['@selectedTab'], "__eq", [smalltalk.symbolFor("instance")]);
+    if (smalltalk.assert($2)) {
+        $1 = smalltalk.send(self, "_classDeclarationSource", []);
+    } else {
+        $1 = smalltalk.send(self, "_metaclassDeclarationSource", []);
+    }
+    return $1;
+}
+}),
+smalltalk.Browser);
+
+smalltalk.addMethod(
+"_disableSaveButton",
+smalltalk.method({
+selector: "disableSaveButton",
+fn: function () {
+    var self = this;
+    if (($receiver = self['@saveButton']) == nil || $receiver == undefined) {
+        self['@saveButton'];
+    } else {
+        smalltalk.send(self['@saveButton'], "_at_put_", ["disabled", true]);
+    }
+    self['@unsavedChanges'] = false;
+    return self;
+}
+}),
+smalltalk.Browser);
+
+smalltalk.addMethod(
+"_dummyMethodSource",
+smalltalk.method({
+selector: "dummyMethodSource",
+fn: function () {
+    var self = this;
+    return "messageSelectorAndArgumentNames\n\t\"comment stating purpose of message\"\n\n\t| temporary variable names |\n\tstatements";
+}
+}),
+smalltalk.Browser);
+
+smalltalk.addMethod(
+"_handleSourceAreaKeyDown_",
+smalltalk.method({
+selector: "handleSourceAreaKeyDown:",
+fn: function (anEvent) {
+    var self = this;
+    if (anEvent.ctrlKey) {
+        if (anEvent.keyCode === 83) {
+            self._compile();
+            anEvent.preventDefault();
+            return false;
+        }
+    }
+    return self;
+}
+}),
+smalltalk.Browser);
+
+smalltalk.addMethod(
+"_hideClassButtons",
+smalltalk.method({
+selector: "hideClassButtons",
+fn: function () {
+    var self = this;
+    smalltalk.send(smalltalk.send(self['@classButtons'], "_asJQuery", []), "_hide", []);
+    return self;
+}
+}),
+smalltalk.Browser);
+
+smalltalk.addMethod(
+"_hideMethodButtons",
+smalltalk.method({
+selector: "hideMethodButtons",
+fn: function () {
+    var self = this;
+    smalltalk.send(smalltalk.send(self['@methodButtons'], "_asJQuery", []), "_hide", []);
+    return self;
+}
+}),
+smalltalk.Browser);
+
+smalltalk.addMethod(
+"_initialize",
+smalltalk.method({
+selector: "initialize",
+fn: function () {
+    var self = this;
+    smalltalk.send(self, "_initialize", [], smalltalk.TabWidget);
+    self['@selectedTab'] = smalltalk.symbolFor("instance");
+    self['@selectedPackage'] = smalltalk.send(smalltalk.send(self, "_packages", []), "_first", []);
+    self['@unsavedChanges'] = false;
+    return self;
+}
+}),
+smalltalk.Browser);
+
+smalltalk.addMethod(
+"_label",
+smalltalk.method({
+selector: "label",
+fn: function () {
+    var self = this;
+    var $1;
+    if (($receiver = self['@selectedClass']) == nil ||
+        $receiver == undefined) {
+        $1 = "Browser (nil)";
+    } else {
+        $1 = smalltalk.send("Browser: ", "__comma", [smalltalk.send(self['@selectedClass'], "_name", [])]);
+    }
+    return $1;
+}
+}),
+smalltalk.Browser);
+
+smalltalk.addMethod(
+"_metaclassDeclarationSource",
+smalltalk.method({
+selector: "metaclassDeclarationSource",
+fn: function () {
+    var self = this;
+    var $1, $2;
+    var stream;
+    stream = smalltalk.send("", "_writeStream", []);
+    if (($receiver = self['@selectedClass']) == nil ||
+        $receiver == undefined) {
+        self['@selectedClass'];
+    } else {
+        smalltalk.send(stream, "_nextPutAll_", [smalltalk.send(self['@selectedClass'], "_asString", [])]);
+        smalltalk.send(stream, "_nextPutAll_", [" class "]);
+        $1 = smalltalk.send(stream, "_nextPutAll_", ["instanceVariableNames: '"]);
+        smalltalk.send(smalltalk.send(smalltalk.send(self['@selectedClass'], "_class", []), "_instanceVariableNames", []), "_do_separatedBy_", [function (each) {return smalltalk.send(stream, "_nextPutAll_", [each]);}, function () {return smalltalk.send(stream, "_nextPutAll_", [" "]);}]);
+        smalltalk.send(stream, "_nextPutAll_", ["'"]);
+    }
+    $2 = smalltalk.send(stream, "_contents", []);
+    return $2;
+}
+}),
+smalltalk.Browser);
+
+smalltalk.addMethod(
+"_methodSource",
+smalltalk.method({
+selector: "methodSource",
+fn: function () {
+    var self = this;
+    var $1;
+    if (($receiver = self['@selectedMethod']) == nil ||
+        $receiver == undefined) {
+        $1 = smalltalk.send(self, "_dummyMethodSource", []);
+    } else {
+        $1 = smalltalk.send(self['@selectedMethod'], "_source", []);
+    }
+    return $1;
+}
+}),
+smalltalk.Browser);
+
+smalltalk.addMethod(
+"_methods",
+smalltalk.method({
+selector: "methods",
+fn: function () {
+    var self = this;
+    var $1, $2, $4, $3;
+    var klass;
+    $1 = smalltalk.send(self['@selectedTab'], "__eq", [smalltalk.symbolFor("comment")]);
+    if (smalltalk.assert($1)) {
+        return [];
+    }
+    if (($receiver = self['@selectedClass']) == nil ||
+        $receiver == undefined) {
+        self['@selectedClass'];
+    } else {
+        $2 = smalltalk.send(self['@selectedTab'], "__eq", [smalltalk.symbolFor("instance")]);
+        if (smalltalk.assert($2)) {
+            klass = self['@selectedClass'];
+        } else {
+            klass = smalltalk.send(self['@selectedClass'], "_class", []);
+        }
+    }
+    if (($receiver = self['@selectedProtocol']) == nil ||
+        $receiver == undefined) {
+        if (($receiver = klass) == nil || $receiver == undefined) {
+            $4 = [];
+        } else {
+            $4 = smalltalk.send(smalltalk.send(klass, "_methodDictionary", []), "_values", []);
+        }
+    } else {
+        $4 = smalltalk.send(smalltalk.send(smalltalk.send(klass, "_methodDictionary", []), "_values", []), "_select_", [function (each) {return smalltalk.send(smalltalk.send(each, "_category", []), "__eq", [self['@selectedProtocol']]);}]);
+    }
+    $3 = smalltalk.send($4, "_sort_", [function (a, b) {return smalltalk.send(smalltalk.send(a, "_selector", []), "__lt", [smalltalk.send(b, "_selector", [])]);}]);
+    return $3;
+}
+}),
+smalltalk.Browser);
+
+smalltalk.addMethod(
+"_packages",
+smalltalk.method({
+selector: "packages",
+fn: function () {
+    var self = this;
+    var $1, $2;
+    var packages;
+    packages = smalltalk.send(smalltalk.Array || Array, "_new", []);
+    smalltalk.send(smalltalk.send(smalltalk.send(smalltalk.Smalltalk || Smalltalk, "_current", []), "_classes", []), "_do_", [function (each) {$1 = smalltalk.send(packages, "_includes_", [smalltalk.send(each, "_category", [])]);if (!smalltalk.assert($1)) {return smalltalk.send(packages, "_add_", [smalltalk.send(each, "_category", [])]);}}]);
+    $2 = smalltalk.send(packages, "_sort", []);
+    return $2;
+}
+}),
+smalltalk.Browser);
+
+smalltalk.addMethod(
+"_protocols",
+smalltalk.method({
+selector: "protocols",
+fn: function () {
+    var self = this;
+    var $1, $2, $3, $4, $5, $6;
+    var klass;
+    if (($receiver = self['@selectedClass']) == nil ||
+        $receiver == undefined) {
+        self['@selectedClass'];
+    } else {
+        $1 = smalltalk.send(self['@selectedTab'], "__eq", [smalltalk.symbolFor("comment")]);
+        if (smalltalk.assert($1)) {
+            return [];
+        }
+        $2 = smalltalk.send(self['@selectedTab'], "__eq", [smalltalk.symbolFor("instance")]);
+        if (smalltalk.assert($2)) {
+            klass = self['@selectedClass'];
+        } else {
+            klass = smalltalk.send(self['@selectedClass'], "_class", []);
+        }
+        $3 = smalltalk.send(smalltalk.send(klass, "_methodDictionary", []), "_isEmpty", []);
+        if (smalltalk.assert($3)) {
+            $4 = smalltalk.send(smalltalk.Array || Array, "_with_", ["not yet classified"]);
+            return $4;
+        }
+        $5 = smalltalk.send(klass, "_protocols", []);
+        return $5;
+    }
+    $6 = smalltalk.send(smalltalk.Array || Array, "_new", []);
+    return $6;
+}
+}),
+smalltalk.Browser);
+
+smalltalk.addMethod(
+"_removeClass",
+smalltalk.method({
+selector: "removeClass",
+fn: function () {
+    var self = this;
+    var $1;
+    $1 = smalltalk.send(window, "_confirm_", [smalltalk.send(smalltalk.send("Do you really want to remove ", "__comma", [smalltalk.send(self['@selectedClass'], "_name", [])]), "__comma", ["?"])]);
+    if (smalltalk.assert($1)) {
+        smalltalk.send(smalltalk.send(smalltalk.Smalltalk || Smalltalk, "_current", []), "_removeClass_", [self['@selectedClass']]);
+        smalltalk.send(self, "_resetClassesList", []);
+        smalltalk.send(self, "_selectClass_", [nil]);
+    }
+    return self;
+}
+}),
+smalltalk.Browser);
+
+smalltalk.addMethod(
+"_removeMethod",
+smalltalk.method({
+selector: "removeMethod",
+fn: function () {
+    var self = this;
+    var $1, $2, $3;
+    $1 = smalltalk.send(self, "_cancelChanges", []);
+    if (smalltalk.assert($1)) {
+        $2 = smalltalk.send(window, "_confirm_", [smalltalk.send(smalltalk.send("Do you really want to remove #", "__comma", [smalltalk.send(self['@selectedMethod'], "_selector", [])]), "__comma", ["?"])]);
+        if (smalltalk.assert($2)) {
+            $3 = smalltalk.send(self['@selectedTab'], "__eq", [smalltalk.symbolFor("instance")]);
+            if (smalltalk.assert($3)) {
+                smalltalk.send(self['@selectedClass'], "_removeCompiledMethod_", [self['@selectedMethod']]);
+            } else {
+                smalltalk.send(smalltalk.send(self['@selectedClass'], "_class", []), "_removeCompiledMethod_", [self['@selectedMethod']]);
+            }
+            smalltalk.send(self, "_selectMethod_", [nil]);
+        }
+    }
+    return self;
+}
+}),
+smalltalk.Browser);
+
+smalltalk.addMethod(
+"_removePackage",
+smalltalk.method({
+selector: "removePackage",
+fn: function () {
+    var self = this;
+    var $1;
+    $1 = smalltalk.send(window, "_confirm_", [smalltalk.send(smalltalk.send("Do you really want to remove the whole package ", "__comma", [self['@selectedPackage']]), "__comma", [" with all its classes?"])]);
+    if (smalltalk.assert($1)) {
+        smalltalk.send(smalltalk.send(smalltalk.Smalltalk || Smalltalk, "_current", []), "_removePackage_", [self['@selectedPackage']]);
+        smalltalk.send(self, "_updateCategoriesList", []);
+    }
+    return self;
+}
+}),
+smalltalk.Browser);
+
+smalltalk.addMethod(
+"_renameClass",
+smalltalk.method({
+selector: "renameClass",
+fn: function () {
+    var self = this;
+    var $1, $2;
+    var newName;
+    newName = smalltalk.send(window, "_prompt_", [smalltalk.send("Rename class ", "__comma", [smalltalk.send(self['@selectedClass'], "_name", [])])]);
+    $1 = smalltalk.send(smalltalk.send(newName, "_notNil", []), "_and_", [function () {return smalltalk.send(newName, "_notEmpty", []);}]);
+    if (smalltalk.assert($1)) {
+        smalltalk.send(self['@selectedClass'], "_rename_", [newName]);
+        smalltalk.send(self, "_updateClassesList", []);
+        $2 = smalltalk.send(self, "_updateSourceAndButtons", []);
+    }
+    return self;
+}
+}),
+smalltalk.Browser);
+
+smalltalk.addMethod(
+"_renamePackage",
+smalltalk.method({
+selector: "renamePackage",
+fn: function () {
+    var self = this;
+    var $1;
+    var newName;
+    newName = smalltalk.send(window, "_prompt_", [smalltalk.send("Rename package ", "__comma", [self['@selectedPackage']])]);
+    if (($receiver = newName) == nil || $receiver == undefined) {
+    } else {
+        $1 = smalltalk.send(newName, "_notEmpty", []);
+        if (smalltalk.assert($1)) {
+            smalltalk.send(smalltalk.send(smalltalk.Smalltalk || Smalltalk, "_current", []), "_renamePackage_to_", [self['@selectedPackage'], newName]);
+            smalltalk.send(self, "_updateCategoriesList", []);
+        }
+    }
+    return self;
+}
+}),
+smalltalk.Browser);
+
+smalltalk.addMethod(
+"_renderBottomPanelOn_",
+smalltalk.method({
+selector: "renderBottomPanelOn:",
+fn: function (html) {
+    var self = this;
+    var $1, $2;
+    $1 = smalltalk.send(html, "_div", []);
+    smalltalk.send($1, "_class_", ["amber_sourceCode"]);
+    $2 = smalltalk.send($1, "_with_", [function () {self['@sourceArea'] = smalltalk.send(smalltalk.SourceArea || SourceArea, "_new", []);self['@sourceArea'];smalltalk.send(self['@sourceArea'], "_renderOn_", [html]);smalltalk.send(self['@sourceArea'], "_onKeyDown_", [function (e) {return smalltalk.send(self, "_handleSourceAreaKeyDown_", [e]);}]);return smalltalk.send(self['@sourceArea'], "_onKeyUp_", [function () {return smalltalk.send(self, "_updateStatus", []);}]);}]);
+    return self;
+}
+}),
+smalltalk.Browser);
+
+smalltalk.addMethod(
+"_renderBoxOn_",
+smalltalk.method({
+selector: "renderBoxOn:",
+fn: function (html) {
+    var self = this;
+    var $1;
+    smalltalk.send(self, "_renderTopPanelOn_", [html]);
+    smalltalk.send(self, "_renderTabsOn_", [html]);
+    $1 = smalltalk.send(self, "_renderBottomPanelOn_", [html]);
+    return self;
+}
+}),
+smalltalk.Browser);
+
+smalltalk.addMethod(
+"_renderButtonsOn_",
+smalltalk.method({
+selector: "renderButtonsOn:",
+fn: function (html) {
+    var self = this;
+    var $1, $2, $4, $5, $6, $7, $8, $9, $3;
+    self['@saveButton'] = smalltalk.send(html, "_button", []);
+    smalltalk.send(self['@saveButton'], "_with_", ["Save"]);
+    $1 = smalltalk.send(self['@saveButton'], "_onClick_", [function () {return smalltalk.send(self, "_compile", []);}]);
+    self['@methodButtons'] = smalltalk.send(html, "_span", []);
+    self['@classButtons'] = smalltalk.send(html, "_span", []);
+    $2 = smalltalk.send(html, "_div", []);
+    smalltalk.send($2, "_class_", ["right"]);
+    $3 = smalltalk.send($2, "_with_", [function () {$4 = smalltalk.send(html, "_button", []);smalltalk.send($4, "_with_", ["DoIt"]);$5 = smalltalk.send($4, "_onClick_", [function () {return smalltalk.send(self['@sourceArea'], "_doIt", []);}]);$5;$6 = smalltalk.send(html, "_button", []);smalltalk.send($6, "_with_", ["PrintIt"]);$7 = smalltalk.send($6, "_onClick_", [function () {return smalltalk.send(self['@sourceArea'], "_printIt", []);}]);$7;$8 = smalltalk.send(html, "_button", []);smalltalk.send($8, "_with_", ["InspectIt"]);$9 = smalltalk.send($8, "_onClick_", [function () {return smalltalk.send(self['@sourceArea'], "_inspectIt", []);}]);return $9;}]);
+    smalltalk.send(self, "_updateSourceAndButtons", []);
+    return self;
+}
+}),
+smalltalk.Browser);
+
+smalltalk.addMethod(
+"_renderTabsOn_",
+smalltalk.method({
+selector: "renderTabsOn:",
+fn: function (html) {
+    var self = this;
+    self['@tabsList'] = smalltalk.send(smalltalk.send(html, "_ul", []), "_class_", ["amber_tabs amber_browser"]);
+    smalltalk.send(self, "_updateTabsList", []);
+    return self;
+}
+}),
+smalltalk.Browser);
+
+smalltalk.addMethod(
+"_renderTopPanelOn_",
+smalltalk.method({
+selector: "renderTopPanelOn:",
+fn: function (html) {
+    var self = this;
+    var $1, $3, $5, $6, $7, $8, $9, $10, $4, $11, $2;
+    $1 = smalltalk.send(html, "_div", []);
+    smalltalk.send($1, "_class_", ["top"]);
+    $2 = smalltalk.send($1, "_with_", [function () {self['@packagesList'] = smalltalk.send(smalltalk.send(html, "_ul", []), "_class_", ["amber_column browser packages"]);self['@packagesList'];$3 = smalltalk.send(html, "_div", []);smalltalk.send($3, "_class_", ["amber_packagesButtons"]);$4 = smalltalk.send($3, "_with_", [function () {$5 = smalltalk.send(html, "_button", []);smalltalk.send($5, "_title_", ["Commit classes in this package to disk"]);smalltalk.send($5, "_onClick_", [function () {return smalltalk.send(self, "_commitPackage", []);}]);$6 = smalltalk.send($5, "_with_", ["Commit"]);$6;$7 = smalltalk.send(html, "_button", []);smalltalk.send($7, "_title_", ["Rename package"]);smalltalk.send($7, "_onClick_", [function () {return smalltalk.send(self, "_renamePackage", []);}]);$8 = smalltalk.send($7, "_with_", ["Rename"]);$8;$9 = smalltalk.send(html, "_button", []);smalltalk.send($9, "_title_", ["Remove this package from the system"]);smalltalk.send($9, "_onClick_", [function () {return smalltalk.send(self, "_removePackage", []);}]);$10 = smalltalk.send($9, "_with_", ["Remove"]);return $10;}]);$4;self['@classesList'] = smalltalk.send(smalltalk.ClassesList || ClassesList, "_on_", [self]);self['@classesList'];smalltalk.send(self['@classesList'], "_renderOn_", [html]);self['@protocolsList'] = smalltalk.send(smalltalk.send(html, "_ul", []), "_class_", ["amber_column browser protocols"]);self['@protocolsList'];self['@methodsList'] = smalltalk.send(smalltalk.send(html, "_ul", []), "_class_", ["amber_column browser methods"]);self['@methodsList'];smalltalk.send(self, "_updateCategoriesList", []);smalltalk.send(self, "_updateClassesList", []);smalltalk.send(self, "_updateProtocolsList", []);$11 = smalltalk.send(self, "_updateMethodsList", []);$11;return smalltalk.send(smalltalk.send(html, "_div", []), "_class_", ["amber_clear"]);}]);
+    return self;
+}
+}),
+smalltalk.Browser);
+
+smalltalk.addMethod(
+"_resetClassesList",
+smalltalk.method({
+selector: "resetClassesList",
+fn: function () {
+    var self = this;
+    smalltalk.send(self['@classesList'], "_resetNodes", []);
+    return self;
+}
+}),
+smalltalk.Browser);
+
+smalltalk.addMethod(
+"_search_",
+smalltalk.method({
+selector: "search:",
+fn: function (aString) {
+    var self = this;
+    var $1, $2;
+    $1 = smalltalk.send(self, "_cancelChanges", []);
+    if (smalltalk.assert($1)) {
+        var searchedClass;
+        searchedClass = smalltalk.send(smalltalk.send(smalltalk.Smalltalk || Smalltalk, "_current", []), "_at_", [aString]);
+        $2 = smalltalk.send(searchedClass, "_isClass", []);
+        if (smalltalk.assert($2)) {
+            smalltalk.send(smalltalk.send(self, "_class", []), "_openOn_", [searchedClass]);
+        } else {
+            smalltalk.send(self, "_searchReferencesOf_", [aString]);
+        }
+    }
+    return self;
+}
+}),
+smalltalk.Browser);
+
+smalltalk.addMethod(
+"_searchClassReferences",
+smalltalk.method({
+selector: "searchClassReferences",
+fn: function () {
+    var self = this;
+    smalltalk.send(smalltalk.ReferencesBrowser || ReferencesBrowser, "_search_", [smalltalk.send(self['@selectedClass'], "_name", [])]);
+    return self;
+}
+}),
+smalltalk.Browser);
+
+smalltalk.addMethod(
+"_searchReferencesOf_",
+smalltalk.method({
+selector: "searchReferencesOf:",
+fn: function (aString) {
+    var self = this;
+    smalltalk.send(smalltalk.ReferencesBrowser || ReferencesBrowser, "_search_", [aString]);
+    return self;
+}
+}),
+smalltalk.Browser);
+
+smalltalk.addMethod(
+"_selectCategory_",
+smalltalk.method({
+selector: "selectCategory:",
+fn: function (aCategory) {
+    var self = this;
+    var $1, $2;
+    $1 = smalltalk.send(self, "_cancelChanges", []);
+    if (smalltalk.assert($1)) {
+        self['@selectedPackage'] = aCategory;
+        self['@selectedPackage'];
+        self['@selectedMethod'] = nil;
+        self['@selectedProtocol'] = self['@selectedMethod'];
+        self['@selectedClass'] = self['@selectedProtocol'];
+        self['@selectedClass'];
+        smalltalk.send(self, "_resetClassesList", []);
+        smalltalk.send(self, "_updateCategoriesList", []);
+        smalltalk.send(self, "_updateClassesList", []);
+        smalltalk.send(self, "_updateProtocolsList", []);
+        smalltalk.send(self, "_updateMethodsList", []);
+        $2 = smalltalk.send(self, "_updateSourceAndButtons", []);
+    }
+    return self;
+}
+}),
+smalltalk.Browser);
+
+smalltalk.addMethod(
+"_selectClass_",
+smalltalk.method({
+selector: "selectClass:",
+fn: function (aClass) {
+    var self = this;
+    var $1, $2;
+    $1 = smalltalk.send(self, "_cancelChanges", []);
+    if (smalltalk.assert($1)) {
+        self['@selectedClass'] = aClass;
+        self['@selectedClass'];
+        self['@selectedMethod'] = nil;
+        self['@selectedProtocol'] = self['@selectedMethod'];
+        self['@selectedProtocol'];
+        smalltalk.send(self, "_updateClassesList", []);
+        smalltalk.send(self, "_updateProtocolsList", []);
+        smalltalk.send(self, "_updateMethodsList", []);
+        $2 = smalltalk.send(self, "_updateSourceAndButtons", []);
+    }
+    return self;
+}
+}),
+smalltalk.Browser);
+
+smalltalk.addMethod(
+"_selectMethod_",
+smalltalk.method({
+selector: "selectMethod:",
+fn: function (aMethod) {
+    var self = this;
+    var $1, $2;
+    $1 = smalltalk.send(self, "_cancelChanges", []);
+    if (smalltalk.assert($1)) {
+        self['@selectedMethod'] = aMethod;
+        self['@selectedMethod'];
+        smalltalk.send(self, "_updateProtocolsList", []);
+        smalltalk.send(self, "_updateMethodsList", []);
+        $2 = smalltalk.send(self, "_updateSourceAndButtons", []);
+    }
+    return self;
+}
+}),
+smalltalk.Browser);
+
+smalltalk.addMethod(
+"_selectProtocol_",
+smalltalk.method({
+selector: "selectProtocol:",
+fn: function (aString) {
+    var self = this;
+    var $1, $2;
+    $1 = smalltalk.send(self, "_cancelChanges", []);
+    if (smalltalk.assert($1)) {
+        self['@selectedProtocol'] = aString;
+        self['@selectedProtocol'];
+        self['@selectedMethod'] = nil;
+        self['@selectedMethod'];
+        smalltalk.send(self, "_updateProtocolsList", []);
+        smalltalk.send(self, "_updateMethodsList", []);
+        $2 = smalltalk.send(self, "_updateSourceAndButtons", []);
+    }
+    return self;
+}
+}),
+smalltalk.Browser);
+
+smalltalk.addMethod(
+"_selectTab_",
+smalltalk.method({
+selector: "selectTab:",
+fn: function (aString) {
+    var self = this;
+    var $1;
+    $1 = smalltalk.send(self, "_cancelChanges", []);
+    if (smalltalk.assert($1)) {
+        self['@selectedTab'] = aString;
+        self['@selectedTab'];
+        smalltalk.send(self, "_selectProtocol_", [nil]);
+        smalltalk.send(self, "_updateTabsList", []);
+    }
+    return self;
+}
+}),
+smalltalk.Browser);
+
+smalltalk.addMethod(
+"_selectedClass",
+smalltalk.method({
+selector: "selectedClass",
+fn: function () {
+    var self = this;
+    return self['@selectedClass'];
+}
+}),
+smalltalk.Browser);
+
+smalltalk.addMethod(
+"_selectedPackage",
+smalltalk.method({
+selector: "selectedPackage",
+fn: function () {
+    var self = this;
+    return self['@selectedPackage'];
+}
+}),
+smalltalk.Browser);
+
+smalltalk.addMethod(
+"_setMethodProtocol_",
+smalltalk.method({
+selector: "setMethodProtocol:",
+fn: function (aString) {
+    var self = this;
+    var $1, $2, $3;
+    $1 = smalltalk.send(self, "_cancelChanges", []);
+    if (smalltalk.assert($1)) {
+        $2 = smalltalk.send(smalltalk.send(self, "_protocols", []), "_includes_", [aString]);
+        if (smalltalk.assert($2)) {
+            smalltalk.send(self['@selectedMethod'], "_category_", [aString]);
+            self['@selectedProtocol'] = aString;
+            self['@selectedProtocol'];
+            self['@selectedMethod'] = self['@selectedMethod'];
+            self['@selectedMethod'];
+            smalltalk.send(self, "_updateProtocolsList", []);
+            smalltalk.send(self, "_updateMethodsList", []);
+            $3 = smalltalk.send(self, "_updateSourceAndButtons", []);
+        } else {
+            smalltalk.send(self, "_addNewProtocol", []);
+        }
+    }
+    return self;
+}
+}),
+smalltalk.Browser);
+
+smalltalk.addMethod(
+"_showClassButtons",
+smalltalk.method({
+selector: "showClassButtons",
+fn: function () {
+    var self = this;
+    smalltalk.send(smalltalk.send(self['@classButtons'], "_asJQuery", []), "_show", []);
+    return self;
+}
+}),
+smalltalk.Browser);
+
+smalltalk.addMethod(
+"_showMethodButtons",
+smalltalk.method({
+selector: "showMethodButtons",
+fn: function () {
+    var self = this;
+    smalltalk.send(smalltalk.send(self['@methodButtons'], "_asJQuery", []), "_show", []);
+    return self;
+}
+}),
+smalltalk.Browser);
+
+smalltalk.addMethod(
+"_source",
+smalltalk.method({
+selector: "source",
+fn: function () {
+    var self = this;
+    var $1, $3, $2, $4;
+    $1 = smalltalk.send(self['@selectedTab'], "__eq", [smalltalk.symbolFor("comment")]);
+    if (!smalltalk.assert($1)) {
+        $3 = smalltalk.send(smalltalk.send(self['@selectedProtocol'], "_notNil", []), "_or_", [function () {return smalltalk.send(self['@selectedMethod'], "_notNil", []);}]);
+        if (smalltalk.assert($3)) {
+            $2 = smalltalk.send(self, "_methodSource", []);
+        } else {
+            $2 = smalltalk.send(self, "_declarationSource", []);
+        }
+        return $2;
+    }
+    if (($receiver = self['@selectedClass']) == nil ||
+        $receiver == undefined) {
+        $4 = "";
+    } else {
+        $4 = smalltalk.send(self, "_classCommentSource", []);
+    }
+    return $4;
+}
+}),
+smalltalk.Browser);
+
+smalltalk.addMethod(
+"_updateCategoriesList",
+smalltalk.method({
+selector: "updateCategoriesList",
+fn: function () {
+    var self = this;
+    var $1, $2, $3;
+    smalltalk.send(self['@packagesList'], "_contents_", [function (html) {return smalltalk.send(smalltalk.send(self, "_packages", []), "_do_", [function (each) {var li;var label;$1 = smalltalk.send(each, "_isEmpty", []);if (smalltalk.assert($1)) {label = "Unclassified";} else {label = each;}li = smalltalk.send(html, "_li", []);$2 = smalltalk.send(self['@selectedPackage'], "__eq", [each]);if (smalltalk.assert($2)) {smalltalk.send(li, "_class_", ["selected"]);}smalltalk.send(li, "_with_", [label]);$3 = smalltalk.send(li, "_onClick_", [function () {return smalltalk.send(self, "_selectCategory_", [each]);}]);return $3;}]);}]);
+    return self;
+}
+}),
+smalltalk.Browser);
+
+smalltalk.addMethod(
+"_updateClassesList",
+smalltalk.method({
+selector: "updateClassesList",
+fn: function () {
+    var self = this;
+    smalltalk.send(smalltalk.send(smalltalk.TabManager || TabManager, "_current", []), "_update", []);
+    smalltalk.send(self['@classesList'], "_updateNodes", []);
+    return self;
+}
+}),
+smalltalk.Browser);
+
+smalltalk.addMethod(
+"_updateMethodsList",
+smalltalk.method({
+selector: "updateMethodsList",
+fn: function () {
+    var self = this;
+    var $1, $2;
+    smalltalk.send(self['@methodsList'], "_contents_", [function (html) {return smalltalk.send(smalltalk.send(self, "_methods", []), "_do_", [function (each) {var li;li = smalltalk.send(html, "_li", []);$1 = smalltalk.send(self['@selectedMethod'], "__eq", [each]);if (smalltalk.assert($1)) {smalltalk.send(li, "_class_", ["selected"]);}smalltalk.send(li, "_with_", [smalltalk.send(each, "_selector", [])]);$2 = smalltalk.send(li, "_onClick_", [function () {return smalltalk.send(self, "_selectMethod_", [each]);}]);return $2;}]);}]);
+    return self;
+}
+}),
+smalltalk.Browser);
+
+smalltalk.addMethod(
+"_updateProtocolsList",
+smalltalk.method({
+selector: "updateProtocolsList",
+fn: function () {
+    var self = this;
+    var $1, $2;
+    smalltalk.send(self['@protocolsList'], "_contents_", [function (html) {return smalltalk.send(smalltalk.send(self, "_protocols", []), "_do_", [function (each) {var li;li = smalltalk.send(html, "_li", []);$1 = smalltalk.send(self['@selectedProtocol'], "__eq", [each]);if (smalltalk.assert($1)) {smalltalk.send(li, "_class_", ["selected"]);}smalltalk.send(li, "_with_", [each]);$2 = smalltalk.send(li, "_onClick_", [function () {return smalltalk.send(self, "_selectProtocol_", [each]);}]);return $2;}]);}]);
+    return self;
+}
+}),
+smalltalk.Browser);
+
+smalltalk.addMethod(
+"_updateSourceAndButtons",
+smalltalk.method({
+selector: "updateSourceAndButtons",
 fn: function (){
 var self=this;
-return smalltalk.withContext(function($ctx) { var $1;
-if(($receiver = self["@receiver"]) == nil || $receiver == undefined){
-$1=_st((smalltalk.DoIt || DoIt))._new();
+var $1,$2,$3,$4,$5,$6,$7,$8,$9,$10,$11,$12,$14,$15,$16,$17,$18,$19,$13,$20,$22,$23,$24,$25,$21,$26,$27;
+var currentProtocol;
+smalltalk.send(self,"_disableSaveButton",[]);
+smalltalk.send(self["@classButtons"],"_contents_",[(function(html){
+$1=smalltalk.send(html,"_button",[]);
+smalltalk.send($1,"_title_",["Create a new class"]);
+smalltalk.send($1,"_onClick_",[(function(){
+return smalltalk.send(self,"_addNewClass",[]);
+})]);
+$2=smalltalk.send($1,"_with_",["New class"]);
+$2;
+$3=smalltalk.send(html,"_button",[]);
+smalltalk.send($3,"_with_",["Rename class"]);
+$4=smalltalk.send($3,"_onClick_",[(function(){
+return smalltalk.send(self,"_renameClass",[]);
+})]);
+$4;
+$5=smalltalk.send(html,"_button",[]);
+smalltalk.send($5,"_with_",["Copy class"]);
+$6=smalltalk.send($5,"_onClick_",[(function(){
+return smalltalk.send(self,"_copyClass",[]);
+})]);
+$6;
+$7=smalltalk.send(html,"_button",[]);
+smalltalk.send($7,"_with_",["Remove class"]);
+$8=smalltalk.send($7,"_onClick_",[(function(){
+return smalltalk.send(self,"_removeClass",[]);
+})]);
+$8;
+$9=smalltalk.send(html,"_button",[]);
+smalltalk.send($9,"_with_",["References"]);
+$10=smalltalk.send($9,"_onClick_",[(function(){
+return smalltalk.send(self,"_searchClassReferences",[]);
+})]);
+return $10;
+})]);
+smalltalk.send(self["@methodButtons"],"_contents_",[(function(html){
+var protocolSelect;
+var referencesSelect;
+$11=smalltalk.send(html,"_button",[]);
+smalltalk.send($11,"_with_",["Remove method"]);
+$12=smalltalk.send($11,"_onClick_",[(function(){
+return smalltalk.send(self,"_removeMethod",[]);
+})]);
+$12;
+protocolSelect=smalltalk.send(html,"_select",[]);
+protocolSelect;
+smalltalk.send(protocolSelect,"_onChange_",[(function(){
+return smalltalk.send(self,"_setMethodProtocol_",[smalltalk.send(smalltalk.send(protocolSelect,"_asJQuery",[]),"_val",[])]);
+})]);
+$13=smalltalk.send(protocolSelect,"_with_",[(function(){
+$14=smalltalk.send(html,"_option",[]);
+smalltalk.send($14,"_with_",["Method protocol"]);
+$15=smalltalk.send($14,"_at_put_",["disabled","disabled"]);
+$15;
+$16=smalltalk.send(html,"_option",[]);
+smalltalk.send($16,"_class_",["important"]);
+$17=smalltalk.send($16,"_with_",["New..."]);
+$17;
+currentProtocol=self["@selectedProtocol"];
+currentProtocol;
+$18=smalltalk.send(smalltalk.send(currentProtocol,"_isNil",[]),"_and_",[(function(){
+return smalltalk.send(self["@selectedMethod"],"_notNil",[]);
+})]);
+if(smalltalk.assert($18)){
+currentProtocol=smalltalk.send(self["@selectedMethod"],"_category",[]);
+currentProtocol;
+};
+return smalltalk.send(smalltalk.send(self,"_protocols",[]),"_do_",[(function(each){
+option=smalltalk.send(smalltalk.send(html,"_option",[]),"_with_",[each]);
+option;
+$19=smalltalk.send(currentProtocol,"__eq",[each]);
+if(smalltalk.assert($19)){
+return smalltalk.send(option,"_at_put_",["selected","selected"]);
+};
+})]);
+})]);
+$13;
+$20=smalltalk.send(self["@selectedMethod"],"_isNil",[]);
+if(! smalltalk.assert($20)){
+referencesSelect=smalltalk.send(html,"_select",[]);
+referencesSelect;
+smalltalk.send(referencesSelect,"_onChange_",[(function(){
+return smalltalk.send(self,"_searchReferencesOf_",[smalltalk.send(smalltalk.send(referencesSelect,"_asJQuery",[]),"_val",[])]);
+})]);
+$21=smalltalk.send(referencesSelect,"_with_",[(function(){
+var option;
+$22=smalltalk.send(html,"_option",[]);
+smalltalk.send($22,"_with_",["References"]);
+smalltalk.send($22,"_at_put_",["disabled","disabled"]);
+$23=smalltalk.send($22,"_at_put_",["selected","selected"]);
+$23;
+$24=smalltalk.send(html,"_option",[]);
+smalltalk.send($24,"_class_",["important"]);
+$25=smalltalk.send($24,"_with_",[smalltalk.send(self["@selectedMethod"],"_selector",[])]);
+$25;
+return smalltalk.send(smalltalk.send(smalltalk.send(self["@selectedMethod"],"_messageSends",[]),"_sorted",[]),"_do_",[(function(each){
+return smalltalk.send(smalltalk.send(html,"_option",[]),"_with_",[each]);
+})]);
+})]);
+return $21;
+};
+})]);
+$26=smalltalk.send(self["@selectedMethod"],"_isNil",[]);
+if(smalltalk.assert($26)){
+smalltalk.send(self,"_hideMethodButtons",[]);
+$27=smalltalk.send(smalltalk.send(self["@selectedClass"],"_isNil",[]),"_or_",[(function(){
+return smalltalk.send(self["@selectedProtocol"],"_notNil",[]);
+})]);
+if(smalltalk.assert($27)){
+smalltalk.send(self,"_hideClassButtons",[]);
 } else {
-$1=self["@receiver"];
+smalltalk.send(self,"_showClassButtons",[]);
 };
-return $1;
-}, self, "receiver", [], smalltalk.SourceArea)}
-}),
-smalltalk.SourceArea);
-
-smalltalk.addMethod(
-"_receiver_",
-smalltalk.method({
-selector: "receiver:",
-fn: function (anObject){
+} else {
+smalltalk.send(self,"_hideClassButtons",[]);
+smalltalk.send(self,"_showMethodButtons",[]);
+};
+smalltalk.send(self["@sourceArea"],"_val_",[smalltalk.send(self,"_source",[])]);
+return self}
+}),
+smalltalk.Browser);
+
+smalltalk.addMethod(
+"_updateStatus",
+smalltalk.method({
+selector: "updateStatus",
+fn: function () {
+    var self = this;
+    var $1;
+    $1 = smalltalk.send(smalltalk.send(self['@sourceArea'], "_val", []), "__eq", [smalltalk.send(self, "_source", [])]);
+    if (smalltalk.assert($1)) {
+        if (($receiver = self['@saveButton']) == nil ||
+            $receiver == undefined) {
+            self['@saveButton'];
+        } else {
+            smalltalk.send(self['@saveButton'], "_at_put_", ["disabled", true]);
+        }
+        self['@unsavedChanges'] = false;
+        self['@unsavedChanges'];
+    } else {
+        if (($receiver = self['@saveButton']) == nil ||
+            $receiver == undefined) {
+            self['@saveButton'];
+        } else {
+            smalltalk.send(self['@saveButton'], "_removeAt_", ["disabled"]);
+        }
+        self['@unsavedChanges'] = true;
+        self['@unsavedChanges'];
+    }
+    return self;
+}
+}),
+smalltalk.Browser);
+
+smalltalk.addMethod(
+"_updateTabsList",
+smalltalk.method({
+selector: "updateTabsList",
+fn: function () {
+    var self = this;
+    var $1, $2, $3, $4, $5, $6, $7, $8, $9, $10, $11, $12;
+    smalltalk.send(self['@tabsList'], "_contents_", [function (html) {var li;li = smalltalk.send(html, "_li", []);$1 = smalltalk.send(self['@selectedTab'], "__eq", [smalltalk.symbolFor("instance")]);if (smalltalk.assert($1)) {smalltalk.send(li, "_class_", ["selected"]);}smalltalk.send(li, "_with_", [function () {smalltalk.send(smalltalk.send(html, "_span", []), "_class_", ["ltab"]);$2 = smalltalk.send(html, "_span", []);smalltalk.send($2, "_class_", ["mtab"]);$3 = smalltalk.send($2, "_with_", ["Instance"]);$3;return smalltalk.send(smalltalk.send(html, "_span", []), "_class_", ["rtab"]);}]);$4 = smalltalk.send(li, "_onClick_", [function () {return smalltalk.send(self, "_selectTab_", [smalltalk.symbolFor("instance")]);}]);$4;li = smalltalk.send(html, "_li", []);$5 = smalltalk.send(self['@selectedTab'], "__eq", [smalltalk.symbolFor("class")]);if (smalltalk.assert($5)) {smalltalk.send(li, "_class_", ["selected"]);}smalltalk.send(li, "_with_", [function () {smalltalk.send(smalltalk.send(html, "_span", []), "_class_", ["ltab"]);$6 = smalltalk.send(html, "_span", []);smalltalk.send($6, "_class_", ["mtab"]);$7 = smalltalk.send($6, "_with_", ["Class"]);$7;return smalltalk.send(smalltalk.send(html, "_span", []), "_class_", ["rtab"]);}]);$8 = smalltalk.send(li, "_onClick_", [function () {return smalltalk.send(self, "_selectTab_", [smalltalk.symbolFor("class")]);}]);$8;li = smalltalk.send(html, "_li", []);$9 = smalltalk.send(self['@selectedTab'], "__eq", [smalltalk.symbolFor("comment")]);if (smalltalk.assert($9)) {smalltalk.send(li, "_class_", ["selected"]);}smalltalk.send(li, "_with_", [function () {smalltalk.send(smalltalk.send(html, "_span", []), "_class_", ["ltab"]);$10 = smalltalk.send(html, "_span", []);smalltalk.send($10, "_class_", ["mtab"]);$11 = smalltalk.send($10, "_with_", ["Comment"]);$11;return smalltalk.send(smalltalk.send(html, "_span", []), "_class_", ["rtab"]);}]);$12 = smalltalk.send(li, "_onClick_", [function () {return smalltalk.send(self, "_selectTab_", [smalltalk.symbolFor("comment")]);}]);return $12;}]);
+    return self;
+}
+}),
+smalltalk.Browser);
+
+
+smalltalk.addMethod(
+"_commitPathJs",
+smalltalk.method({
+selector: "commitPathJs",
+fn: function () {
+    var self = this;
+    return "js";
+}
+}),
+smalltalk.Browser.klass);
+
+smalltalk.addMethod(
+"_commitPathSt",
+smalltalk.method({
+selector: "commitPathSt",
+fn: function () {
+    var self = this;
+    return "st";
+}
+}),
+smalltalk.Browser.klass);
+
+smalltalk.addMethod(
+"_open",
+smalltalk.method({
+selector: "open",
+fn: function () {
+    var self = this;
+    smalltalk.send(smalltalk.send(self, "_new", []), "_open", []);
+    return self;
+}
+}),
+smalltalk.Browser.klass);
+
+smalltalk.addMethod(
+"_openOn_",
+smalltalk.method({
+selector: "openOn:",
+fn: function (aClass) {
+    var self = this;
+    var $2, $3, $1;
+    $2 = smalltalk.send(self, "_new", []);
+    smalltalk.send($2, "_open", []);
+    smalltalk.send($2, "_selectCategory_", [smalltalk.send(aClass, "_category", [])]);
+    $3 = smalltalk.send($2, "_selectClass_", [aClass]);
+    $1 = $3;
+    return $1;
+}
+}),
+smalltalk.Browser.klass);
+
+
+smalltalk.addClass('Debugger', smalltalk.TabWidget, ['error', 'selectedContext', 'sourceArea', 'ul', 'ul2', 'inspector', 'saveButton', 'unsavedChanges', 'selectedVariable', 'selectedVariableName', 'inspectButton'], 'IDE');
+smalltalk.addMethod(
+"_arguments",
+smalltalk.method({
+selector: "arguments",
+fn: function () {
+    var self = this;
+    var $2, $1;
+    $2 = smalltalk.send(self, "_method", []);
+    if (($receiver = $2) == nil || $receiver == undefined) {
+        $1 = smalltalk.send(smalltalk.send(self['@selectedContext'], "_temps", []), "_collect_", [function (each) {return nil;}]);
+    } else {
+        $1 = smalltalk.send(smalltalk.send(self, "_method", []), "_arguments", []);
+    }
+    return $1;
+}
+}),
+smalltalk.Debugger);
+
+smalltalk.addMethod(
+"_canBeClosed",
+smalltalk.method({
+selector: "canBeClosed",
+fn: function () {
+    var self = this;
+    return true;
+}
+}),
+smalltalk.Debugger);
+
+smalltalk.addMethod(
+"_error",
+smalltalk.method({
+selector: "error",
+fn: function () {
+    var self = this;
+    return self['@error'];
+}
+}),
+smalltalk.Debugger);
+
+smalltalk.addMethod(
+"_error_",
+smalltalk.method({
+selector: "error:",
+fn: function (anError) {
+    var self = this;
+    self['@error'] = anError;
+    return self;
+}
+}),
+smalltalk.Debugger);
+
+smalltalk.addMethod(
+"_initialize",
+smalltalk.method({
+selector: "initialize",
+fn: function () {
+    var self = this;
+    smalltalk.send(self, "_initialize", [], smalltalk.TabWidget);
+    smalltalk.send(self['@unsavedChanges'], "__eq", [false]);
+    return self;
+}
+}),
+smalltalk.Debugger);
+
+smalltalk.addMethod(
+"_inspectSelectedVariable",
+smalltalk.method({
+selector: "inspectSelectedVariable",
+fn: function () {
+    var self = this;
+    smalltalk.send(self['@selectedVariable'], "_inspect", []);
+    return self;
+}
+}),
+smalltalk.Debugger);
+
+smalltalk.addMethod(
+"_label",
+smalltalk.method({
+selector: "label",
+fn: function () {
+    var self = this;
+    return "[Debugger]";
+}
+}),
+smalltalk.Debugger);
+
+smalltalk.addMethod(
+"_method",
+smalltalk.method({
+selector: "method",
+fn: function () {
+    var self = this;
+    var $1;
+    $1 = smalltalk.send(smalltalk.send(smalltalk.send(self['@selectedContext'], "_receiver", []), "_class", []), "_methodAt_", [smalltalk.send(self['@selectedContext'], "_selector", [])]);
+    return $1;
+}
+}),
+smalltalk.Debugger);
+
+smalltalk.addMethod(
+"_proceed",
+smalltalk.method({
+selector: "proceed",
+fn: function () {
+    var self = this;
+    smalltalk.send(self, "_close", []);
+    smalltalk.send(smalltalk.send(self['@selectedContext'], "_receiver", []), "_perform_withArguments_", [smalltalk.send(self['@selectedContext'], "_selector", []), smalltalk.send(self['@selectedContext'], "_temps", [])]);
+    return self;
+}
+}),
+smalltalk.Debugger);
+
+smalltalk.addMethod(
+"_receiver",
+smalltalk.method({
+selector: "receiver",
+fn: function () {
+    var self = this;
+    var $1;
+    $1 = smalltalk.send(self['@selectedContext'], "_receiver", []);
+    return $1;
+}
+}),
+smalltalk.Debugger);
+
+smalltalk.addMethod(
+"_renderBottomPanelOn_",
+smalltalk.method({
+selector: "renderBottomPanelOn:",
+fn: function (html) {
+    var self = this;
+    var $1, $2;
+    $1 = smalltalk.send(html, "_div", []);
+    smalltalk.send($1, "_class_", ["amber_sourceCode debugger"]);
+    $2 = smalltalk.send($1, "_with_", [function () {self['@sourceArea'] = smalltalk.send(smalltalk.SourceArea || SourceArea, "_new", []);self['@sourceArea'];return smalltalk.send(self['@sourceArea'], "_renderOn_", [html]);}]);
+    self['@ul2'] = smalltalk.send(smalltalk.send(html, "_ul", []), "_class_", ["amber_column debugger variables"]);
+    self['@inspector'] = smalltalk.send(smalltalk.send(html, "_div", []), "_class_", ["amber_column debugger inspector"]);
+    smalltalk.send(self['@sourceArea'], "_onKeyUp_", [function () {return smalltalk.send(self, "_updateStatus", []);}]);
+    return self;
+}
+}),
+smalltalk.Debugger);
+
+smalltalk.addMethod(
+"_renderBoxOn_",
+smalltalk.method({
+selector: "renderBoxOn:",
+fn: function (html) {
+    var self = this;
+    var $1;
+    smalltalk.send(self, "_renderTopPanelOn_", [html]);
+    $1 = smalltalk.send(self, "_renderBottomPanelOn_", [html]);
+    return self;
+}
+}),
+smalltalk.Debugger);
+
+smalltalk.addMethod(
+"_renderButtonsOn_",
+smalltalk.method({
+selector: "renderButtonsOn:",
+fn: function (html) {
+    var self = this;
+    var $1, $2, $3, $4, $5, $6, $7, $8, $9, $10, $11, $12, $13, $14, $15;
+    $1 = smalltalk.send(html, "_button", []);
+    smalltalk.send($1, "_with_", ["Save"]);
+    $2 = smalltalk.send($1, "_onClick_", [function () {return smalltalk.send(self, "_save", []);}]);
+    self['@saveButton'] = $2;
+    $3 = smalltalk.send(html, "_button", []);
+    smalltalk.send($3, "_with_", ["DoIt"]);
+    $4 = smalltalk.send($3, "_onClick_", [function () {return smalltalk.send(self['@sourceArea'], "_doIt", []);}]);
+    $5 = smalltalk.send(html, "_button", []);
+    smalltalk.send($5, "_with_", ["PrintIt"]);
+    $6 = smalltalk.send($5, "_onClick_", [function () {return smalltalk.send(self['@sourceArea'], "_printIt", []);}]);
+    $7 = smalltalk.send(html, "_button", []);
+    smalltalk.send($7, "_with_", ["InspectIt"]);
+    $8 = smalltalk.send($7, "_onClick_", [function () {return smalltalk.send(self['@sourceArea'], "_inspectIt", []);}]);
+    $9 = smalltalk.send(html, "_button", []);
+    smalltalk.send($9, "_with_", ["Proceed"]);
+    $10 = smalltalk.send($9, "_onClick_", [function () {return smalltalk.send(self, "_proceed", []);}]);
+    $11 = smalltalk.send(html, "_button", []);
+    smalltalk.send($11, "_with_", ["Abandon"]);
+    $12 = smalltalk.send($11, "_onClick_", [function () {return smalltalk.send(self, "_close", []);}]);
+    $13 = smalltalk.send(html, "_button", []);
+    smalltalk.send($13, "_class_", ["amber_button debugger inspect"]);
+    smalltalk.send($13, "_with_", ["Inspect"]);
+    $14 = smalltalk.send($13, "_onClick_", [function () {return smalltalk.send(self, "_inspectSelectedVariable", []);}]);
+    self['@inspectButton'] = $14;
+    smalltalk.send(self, "_updateSourceArea", []);
+    smalltalk.send(self, "_updateStatus", []);
+    smalltalk.send(self, "_updateVariablesList", []);
+    $15 = smalltalk.send(self, "_updateInspector", []);
+    return self;
+}
+}),
+smalltalk.Debugger);
+
+smalltalk.addMethod(
+"_renderContext_on_",
+smalltalk.method({
+selector: "renderContext:on:",
+fn: function (aContext, html) {
+    var self = this;
+    var $1, $2, $3;
+    var li;
+    li = smalltalk.send(html, "_li", []);
+    $1 = smalltalk.send(self['@selectedContext'], "__eq", [aContext]);
+    if (smalltalk.assert($1)) {
+        smalltalk.send(li, "_class_", ["selected"]);
+    }
+    smalltalk.send(li, "_with_", [smalltalk.send(aContext, "_asString", [])]);
+    $2 = smalltalk.send(li, "_onClick_", [function () {return smalltalk.send(self, "_selectContext_", [aContext]);}]);
+    $3 = smalltalk.send(aContext, "_home", []);
+    if (($receiver = $3) == nil || $receiver == undefined) {
+    } else {
+        smalltalk.send(self, "_renderContext_on_", [smalltalk.send(aContext, "_home", []), html]);
+    }
+    return self;
+}
+}),
+smalltalk.Debugger);
+
+smalltalk.addMethod(
+"_renderTopPanelOn_",
+smalltalk.method({
+selector: "renderTopPanelOn:",
+fn: function (html) {
+    var self = this;
+    var $1, $3, $4, $5, $6, $2;
+    self['@selectedContext'] = smalltalk.send(smalltalk.send(self, "_error", []), "_context", []);
+    $1 = smalltalk.send(html, "_div", []);
+    smalltalk.send($1, "_class_", ["top"]);
+    $2 = smalltalk.send($1, "_with_", [function () {$3 = smalltalk.send(html, "_div", []);smalltalk.send($3, "_class_", ["label"]);$4 = smalltalk.send($3, "_with_", [smalltalk.send(smalltalk.send(self, "_error", []), "_messageText", [])]);$4;$5 = smalltalk.send(html, "_ul", []);smalltalk.send($5, "_class_", ["amber_column debugger contexts"]);$6 = smalltalk.send($5, "_with_", [function () {return smalltalk.send(self, "_renderContext_on_", [smalltalk.send(smalltalk.send(self, "_error", []), "_context", []), html]);}]);self['@ul'] = $6;return self['@ul'];}]);
+    return self;
+}
+}),
+smalltalk.Debugger);
+
+smalltalk.addMethod(
+"_save",
+smalltalk.method({
+selector: "save",
+fn: function () {
+    var self = this;
+    var protocol;
+    protocol = smalltalk.send(smalltalk.send(smalltalk.send(smalltalk.send(smalltalk.send(self['@selectedContext'], "_receiver", []), "_class", []), "_methodDictionary", []), "_at_", [smalltalk.send(self['@selectedContext'], "_selector", [])]), "_category", []);
+    smalltalk.send(smalltalk.send(smalltalk.send(self['@selectedContext'], "_receiver", []), "_class", []), "_compile_category_", [smalltalk.send(self['@sourceArea'], "_val", []), protocol]);
+    smalltalk.send(self, "_updateStatus", []);
+    return self;
+}
+}),
+smalltalk.Debugger);
+
+smalltalk.addMethod(
+"_selectContext_",
+smalltalk.method({
+selector: "selectContext:",
+fn: function (aContext) {
+    var self = this;
+    var $1;
+    self['@selectedContext'] = aContext;
+    self['@selectedVariable'] = nil;
+    self['@selectedVariableName'] = nil;
+    smalltalk.send(self, "_updateContextsList", []);
+    smalltalk.send(self, "_updateSourceArea", []);
+    smalltalk.send(self, "_updateInspector", []);
+    smalltalk.send(self, "_updateVariablesList", []);
+    $1 = smalltalk.send(self, "_updateStatus", []);
+    return self;
+}
+}),
+smalltalk.Debugger);
+
+smalltalk.addMethod(
+"_selectVariable_named_",
+smalltalk.method({
+selector: "selectVariable:named:",
+fn: function (anObject, aString) {
+    var self = this;
+    self['@selectedVariable'] = anObject;
+    self['@selectedVariableName'] = aString;
+    smalltalk.send(self['@inspector'], "_contents_", [function (html) {return smalltalk.send(html, "_with_", [smalltalk.send(anObject, "_printString", [])]);}]);
+    smalltalk.send(self, "_updateVariablesList", []);
+    return self;
+}
+}),
+smalltalk.Debugger);
+
+smalltalk.addMethod(
+"_source",
+smalltalk.method({
+selector: "source",
+fn: function () {
+    var self = this;
+    var $2, $1;
+    $2 = smalltalk.send(self, "_method", []);
+    if (($receiver = $2) == nil || $receiver == undefined) {
+        $1 = "Method doesn't exist!";
+    } else {
+        $1 = smalltalk.send(smalltalk.send(self, "_method", []), "_source", []);
+    }
+    return $1;
+}
+}),
+smalltalk.Debugger);
+
+smalltalk.addMethod(
+"_updateContextsList",
+smalltalk.method({
+selector: "updateContextsList",
+fn: function () {
+    var self = this;
+    smalltalk.send(self['@ul'], "_contents_", [function (html) {return smalltalk.send(self, "_renderContext_on_", [smalltalk.send(smalltalk.send(self, "_error", []), "_context", []), html]);}]);
+    return self;
+}
+}),
+smalltalk.Debugger);
+
+smalltalk.addMethod(
+"_updateInspector",
+smalltalk.method({
+selector: "updateInspector",
+fn: function () {
+    var self = this;
+    smalltalk.send(self['@inspector'], "_contents_", [function (html) {}]);
+    return self;
+}
+}),
+smalltalk.Debugger);
+
+smalltalk.addMethod(
+"_updateSourceArea",
+smalltalk.method({
+selector: "updateSourceArea",
+fn: function () {
+    var self = this;
+    smalltalk.send(self['@sourceArea'], "_val_", [smalltalk.send(self, "_source", [])]);
+    return self;
+}
+}),
+smalltalk.Debugger);
+
+smalltalk.addMethod(
+"_updateStatus",
+smalltalk.method({
+selector: "updateStatus",
+fn: function () {
+    var self = this;
+    var $1;
+    $1 = smalltalk.send(smalltalk.send(self['@sourceArea'], "_val", []), "__eq", [smalltalk.send(self, "_source", [])]);
+    if (smalltalk.assert($1)) {
+        if (($receiver = self['@saveButton']) == nil ||
+            $receiver == undefined) {
+            self['@saveButton'];
+        } else {
+            smalltalk.send(self['@saveButton'], "_at_put_", ["disabled", true]);
+        }
+        self['@unsavedChanges'] = false;
+        self['@unsavedChanges'];
+    } else {
+        if (($receiver = self['@saveButton']) == nil ||
+            $receiver == undefined) {
+            self['@saveButton'];
+        } else {
+            smalltalk.send(self['@saveButton'], "_removeAt_", ["disabled"]);
+        }
+        self['@unsavedChanges'] = true;
+        self['@unsavedChanges'];
+    }
+    return self;
+}
+}),
+smalltalk.Debugger);
+
+smalltalk.addMethod(
+"_updateVariablesList",
+smalltalk.method({
+selector: "updateVariablesList",
+fn: function () {
+    var self = this;
+    var $1, $2, $3, $4, $5, $6, $7, $8, $9;
+    smalltalk.send(self['@ul2'], "_contents_", [function (html) {var li;$1 = smalltalk.send(html, "_li", []);smalltalk.send($1, "_with_", ["self"]);$2 = smalltalk.send($1, "_onClick_", [function () {return smalltalk.send(self, "_selectVariable_named_", [smalltalk.send(self, "_receiver", []), "self"]);}]);li = $2;$3 = smalltalk.send(self['@selectedVariableName'], "__eq", ["self"]);if (smalltalk.assert($3)) {smalltalk.send(li, "_class_", ["selected"]);}smalltalk.send(smalltalk.send(self, "_arguments", []), "_withIndexDo_", [function (each, index) {var param;param = smalltalk.send(smalltalk.send(self['@selectedContext'], "_temps", []), "_at_", [index]);$4 = smalltalk.send(html, "_li", []);smalltalk.send($4, "_with_", [each]);$5 = smalltalk.send($4, "_onClick_", [function () {return smalltalk.send(self, "_selectVariable_named_", [param, each]);}]);li = $5;li;$6 = smalltalk.send(self['@selectedVariableName'], "__eq", [each]);if (smalltalk.assert($6)) {return smalltalk.send(li, "_class_", ["selected"]);}}]);return smalltalk.send(smalltalk.send(smalltalk.send(smalltalk.send(self, "_receiver", []), "_class", []), "_allInstanceVariableNames", []), "_do_", [function (each) {var ivar;ivar = smalltalk.send(smalltalk.send(self, "_receiver", []), "_instVarAt_", [each]);$7 = smalltalk.send(html, "_li", []);smalltalk.send($7, "_with_", [each]);$8 = smalltalk.send($7, "_onClick_", [function () {return smalltalk.send(self, "_selectVariable_named_", [ivar, each]);}]);li = $8;li;$9 = smalltalk.send(self['@selectedVariableName'], "__eq", [each]);if (smalltalk.assert($9)) {return smalltalk.send(li, "_class_", ["selected"]);}}]);}]);
+    if (($receiver = self['@selectedVariable']) == nil ||
+        $receiver == undefined) {
+        smalltalk.send(self['@inspectButton'], "_at_put_", ["disabled", true]);
+    } else {
+        smalltalk.send(self['@inspectButton'], "_removeAt_", ["disabled"]);
+    }
+    return self;
+}
+}),
+smalltalk.Debugger);
+
+
+
+smalltalk.addClass('IDETranscript', smalltalk.TabWidget, ['textarea'], 'IDE');
+smalltalk.addMethod(
+"_clear",
+smalltalk.method({
+selector: "clear",
+fn: function () {
+    var self = this;
+    smalltalk.send(smalltalk.send(self['@textarea'], "_asJQuery", []), "_val_", [""]);
+    return self;
+}
+}),
+smalltalk.IDETranscript);
+
+smalltalk.addMethod(
+"_cr",
+smalltalk.method({
+selector: "cr",
+fn: function () {
+    var self = this;
+    smalltalk.send(smalltalk.send(self['@textarea'], "_asJQuery", []), "_val_", [smalltalk.send(smalltalk.send(smalltalk.send(self['@textarea'], "_asJQuery", []), "_val", []), "__comma", [smalltalk.send(smalltalk.String || String, "_cr", [])])]);
+    return self;
+}
+}),
+smalltalk.IDETranscript);
+
+smalltalk.addMethod(
+"_label",
+smalltalk.method({
+selector: "label",
+fn: function () {
+    var self = this;
+    return "Transcript";
+}
+}),
+smalltalk.IDETranscript);
+
+smalltalk.addMethod(
+"_open",
+smalltalk.method({
+selector: "open",
+fn: function () {
+    var self = this;
+    var $1, $2;
+    $1 = smalltalk.send(smalltalk.TabManager || TabManager, "_current", []);
+    smalltalk.send($1, "_open", []);
+    $2 = smalltalk.send($1, "_selectTab_", [self]);
+    return self;
+}
+}),
+smalltalk.IDETranscript);
+
+smalltalk.addMethod(
+"_renderBoxOn_",
+smalltalk.method({
+selector: "renderBoxOn:",
+fn: function (html) {
+    var self = this;
+    var $1;
+    self['@textarea'] = smalltalk.send(html, "_textarea", []);
+    smalltalk.send(self['@textarea'], "_class_", ["amber_transcript"]);
+    $1 = smalltalk.send(self['@textarea'], "_at_put_", ["spellcheck", "false"]);
+    return self;
+}
+}),
+smalltalk.IDETranscript);
+
+smalltalk.addMethod(
+"_renderButtonsOn_",
+smalltalk.method({
+selector: "renderButtonsOn:",
+fn: function (html) {
+    var self = this;
+    var $1, $2;
+    $1 = smalltalk.send(html, "_button", []);
+    smalltalk.send($1, "_with_", ["Clear transcript"]);
+    $2 = smalltalk.send($1, "_onClick_", [function () {return smalltalk.send(self, "_clear", []);}]);
+    return self;
+}
+}),
+smalltalk.IDETranscript);
+
+smalltalk.addMethod(
+"_show_",
+smalltalk.method({
+selector: "show:",
+fn: function (anObject) {
+    var self = this;
+    if (($receiver = self['@textarea']) == nil || $receiver == undefined) {
+        smalltalk.send(self, "_open", []);
+    } else {
+        self['@textarea'];
+    }
+    smalltalk.send(smalltalk.send(self['@textarea'], "_asJQuery", []), "_val_", [smalltalk.send(smalltalk.send(smalltalk.send(self['@textarea'], "_asJQuery", []), "_val", []), "__comma", [smalltalk.send(anObject, "_asString", [])])]);
+    return self;
+}
+}),
+smalltalk.IDETranscript);
+
+
+smalltalk.IDETranscript.klass.iVarNames = ['current'];
+smalltalk.addMethod(
+"_current",
+smalltalk.method({
+selector: "current",
+fn: function () {
+    var self = this;
+    var $1;
+    if (($receiver = self['@current']) == nil || $receiver == undefined) {
+        self['@current'] = smalltalk.send(self, "_new", [], smalltalk.TabWidget.klass);
+        $1 = self['@current'];
+    } else {
+        $1 = self['@current'];
+    }
+    return $1;
+}
+}),
+smalltalk.IDETranscript.klass);
+
+smalltalk.addMethod(
+"_initialize",
+smalltalk.method({
+selector: "initialize",
+fn: function () {
+    var self = this;
+    smalltalk.send(smalltalk.Transcript || Transcript, "_register_", [smalltalk.send(self, "_current", [])]);
+    return self;
+}
+}),
+smalltalk.IDETranscript.klass);
+
+smalltalk.addMethod(
+"_new",
+smalltalk.method({
+selector: "new",
+fn: function () {
+    var self = this;
+    smalltalk.send(self, "_shouldNotImplement", []);
+    return self;
+}
+}),
+smalltalk.IDETranscript.klass);
+
+smalltalk.addMethod(
+"_open",
+smalltalk.method({
+selector: "open",
+fn: function () {
+    var self = this;
+    var $1, $2;
+    $1 = smalltalk.send(smalltalk.TabManager || TabManager, "_current", []);
+    smalltalk.send($1, "_open", []);
+    $2 = smalltalk.send($1, "_selectTab_", [smalltalk.send(self, "_current", [])]);
+    return self;
+}
+}),
+smalltalk.IDETranscript.klass);
+
+
+smalltalk.addClass('Inspector', smalltalk.TabWidget, ['label', 'variables', 'object', 'selectedVariable', 'variablesList', 'valueTextarea', 'diveButton', 'sourceArea'], 'IDE');
+smalltalk.addMethod(
+"_canBeClosed",
+smalltalk.method({
+selector: "canBeClosed",
+fn: function () {
+    var self = this;
+    return true;
+}
+}),
+smalltalk.Inspector);
+
+smalltalk.addMethod(
+"_dive",
+smalltalk.method({
+selector: "dive",
+fn: function () {
+    var self = this;
+    smalltalk.send(smalltalk.send(smalltalk.send(self, "_variables", []), "_at_", [smalltalk.send(self, "_selectedVariable", [])]), "_inspect", []);
+    return self;
+}
+}),
+smalltalk.Inspector);
+
+smalltalk.addMethod(
+"_inspect_",
+smalltalk.method({
+selector: "inspect:",
+fn: function (anObject) {
+    var self = this;
+    self['@object'] = anObject;
+    self['@variables'] = [];
+    smalltalk.send(self['@object'], "_inspectOn_", [self]);
+    return self;
+}
+}),
+smalltalk.Inspector);
+
+smalltalk.addMethod(
+"_label",
+smalltalk.method({
+selector: "label",
+fn: function () {
+    var self = this;
+    var $1;
+    if (($receiver = self['@label']) == nil || $receiver == undefined) {
+        $1 = "Inspector (nil)";
+    } else {
+        $1 = self['@label'];
+    }
+    return $1;
+}
+}),
+smalltalk.Inspector);
+
+smalltalk.addMethod(
+"_refresh",
+smalltalk.method({
+selector: "refresh",
+fn: function () {
+    var self = this;
+    var $1;
+    smalltalk.send(self, "_inspect_", [self['@object']]);
+    smalltalk.send(self, "_updateVariablesList", []);
+    $1 = smalltalk.send(self, "_updateValueTextarea", []);
+    return self;
+}
+}),
+smalltalk.Inspector);
+
+smalltalk.addMethod(
+"_renderBottomPanelOn_",
+smalltalk.method({
+selector: "renderBottomPanelOn:",
+fn: function (html) {
+    var self = this;
+    var $1, $3, $4, $2;
+    $1 = smalltalk.send(html, "_div", []);
+    smalltalk.send($1, "_class_", ["amber_sourceCode"]);
+    $2 = smalltalk.send($1, "_with_", [function () {$3 = smalltalk.send(smalltalk.SourceArea || SourceArea, "_new", []);smalltalk.send($3, "_receiver_", [self['@object']]);smalltalk.send($3, "_onDoIt_", [function () {return smalltalk.send(self, "_refresh", []);}]);$4 = smalltalk.send($3, "_yourself", []);self['@sourceArea'] = $4;self['@sourceArea'];return smalltalk.send(self['@sourceArea'], "_renderOn_", [html]);}]);
+    return self;
+}
+}),
+smalltalk.Inspector);
+
+smalltalk.addMethod(
+"_renderBoxOn_",
+smalltalk.method({
+selector: "renderBoxOn:",
+fn: function (html) {
+    var self = this;
+    var $1;
+    smalltalk.send(self, "_renderTopPanelOn_", [html]);
+    $1 = smalltalk.send(self, "_renderBottomPanelOn_", [html]);
+    return self;
+}
+}),
+smalltalk.Inspector);
+
+smalltalk.addMethod(
+"_renderButtonsOn_",
+smalltalk.method({
+selector: "renderButtonsOn:",
+fn: function (html) {
+    var self = this;
+    var $1, $2, $3, $4, $5, $6;
+    $1 = smalltalk.send(html, "_button", []);
+    smalltalk.send($1, "_with_", ["DoIt"]);
+    $2 = smalltalk.send($1, "_onClick_", [function () {return smalltalk.send(smalltalk.send(self, "_sourceArea", []), "_doIt", []);}]);
+    $3 = smalltalk.send(html, "_button", []);
+    smalltalk.send($3, "_with_", ["PrintIt"]);
+    $4 = smalltalk.send($3, "_onClick_", [function () {return smalltalk.send(smalltalk.send(self, "_sourceArea", []), "_printIt", []);}]);
+    $5 = smalltalk.send(html, "_button", []);
+    smalltalk.send($5, "_with_", ["InspectIt"]);
+    $6 = smalltalk.send($5, "_onClick_", [function () {return smalltalk.send(smalltalk.send(self, "_sourceArea", []), "_inspectIt", []);}]);
+    smalltalk.send(self, "_updateButtons", []);
+    return self;
+}
+}),
+smalltalk.Inspector);
+
+smalltalk.addMethod(
+"_renderTopPanelOn_",
+smalltalk.method({
+selector: "renderTopPanelOn:",
+fn: function (html) {
+    var self = this;
+    var $1, $3, $4, $5, $7, $8, $9, $10, $6, $2, $11;
+    $1 = smalltalk.send(html, "_div", []);
+    smalltalk.send($1, "_class_", ["top"]);
+    $2 = smalltalk.send($1, "_with_", [function () {self['@variablesList'] = smalltalk.send(smalltalk.send(html, "_ul", []), "_class_", ["amber_column variables"]);self['@variablesList'];$3 = smalltalk.send(html, "_textarea", []);smalltalk.send($3, "_class_", ["amber_column value"]);$4 = smalltalk.send($3, "_at_put_", ["readonly", "readonly"]);self['@valueTextarea'] = $4;self['@valueTextarea'];$5 = smalltalk.send(html, "_div", []);smalltalk.send($5, "_class_", ["amber_tabs inspector"]);$6 = smalltalk.send($5, "_with_", [function () {$7 = smalltalk.send(html, "_button", []);smalltalk.send($7, "_class_", ["amber_button inspector refresh"]);smalltalk.send($7, "_with_", ["Refresh"]);$8 = smalltalk.send($7, "_onClick_", [function () {return smalltalk.send(self, "_refresh", []);}]);$8;$9 = smalltalk.send(html, "_button", []);smalltalk.send($9, "_class_", ["amber_button inspector dive"]);smalltalk.send($9, "_with_", ["Dive"]);$10 = smalltalk.send($9, "_onClick_", [function () {return smalltalk.send(self, "_dive", []);}]);self['@diveButton'] = $10;return self['@diveButton'];}]);$6;return smalltalk.send(smalltalk.send(html, "_div", []), "_class_", ["amber_clear"]);}]);
+    smalltalk.send(self, "_updateVariablesList", []);
+    $11 = smalltalk.send(self, "_updateValueTextarea", []);
+    return self;
+}
+}),
+smalltalk.Inspector);
+
+smalltalk.addMethod(
+"_selectVariable_",
+smalltalk.method({
+selector: "selectVariable:",
+fn: function (aString) {
+    var self = this;
+    var $1;
+    smalltalk.send(self, "_selectedVariable_", [aString]);
+    smalltalk.send(self, "_updateVariablesList", []);
+    smalltalk.send(self, "_updateValueTextarea", []);
+    $1 = smalltalk.send(self, "_updateButtons", []);
+    return self;
+}
+}),
+smalltalk.Inspector);
+
+smalltalk.addMethod(
+"_selectedVariable",
+smalltalk.method({
+selector: "selectedVariable",
+fn: function () {
+    var self = this;
+    return self['@selectedVariable'];
+}
+}),
+smalltalk.Inspector);
+
+smalltalk.addMethod(
+"_selectedVariable_",
+smalltalk.method({
+selector: "selectedVariable:",
+fn: function (aString) {
+    var self = this;
+    self['@selectedVariable'] = aString;
+    return self;
+}
+}),
+smalltalk.Inspector);
+
+smalltalk.addMethod(
+"_setLabel_",
+smalltalk.method({
+selector: "setLabel:",
+fn: function (aString) {
+    var self = this;
+    self['@label'] = aString;
+    return self;
+}
+}),
+smalltalk.Inspector);
+
+smalltalk.addMethod(
+"_setVariables_",
+smalltalk.method({
+selector: "setVariables:",
+fn: function (aCollection) {
+    var self = this;
+    self['@variables'] = aCollection;
+    return self;
+}
+}),
+smalltalk.Inspector);
+
+smalltalk.addMethod(
+"_sourceArea",
+smalltalk.method({
+selector: "sourceArea",
+fn: function () {
+    var self = this;
+    return self['@sourceArea'];
+}
+}),
+smalltalk.Inspector);
+
+smalltalk.addMethod(
+"_updateButtons",
+smalltalk.method({
+selector: "updateButtons",
+fn: function () {
+    var self = this;
+    var $1;
+    $1 = smalltalk.send(smalltalk.send(smalltalk.send(self, "_selectedVariable", []), "_notNil", []), "_and_", [function () {return smalltalk.send(smalltalk.send(smalltalk.send(self, "_variables", []), "_at_", [smalltalk.send(self, "_selectedVariable", [])]), "_notNil", []);}]);
+    if (smalltalk.assert($1)) {
+        smalltalk.send(self['@diveButton'], "_removeAt_", ["disabled"]);
+    } else {
+        smalltalk.send(self['@diveButton'], "_at_put_", ["disabled", true]);
+    }
+    return self;
+}
+}),
+smalltalk.Inspector);
+
+smalltalk.addMethod(
+"_updateValueTextarea",
+smalltalk.method({
+selector: "updateValueTextarea",
+fn: function () {
+    var self = this;
+    var $2, $1;
+    $2 = smalltalk.send(smalltalk.send(self, "_selectedVariable", []), "_isNil", []);
+    if (smalltalk.assert($2)) {
+        $1 = "";
+    } else {
+        $1 = smalltalk.send(smalltalk.send(smalltalk.send(self, "_variables", []), "_at_", [smalltalk.send(self, "_selectedVariable", [])]), "_printString", []);
+    }
+    smalltalk.send(smalltalk.send(self['@valueTextarea'], "_asJQuery", []), "_val_", [$1]);
+    return self;
+}
+}),
+smalltalk.Inspector);
+
+smalltalk.addMethod(
+"_updateVariablesList",
+smalltalk.method({
+selector: "updateVariablesList",
+fn: function () {
+    var self = this;
+    var $1, $2;
+    smalltalk.send(self['@variablesList'], "_contents_", [function (html) {return smalltalk.send(smalltalk.send(smalltalk.send(self, "_variables", []), "_keys", []), "_do_", [function (each) {var li;li = smalltalk.send(html, "_li", []);smalltalk.send(li, "_with_", [each]);$1 = smalltalk.send(li, "_onClick_", [function () {return smalltalk.send(self, "_selectVariable_", [each]);}]);$1;$2 = smalltalk.send(smalltalk.send(self, "_selectedVariable", []), "__eq", [each]);if (smalltalk.assert($2)) {return smalltalk.send(li, "_class_", ["selected"]);}}]);}]);
+    return self;
+}
+}),
+smalltalk.Inspector);
+
+smalltalk.addMethod(
+"_variables",
+smalltalk.method({
+selector: "variables",
+fn: function () {
+    var self = this;
+    return self['@variables'];
+}
+}),
+smalltalk.Inspector);
+
+
+smalltalk.addMethod(
+"_on_",
+smalltalk.method({
+selector: "on:",
+fn: function (anObject) {
+    var self = this;
+    var $2, $3, $1;
+    $2 = smalltalk.send(self, "_new", []);
+    smalltalk.send($2, "_inspect_", [anObject]);
+    $3 = smalltalk.send($2, "_yourself", []);
+    $1 = $3;
+    return $1;
+}
+}),
+smalltalk.Inspector.klass);
+
+
+smalltalk.addClass('ProgressBar', smalltalk.TabWidget, ['percent', 'progressDiv', 'div'], 'IDE');
+smalltalk.addMethod(
+"_percent",
+smalltalk.method({
+selector: "percent",
+fn: function () {
+    var self = this;
+    var $1;
+    if (($receiver = self['@percent']) == nil || $receiver == undefined) {
+        $1 = 0;
+    } else {
+        $1 = self['@percent'];
+    }
+    return $1;
+}
+}),
+smalltalk.ProgressBar);
+
+smalltalk.addMethod(
+"_percent_",
+smalltalk.method({
+selector: "percent:",
+fn: function (aNumber) {
+    var self = this;
+    self['@percent'] = aNumber;
+    return self;
+}
+}),
+smalltalk.ProgressBar);
+
+smalltalk.addMethod(
+"_renderOn_",
+smalltalk.method({
+selector: "renderOn:",
+fn: function (html) {
+    var self = this;
+    var $1, $2;
+    $1 = smalltalk.send(html, "_div", []);
+    smalltalk.send($1, "_class_", ["progress_bar"]);
+    $2 = smalltalk.send($1, "_yourself", []);
+    self['@div'] = $2;
+    smalltalk.send(self, "_renderProgressBar", []);
+    return self;
+}
+}),
+smalltalk.ProgressBar);
+
+smalltalk.addMethod(
+"_renderProgressBar",
+smalltalk.method({
+selector: "renderProgressBar",
+fn: function () {
+    var self = this;
+    var $1, $2;
+    smalltalk.send(self['@div'], "_contents_", [function (html) {$1 = smalltalk.send(html, "_div", []);smalltalk.send($1, "_class_", ["progress"]);$2 = smalltalk.send($1, "_style_", [smalltalk.send(smalltalk.send("width:", "__comma", [smalltalk.send(smalltalk.send(self, "_percent", []), "_asString", [])]), "__comma", ["%"])]);return $2;}]);
+    return self;
+}
+}),
+smalltalk.ProgressBar);
+
+smalltalk.addMethod(
+"_updatePercent_",
+smalltalk.method({
+selector: "updatePercent:",
+fn: function (aNumber) {
+    var self = this;
+    smalltalk.send(self, "_percent_", [aNumber]);
+    smalltalk.send(self, "_renderProgressBar", []);
+    return self;
+}
+}),
+smalltalk.ProgressBar);
+
+
+
+smalltalk.addClass('ReferencesBrowser', smalltalk.TabWidget, ['implementors', 'senders', 'implementorsList', 'input', 'timer', 'selector', 'sendersList', 'referencedClasses', 'referencedClassesList', 'matches', 'matchesList'], 'IDE');
+smalltalk.addMethod(
+"_canBeClosed",
+smalltalk.method({
+selector: "canBeClosed",
+fn: function () {
+    var self = this;
+    return true;
+}
+}),
+smalltalk.ReferencesBrowser);
+
+smalltalk.addMethod(
+"_classesAndMetaclasses",
+smalltalk.method({
+selector: "classesAndMetaclasses",
+fn: function () {
+    var self = this;
+    var $1;
+    $1 = smalltalk.send(smalltalk.send(smalltalk.send(smalltalk.Smalltalk || Smalltalk, "_current", []), "_classes", []), "__comma", [smalltalk.send(smalltalk.send(smalltalk.send(smalltalk.Smalltalk || Smalltalk, "_current", []), "_classes", []), "_collect_", [function (each) {return smalltalk.send(each, "_class", []);}])]);
+    return $1;
+}
+}),
+smalltalk.ReferencesBrowser);
+
+smalltalk.addMethod(
+"_implementors",
+smalltalk.method({
+selector: "implementors",
+fn: function () {
+    var self = this;
+    var $1;
+    if (($receiver = self['@implementors']) == nil ||
+        $receiver == undefined) {
+        self['@implementors'] = smalltalk.send(smalltalk.Array || Array, "_new", []);
+        $1 = self['@implementors'];
+    } else {
+        $1 = self['@implementors'];
+    }
+    return $1;
+}
+}),
+smalltalk.ReferencesBrowser);
+
+smalltalk.addMethod(
+"_initialize",
+smalltalk.method({
+selector: "initialize",
+fn: function () {
+    var self = this;
+    smalltalk.send(self, "_initialize", [], smalltalk.TabWidget);
+    self['@selector'] = "";
+    return self;
+}
+}),
+smalltalk.ReferencesBrowser);
+
+smalltalk.addMethod(
+"_label",
+smalltalk.method({
+selector: "label",
+fn: function () {
+    var self = this;
+    return "[References]";
+}
+}),
+smalltalk.ReferencesBrowser);
+
+smalltalk.addMethod(
+"_matches",
+smalltalk.method({
+selector: "matches",
+fn: function () {
+    var self = this;
+    var $1;
+    if (($receiver = self['@matches']) == nil || $receiver == undefined) {
+        self['@matches'] = smalltalk.send(smalltalk.Array || Array, "_new", []);
+        $1 = self['@matches'];
+    } else {
+        $1 = self['@matches'];
+    }
+    return $1;
+}
+}),
+smalltalk.ReferencesBrowser);
+
+smalltalk.addMethod(
+"_openBrowserOn_",
+smalltalk.method({
+selector: "openBrowserOn:",
+fn: function (aMethod) {
+    var self = this;
+    var $2, $1, $3, $4;
+    var browser;
+    $2 = smalltalk.send(smalltalk.send(aMethod, "_methodClass", []), "_isMetaclass", []);
+    if (smalltalk.assert($2)) {
+        $1 = smalltalk.send(smalltalk.send(aMethod, "_methodClass", []), "_instanceClass", []);
+    } else {
+        $1 = smalltalk.send(aMethod, "_methodClass", []);
+    }
+    browser = smalltalk.send(smalltalk.Browser || Browser, "_openOn_", [$1]);
+    $3 = smalltalk.send(smalltalk.send(aMethod, "_methodClass", []), "_isMetaclass", []);
+    if (smalltalk.assert($3)) {
+        smalltalk.send(browser, "_selectTab_", [smalltalk.symbolFor("class")]);
+    }
+    smalltalk.send(browser, "_selectProtocol_", [smalltalk.send(aMethod, "_category", [])]);
+    $4 = smalltalk.send(browser, "_selectMethod_", [aMethod]);
+    return self;
+}
+}),
+smalltalk.ReferencesBrowser);
+
+smalltalk.addMethod(
+"_referencedClasses",
+smalltalk.method({
+selector: "referencedClasses",
+fn: function () {
+    var self = this;
+    var $1;
+    if (($receiver = self['@referencedClasses']) == nil ||
+        $receiver == undefined) {
+        self['@referencedClasses'] = smalltalk.send(smalltalk.Array || Array, "_new", []);
+        $1 = self['@referencedClasses'];
+    } else {
+        $1 = self['@referencedClasses'];
+    }
+    return $1;
+}
+}),
+smalltalk.ReferencesBrowser);
+
+smalltalk.addMethod(
+"_renderBoxOn_",
+smalltalk.method({
+selector: "renderBoxOn:",
+fn: function (html) {
+    var self = this;
+    var $1;
+    smalltalk.send(self, "_renderInputOn_", [html]);
+    smalltalk.send(self, "_renderImplementorsOn_", [html]);
+    smalltalk.send(self, "_renderSendersOn_", [html]);
+    smalltalk.send(self, "_renderReferencedClassesOn_", [html]);
+    $1 = smalltalk.send(self, "_renderMatchesOn_", [html]);
+    return self;
+}
+}),
+smalltalk.ReferencesBrowser);
+
+smalltalk.addMethod(
+"_renderImplementorsOn_",
+smalltalk.method({
+selector: "renderImplementorsOn:",
+fn: function (html) {
+    var self = this;
+    self['@implementorsList'] = smalltalk.send(smalltalk.send(html, "_ul", []), "_class_", ["amber_column implementors"]);
+    smalltalk.send(self, "_updateImplementorsList", []);
+    return self;
+}
+}),
+smalltalk.ReferencesBrowser);
+
+smalltalk.addMethod(
+"_renderInputOn_",
+smalltalk.method({
+selector: "renderInputOn:",
+fn: function (html) {
+    var self = this;
+    var $1, $2;
+    $1 = smalltalk.send(html, "_input", []);
+    smalltalk.send($1, "_class_", ["implementors"]);
+    $2 = smalltalk.send($1, "_yourself", []);
+    self['@input'] = $2;
+    smalltalk.send(smalltalk.send(self['@input'], "_asJQuery", []), "_val_", [self['@selector']]);
+    smalltalk.send(self, "_setInputEvents", []);
+    return self;
+}
+}),
+smalltalk.ReferencesBrowser);
+
+smalltalk.addMethod(
+"_renderMatchesOn_",
+smalltalk.method({
+selector: "renderMatchesOn:",
+fn: function (html) {
+    var self = this;
+    self['@matchesList'] = smalltalk.send(smalltalk.send(html, "_ul", []), "_class_", ["amber_column matches"]);
+    smalltalk.send(self, "_updateMatchesList", []);
+    return self;
+}
+}),
+smalltalk.ReferencesBrowser);
+
+smalltalk.addMethod(
+"_renderReferencedClassesOn_",
+smalltalk.method({
+selector: "renderReferencedClassesOn:",
+fn: function (html) {
+    var self = this;
+    self['@referencedClassesList'] = smalltalk.send(smalltalk.send(html, "_ul", []), "_class_", ["amber_column referenced_classes"]);
+    smalltalk.send(self, "_updateReferencedClassesList", []);
+    return self;
+}
+}),
+smalltalk.ReferencesBrowser);
+
+smalltalk.addMethod(
+"_renderSendersOn_",
+smalltalk.method({
+selector: "renderSendersOn:",
+fn: function (html) {
+    var self = this;
+    self['@sendersList'] = smalltalk.send(smalltalk.send(html, "_ul", []), "_class_", ["amber_column senders"]);
+    smalltalk.send(self, "_updateSendersList", []);
+    return self;
+}
+}),
+smalltalk.ReferencesBrowser);
+
+smalltalk.addMethod(
+"_search_",
+smalltalk.method({
+selector: "search:",
+fn: function (aString) {
+    var self = this;
+    var $1;
+    smalltalk.send(self, "_searchReferencesFor_", [aString]);
+    smalltalk.send(self, "_updateImplementorsList", []);
+    smalltalk.send(self, "_updateSendersList", []);
+    smalltalk.send(self, "_updateReferencedClassesList", []);
+    $1 = smalltalk.send(self, "_updateMatchesList", []);
+    return self;
+}
+}),
+smalltalk.ReferencesBrowser);
+
+smalltalk.addMethod(
+"_searchMethodSource",
+smalltalk.method({
+selector: "searchMethodSource",
+fn: function () {
+    var self = this;
+    var $1;
+    var regex;
+    regex = smalltalk.send(self['@selector'], "_allButFirst", []);
+    smalltalk.send(smalltalk.send(self, "_classesAndMetaclasses", []), "_do_", [function (each) {return smalltalk.send(smalltalk.send(smalltalk.send(each, "_methodDictionary", []), "_values", []), "_do_", [function (value) {$1 = smalltalk.send(smalltalk.send(value, "_source", []), "_match_", [regex]);if (smalltalk.assert($1)) {return smalltalk.send(smalltalk.send(self, "_matches", []), "_add_", [value]);}}]);}]);
+    return self;
+}
+}),
+smalltalk.ReferencesBrowser);
+
+smalltalk.addMethod(
+"_searchReferencedClasses",
+smalltalk.method({
+selector: "searchReferencedClasses",
+fn: function () {
+    var self = this;
+    var $1;
+    smalltalk.send(smalltalk.send(self, "_classesAndMetaclasses", []), "_do_", [function (each) {return smalltalk.send(smalltalk.send(smalltalk.send(each, "_methodDictionary", []), "_values", []), "_do_", [function (value) {$1 = smalltalk.send(smalltalk.send(value, "_referencedClasses", []), "_includes_", [self['@selector']]);if (smalltalk.assert($1)) {return smalltalk.send(smalltalk.send(self, "_referencedClasses", []), "_add_", [value]);}}]);}]);
+    return self;
+}
+}),
+smalltalk.ReferencesBrowser);
+
+smalltalk.addMethod(
+"_searchReferencesFor_",
+smalltalk.method({
+selector: "searchReferencesFor:",
+fn: function (aString) {
+    var self = this;
+    var $1;
+    self['@selector'] = aString;
+    self['@implementors'] = smalltalk.send(smalltalk.Array || Array, "_new", []);
+    self['@senders'] = smalltalk.send(smalltalk.Array || Array, "_new", []);
+    self['@referencedClasses'] = smalltalk.send(smalltalk.Array || Array, "_new", []);
+    self['@matches'] = smalltalk.send(smalltalk.Array || Array, "_new", []);
+    smalltalk.send(self, "_searchMethodSource", []);
+    $1 = smalltalk.send(self['@selector'], "_match_", ["^[A-Z]"]);
+    if (smalltalk.assert($1)) {
+        smalltalk.send(self, "_searchReferencedClasses", []);
+    } else {
+        smalltalk.send(self, "_searchSelectorReferences", []);
+    }
+    return self;
+}
+}),
+smalltalk.ReferencesBrowser);
+
+smalltalk.addMethod(
+"_searchSelectorReferences",
+smalltalk.method({
+selector: "searchSelectorReferences",
+fn: function () {
+    var self = this;
+    var $1, $2;
+    smalltalk.send(smalltalk.send(self, "_classesAndMetaclasses", []), "_do_", [function (each) {return smalltalk.send(smalltalk.send(each, "_methodDictionary", []), "_keysAndValuesDo_", [function (key, value) {$1 = smalltalk.send(key, "__eq", [self['@selector']]);if (smalltalk.assert($1)) {smalltalk.send(smalltalk.send(self, "_implementors", []), "_add_", [value]);}$2 = smalltalk.send(smalltalk.send(value, "_messageSends", []), "_includes_", [self['@selector']]);if (smalltalk.assert($2)) {return smalltalk.send(smalltalk.send(self, "_senders", []), "_add_", [value]);}}]);}]);
+    return self;
+}
+}),
+smalltalk.ReferencesBrowser);
+
+smalltalk.addMethod(
+"_selector",
+smalltalk.method({
+selector: "selector",
+fn: function () {
+    var self = this;
+    return self['@selector'];
+}
+}),
+smalltalk.ReferencesBrowser);
+
+smalltalk.addMethod(
+"_senders",
+smalltalk.method({
+selector: "senders",
+fn: function () {
+    var self = this;
+    var $1;
+    if (($receiver = self['@senders']) == nil || $receiver == undefined) {
+        self['@senders'] = smalltalk.send(smalltalk.Array || Array, "_new", []);
+        $1 = self['@senders'];
+    } else {
+        $1 = self['@senders'];
+    }
+    return $1;
+}
+}),
+smalltalk.ReferencesBrowser);
+
+smalltalk.addMethod(
+"_setInputEvents",
+smalltalk.method({
+selector: "setInputEvents",
+fn: function () {
+    var self = this;
+    var $1;
+    smalltalk.send(self['@input'], "_onKeyUp_", [function () {self['@timer'] = smalltalk.send(function () {return smalltalk.send(self, "_search_", [smalltalk.send(smalltalk.send(self['@input'], "_asJQuery", []), "_val", [])]);}, "_valueWithTimeout_", [100]);return self['@timer'];}]);
+    $1 = smalltalk.send(self['@input'], "_onKeyDown_", [function () {if (($receiver = self['@timer']) == nil || $receiver == undefined) {return self['@timer'];} else {return smalltalk.send(self['@timer'], "_clearTimeout", []);}}]);
+    return self;
+}
+}),
+smalltalk.ReferencesBrowser);
+
+smalltalk.addMethod(
+"_updateImplementorsList",
+smalltalk.method({
+selector: "updateImplementorsList",
+fn: function () {
+    var self = this;
+    var $1, $2, $3;
+    smalltalk.send(self['@implementorsList'], "_contents_", [function (html) {$1 = smalltalk.send(html, "_li", []);smalltalk.send($1, "_class_", ["column_label"]);smalltalk.send($1, "_with_", [smalltalk.send(smalltalk.send("Implementors (", "__comma", [smalltalk.send(smalltalk.send(smalltalk.send(self, "_implementors", []), "_size", []), "_asString", [])]), "__comma", [")"])]);$2 = smalltalk.send($1, "_style_", ["font-weight: bold"]);$2;return smalltalk.send(smalltalk.send(self, "_implementors", []), "_do_", [function (each) {var li;li = smalltalk.send(html, "_li", []);smalltalk.send(li, "_with_", [smalltalk.send(smalltalk.send(smalltalk.send(smalltalk.send(each, "_methodClass", []), "_asString", []), "__comma", [" >> "]), "__comma", [smalltalk.send(self, "_selector", [])])]);$3 = smalltalk.send(li, "_onClick_", [function () {return smalltalk.send(self, "_openBrowserOn_", [each]);}]);return $3;}]);}]);
+    return self;
+}
+}),
+smalltalk.ReferencesBrowser);
+
+smalltalk.addMethod(
+"_updateMatchesList",
+smalltalk.method({
+selector: "updateMatchesList",
+fn: function () {
+    var self = this;
+    var $1, $2, $3;
+    smalltalk.send(self['@matchesList'], "_contents_", [function (html) {$1 = smalltalk.send(html, "_li", []);smalltalk.send($1, "_class_", ["column_label"]);smalltalk.send($1, "_with_", [smalltalk.send(smalltalk.send("Regex matches (", "__comma", [smalltalk.send(smalltalk.send(smalltalk.send(self, "_matches", []), "_size", []), "_asString", [])]), "__comma", [")"])]);$2 = smalltalk.send($1, "_style_", ["font-weight: bold"]);$2;return smalltalk.send(smalltalk.send(self, "_matches", []), "_do_", [function (each) {var li;li = smalltalk.send(html, "_li", []);smalltalk.send(li, "_with_", [smalltalk.send(smalltalk.send(smalltalk.send(smalltalk.send(each, "_methodClass", []), "_asString", []), "__comma", [" >> "]), "__comma", [smalltalk.send(each, "_selector", [])])]);$3 = smalltalk.send(li, "_onClick_", [function () {return smalltalk.send(self, "_openBrowserOn_", [each]);}]);return $3;}]);}]);
+    return self;
+}
+}),
+smalltalk.ReferencesBrowser);
+
+smalltalk.addMethod(
+"_updateReferencedClassesList",
+smalltalk.method({
+selector: "updateReferencedClassesList",
+fn: function () {
+    var self = this;
+    var $1, $2, $3, $4;
+    smalltalk.send(self['@referencedClassesList'], "_contents_", [function (html) {$1 = smalltalk.send(html, "_li", []);smalltalk.send($1, "_class_", ["column_label"]);smalltalk.send($1, "_with_", [smalltalk.send(smalltalk.send("Class references (", "__comma", [smalltalk.send(smalltalk.send(smalltalk.send(self, "_referencedClasses", []), "_size", []), "_asString", [])]), "__comma", [")"])]);$2 = smalltalk.send($1, "_style_", ["font-weight: bold"]);$2;return smalltalk.send(smalltalk.send(self, "_referencedClasses", []), "_do_", [function (each) {$3 = smalltalk.send(html, "_li", []);smalltalk.send($3, "_with_", [smalltalk.send(smalltalk.send(smalltalk.send(smalltalk.send(each, "_methodClass", []), "_asString", []), "__comma", [" >> "]), "__comma", [smalltalk.send(each, "_selector", [])])]);$4 = smalltalk.send($3, "_onClick_", [function () {return smalltalk.send(self, "_openBrowserOn_", [each]);}]);return $4;}]);}]);
+    return self;
+}
+}),
+smalltalk.ReferencesBrowser);
+
+smalltalk.addMethod(
+"_updateSendersList",
+smalltalk.method({
+selector: "updateSendersList",
+fn: function () {
+    var self = this;
+    var $1, $2, $3, $4;
+    smalltalk.send(self['@sendersList'], "_contents_", [function (html) {$1 = smalltalk.send(html, "_li", []);smalltalk.send($1, "_class_", ["column_label"]);smalltalk.send($1, "_with_", [smalltalk.send(smalltalk.send("Senders (", "__comma", [smalltalk.send(smalltalk.send(smalltalk.send(self, "_senders", []), "_size", []), "_asString", [])]), "__comma", [")"])]);$2 = smalltalk.send($1, "_style_", ["font-weight: bold"]);$2;return smalltalk.send(smalltalk.send(self, "_senders", []), "_do_", [function (each) {$3 = smalltalk.send(html, "_li", []);smalltalk.send($3, "_with_", [smalltalk.send(smalltalk.send(smalltalk.send(smalltalk.send(each, "_methodClass", []), "_asString", []), "__comma", [" >> "]), "__comma", [smalltalk.send(each, "_selector", [])])]);$4 = smalltalk.send($3, "_onClick_", [function () {return smalltalk.send(self, "_openBrowserOn_", [each]);}]);return $4;}]);}]);
+    return self;
+}
+}),
+smalltalk.ReferencesBrowser);
+
+
+smalltalk.addMethod(
+"_search_",
+smalltalk.method({
+selector: "search:",
+fn: function (aString) {
+    var self = this;
+    var $2, $3, $1;
+    $2 = smalltalk.send(self, "_new", []);
+    smalltalk.send($2, "_searchReferencesFor_", [aString]);
+    $3 = smalltalk.send($2, "_open", []);
+    $1 = $3;
+    return $1;
+}
+}),
+smalltalk.ReferencesBrowser.klass);
+
+
+smalltalk.addClass('TestRunner', smalltalk.TabWidget, ['selectedCategories', 'packagesList', 'selectedClasses', 'classesList', 'selectedMethods', 'progressBar', 'methodsList', 'result', 'statusDiv'], 'IDE');
+smalltalk.addMethod(
+"_allClasses",
+smalltalk.method({
+selector: "allClasses",
+fn: function () {
+    var self = this;
+    var $1;
+    $1 = smalltalk.send(smalltalk.send(smalltalk.TestCase || TestCase, "_allSubclasses", []), "_select_", [function (each) {return smalltalk.send(smalltalk.send(each, "_isAbstract", []), "_not", []);}]);
+    return $1;
+}
+}),
+smalltalk.TestRunner);
+
+smalltalk.addMethod(
+"_classes",
+smalltalk.method({
+selector: "classes",
+fn: function () {
+    var self = this;
+    var $1;
+    $1 = smalltalk.send(smalltalk.send(smalltalk.send(self, "_allClasses", []), "_select_", [function (each) {return smalltalk.send(smalltalk.send(self, "_selectedCategories", []), "_includes_", [smalltalk.send(each, "_category", [])]);}]), "_sort_", [function (a, b) {return smalltalk.send(smalltalk.send(a, "_name", []), "__gt", [smalltalk.send(b, "_name", [])]);}]);
+    return $1;
+}
+}),
+smalltalk.TestRunner);
+
+smalltalk.addMethod(
+"_initialize",
+smalltalk.method({
+selector: "initialize",
+fn: function () {
+    var self = this;
+    smalltalk.send(self, "_initialize", [], smalltalk.TabWidget);
+    self['@result'] = smalltalk.send(smalltalk.TestResult || TestResult, "_new", []);
+    return self;
+}
+}),
+smalltalk.TestRunner);
+
+smalltalk.addMethod(
+"_isSelectedCategory_",
+smalltalk.method({
+selector: "isSelectedCategory:",
+fn: function (aCategory) {
+    var self = this;
+    var $1;
+    $1 = smalltalk.send(smalltalk.send(self, "_selectedCategories", []), "_includes_", [aCategory]);
+    return $1;
+}
+}),
+smalltalk.TestRunner);
+
+smalltalk.addMethod(
+"_isSelectedClass_",
+smalltalk.method({
+selector: "isSelectedClass:",
+fn: function (aClass) {
+    var self = this;
+    var $1;
+    $1 = smalltalk.send(smalltalk.send(self, "_selectedClasses", []), "_includes_", [aClass]);
+    return $1;
+}
+}),
+smalltalk.TestRunner);
+
+smalltalk.addMethod(
+"_label",
+smalltalk.method({
+selector: "label",
+fn: function () {
+    var self = this;
+    return "SUnit";
+}
+}),
+smalltalk.TestRunner);
+
+smalltalk.addMethod(
+"_packages",
+smalltalk.method({
+selector: "packages",
+fn: function () {
+    var self = this;
+    var $1, $2;
+    var packages;
+    packages = smalltalk.send(smalltalk.Array || Array, "_new", []);
+    smalltalk.send(smalltalk.send(self, "_allClasses", []), "_do_", [function (each) {$1 = smalltalk.send(packages, "_includes_", [smalltalk.send(each, "_category", [])]);if (!smalltalk.assert($1)) {return smalltalk.send(packages, "_add_", [smalltalk.send(each, "_category", [])]);}}]);
+    $2 = smalltalk.send(packages, "_sort", []);
+    return $2;
+}
+}),
+smalltalk.TestRunner);
+
+smalltalk.addMethod(
+"_performFailure_",
+smalltalk.method({
+selector: "performFailure:",
+fn: function (aTestCase){
 var self=this;
-return smalltalk.withContext(function($ctx) { self["@receiver"]=anObject;
-return self}, self, "receiver:", [anObject], smalltalk.SourceArea)}
-}),
-smalltalk.SourceArea);
-
-smalltalk.addMethod(
-"_renderOn_",
-smalltalk.method({
-selector: "renderOn:",
-fn: function (html){
-var self=this;
-return smalltalk.withContext(function($ctx) { var textarea;
-self["@div"]=_st(_st(html)._div())._class_("source");
-_st(self["@div"])._with_((function(){
-textarea=_st(html)._textarea();
-return textarea;
-}));
-_st(self)._setEditorOn_(_st(textarea)._element());
-_st(self["@div"])._onKeyDown_((function(e){
-return _st(self)._handleKeyDown_(e);
-}));
-return self}, self, "renderOn:", [html], smalltalk.SourceArea)}
-}),
-smalltalk.SourceArea);
-
-smalltalk.addMethod(
-"_selection",
-smalltalk.method({
-selector: "selection",
+smalltalk.send(aTestCase,"_runCase",[]);
+return self}
+}),
+smalltalk.TestRunner);
+
+smalltalk.addMethod(
+"_printErrors",
+smalltalk.method({
+selector: "printErrors",
+fn: function () {
+    var self = this;
+    var $1;
+    $1 = smalltalk.send(smalltalk.send(smalltalk.send(smalltalk.send(smalltalk.send(self, "_result", []), "_errors", []), "_size", []), "_asString", []), "__comma", [" errors, "]);
+    return $1;
+}
+}),
+smalltalk.TestRunner);
+
+smalltalk.addMethod(
+"_printFailures",
+smalltalk.method({
+selector: "printFailures",
+fn: function () {
+    var self = this;
+    var $1;
+    $1 = smalltalk.send(smalltalk.send(smalltalk.send(smalltalk.send(smalltalk.send(self, "_result", []), "_failures", []), "_size", []), "_asString", []), "__comma", [" failures"]);
+    return $1;
+}
+}),
+smalltalk.TestRunner);
+
+smalltalk.addMethod(
+"_printPasses",
+smalltalk.method({
+selector: "printPasses",
 fn: function (){
 var self=this;
-return smalltalk.withContext(function($ctx) { var $1;
-$1=_st(self["@editor"])._getSelection();
+var $1;
+$1=smalltalk.send(smalltalk.send(smalltalk.send(smalltalk.send(smalltalk.send(smalltalk.send(self,"_result",[]),"_runs",[]),"__minus",[smalltalk.send(smalltalk.send(smalltalk.send(self,"_result",[]),"_errors",[]),"_size",[])]),"__minus",[smalltalk.send(smalltalk.send(smalltalk.send(self,"_result",[]),"_failures",[]),"_size",[])]),"_asString",[]),"__comma",[" passes, "]);
 return $1;
-}, self, "selection", [], smalltalk.SourceArea)}
-}),
-smalltalk.SourceArea);
-
-smalltalk.addMethod(
-"_selectionEnd",
-smalltalk.method({
-selector: "selectionEnd",
-fn: function () {
-    var self = this;
-    var $1;
-    $1 = smalltalk.send(smalltalk.send(textarea, "_element", []), "_selectionEnd", []);
+}
+}),
+smalltalk.TestRunner);
+
+smalltalk.addMethod(
+"_printTotal",
+smalltalk.method({
+selector: "printTotal",
+fn: function () {
+    var self = this;
+    var $1;
+    $1 = smalltalk.send(smalltalk.send(smalltalk.send(smalltalk.send(self, "_result", []), "_total", []), "_asString", []), "__comma", [" runs, "]);
     return $1;
 }
 }),
-smalltalk.SourceArea);
-
-smalltalk.addMethod(
-"_selectionEnd_",
-smalltalk.method({
-selector: "selectionEnd:",
-fn: function (anInteger) {
-    var self = this;
-    smalltalk.send(smalltalk.send(textarea, "_element", []), "_selectionEnd_", [anInteger]);
-    return self;
-}
-}),
-smalltalk.SourceArea);
-
-smalltalk.addMethod(
-"_selectionStart",
-smalltalk.method({
-selector: "selectionStart",
-fn: function () {
-    var self = this;
-    var $1;
-    $1 = smalltalk.send(smalltalk.send(textarea, "_element", []), "_selectionStart", []);
+smalltalk.TestRunner);
+
+smalltalk.addMethod(
+"_progressBar",
+smalltalk.method({
+selector: "progressBar",
+fn: function () {
+    var self = this;
+    var $1;
+    if (($receiver = self['@progressBar']) == nil || $receiver == undefined) {
+        self['@progressBar'] = smalltalk.send(smalltalk.ProgressBar || ProgressBar, "_new", []);
+        $1 = self['@progressBar'];
+    } else {
+        $1 = self['@progressBar'];
+    }
     return $1;
 }
 }),
-smalltalk.SourceArea);
-
-smalltalk.addMethod(
-"_selectionStart_",
-smalltalk.method({
-selector: "selectionStart:",
-fn: function (anInteger) {
-    var self = this;
-    smalltalk.send(smalltalk.send(textarea, "_element", []), "_selectionStart_", [anInteger]);
-    return self;
-}
-}),
-smalltalk.SourceArea);
-
-smalltalk.addMethod(
-"_setEditorOn_",
-smalltalk.method({
-selector: "setEditorOn:",
-fn: function (aTextarea) {
-    var self = this;
-    self['@editor'] = CodeMirror.fromTextArea(aTextarea, {theme: "amber", lineNumbers: true, enterMode: "flat", matchBrackets: true, electricChars: false});
-    return self;
-}
-}),
-smalltalk.SourceArea);
-
-smalltalk.addMethod(
-"_val",
-smalltalk.method({
-selector: "val",
-fn: function () {
-    var self = this;
-    var $1;
-    $1 = smalltalk.send(self['@editor'], "_getValue", []);
+smalltalk.TestRunner);
+
+smalltalk.addMethod(
+"_renderBoxOn_",
+smalltalk.method({
+selector: "renderBoxOn:",
+fn: function (html) {
+    var self = this;
+    var $1;
+    smalltalk.send(self, "_renderCategoriesOn_", [html]);
+    smalltalk.send(self, "_renderClassesOn_", [html]);
+    $1 = smalltalk.send(self, "_renderResultsOn_", [html]);
+    return self;
+}
+}),
+smalltalk.TestRunner);
+
+smalltalk.addMethod(
+"_renderButtonsOn_",
+smalltalk.method({
+selector: "renderButtonsOn:",
+fn: function (html) {
+    var self = this;
+    var $1, $2;
+    $1 = smalltalk.send(html, "_button", []);
+    smalltalk.send($1, "_with_", ["Run selected"]);
+    $2 = smalltalk.send($1, "_onClick_", [function () {return smalltalk.send(self, "_run_", [smalltalk.send(self, "_testCases", [])]);}]);
+    return self;
+}
+}),
+smalltalk.TestRunner);
+
+smalltalk.addMethod(
+"_renderCategoriesOn_",
+smalltalk.method({
+selector: "renderCategoriesOn:",
+fn: function (html) {
+    var self = this;
+    self['@packagesList'] = smalltalk.send(smalltalk.send(html, "_ul", []), "_class_", ["amber_column sunit packages"]);
+    smalltalk.send(self, "_updateCategoriesList", []);
+    return self;
+}
+}),
+smalltalk.TestRunner);
+
+smalltalk.addMethod(
+"_renderClassesOn_",
+smalltalk.method({
+selector: "renderClassesOn:",
+fn: function (html) {
+    var self = this;
+    self['@classesList'] = smalltalk.send(smalltalk.send(html, "_ul", []), "_class_", ["amber_column sunit classes"]);
+    smalltalk.send(self, "_updateClassesList", []);
+    return self;
+}
+}),
+smalltalk.TestRunner);
+
+smalltalk.addMethod(
+"_renderErrorsOn_",
+smalltalk.method({
+selector: "renderErrorsOn:",
+fn: function (html) {
+    var self = this;
+    var $1, $2;
+    smalltalk.send(smalltalk.send(smalltalk.send(self, "_result", []), "_errors", []), "_do_", [function (each) {$1 = smalltalk.send(html, "_li", []);smalltalk.send($1, "_class_", ["errors"]);smalltalk.send($1, "_with_", [smalltalk.send(smalltalk.send(smalltalk.send(smalltalk.send(each, "_class", []), "_name", []), "__comma", [" >> "]), "__comma", [smalltalk.send(each, "_selector", [])])]);$2 = smalltalk.send($1, "_onClick_", [function () {return smalltalk.send(self, "_performFailure_", [each]);}]);return $2;}]);
+    return self;
+}
+}),
+smalltalk.TestRunner);
+
+smalltalk.addMethod(
+"_renderFailuresOn_",
+smalltalk.method({
+selector: "renderFailuresOn:",
+fn: function (html) {
+    var self = this;
+    var $1, $2;
+    smalltalk.send(smalltalk.send(smalltalk.send(self, "_result", []), "_failures", []), "_do_", [function (each) {$1 = smalltalk.send(html, "_li", []);smalltalk.send($1, "_class_", ["failures"]);smalltalk.send($1, "_with_", [smalltalk.send(smalltalk.send(smalltalk.send(smalltalk.send(each, "_class", []), "_name", []), "__comma", [" >> "]), "__comma", [smalltalk.send(each, "_selector", [])])]);$2 = smalltalk.send($1, "_onClick_", [function () {return smalltalk.send(self, "_performFailure_", [each]);}]);return $2;}]);
+    return self;
+}
+}),
+smalltalk.TestRunner);
+
+smalltalk.addMethod(
+"_renderResultsOn_",
+smalltalk.method({
+selector: "renderResultsOn:",
+fn: function (html) {
+    var self = this;
+    self['@statusDiv'] = smalltalk.send(html, "_div", []);
+    smalltalk.send(html, "_with_", [smalltalk.send(self, "_progressBar", [])]);
+    self['@methodsList'] = smalltalk.send(smalltalk.send(html, "_ul", []), "_class_", ["amber_column sunit results"]);
+    smalltalk.send(self, "_updateMethodsList", []);
+    smalltalk.send(self, "_updateStatusDiv", []);
+    return self;
+}
+}),
+smalltalk.TestRunner);
+
+smalltalk.addMethod(
+"_result",
+smalltalk.method({
+selector: "result",
+fn: function () {
+    var self = this;
+    return self['@result'];
+}
+}),
+smalltalk.TestRunner);
+
+smalltalk.addMethod(
+"_run_",
+smalltalk.method({
+selector: "run:",
+fn: function (aCollection){
+var self=this;
+var $1;
+var worker;
+worker=smalltalk.send((smalltalk.TestSuiteRunner || TestSuiteRunner),"_on_",[aCollection]);
+self["@result"]=smalltalk.send(worker,"_result",[]);
+smalltalk.send(smalltalk.send(worker,"_announcer",[]),"_on_do_",[(smalltalk.ResultAnnouncement || ResultAnnouncement),(function(ann){
+$1=smalltalk.send(smalltalk.send(ann,"_result",[]),"__eq_eq",[self["@result"]]);
+if(smalltalk.assert($1)){
+smalltalk.send(smalltalk.send(self,"_progressBar",[]),"_updatePercent_",[smalltalk.send(smalltalk.send(smalltalk.send(self["@result"],"_runs",[]),"__slash",[smalltalk.send(self["@result"],"_total",[])]),"__star",[(100)])]);
+smalltalk.send(self,"_updateStatusDiv",[]);
+return smalltalk.send(self,"_updateMethodsList",[]);
+};
+})]);
+smalltalk.send(worker,"_run",[]);
+return self}
+}),
+smalltalk.TestRunner);
+
+smalltalk.addMethod(
+"_selectAllCategories",
+smalltalk.method({
+selector: "selectAllCategories",
+fn: function () {
+    var self = this;
+    var $1, $2;
+    smalltalk.send(smalltalk.send(self, "_packages", []), "_do_", [function (each) {$1 = smalltalk.send(self['@selectedCategories'], "_includes_", [each]);if (!smalltalk.assert($1)) {return smalltalk.send(smalltalk.send(self, "_selectedCategories", []), "_add_", [each]);}}]);
+    smalltalk.send(self, "_updateCategoriesList", []);
+    $2 = smalltalk.send(self, "_updateClassesList", []);
+    return self;
+}
+}),
+smalltalk.TestRunner);
+
+smalltalk.addMethod(
+"_selectAllClasses",
+smalltalk.method({
+selector: "selectAllClasses",
+fn: function () {
+    var self = this;
+    var $1, $2;
+    smalltalk.send(smalltalk.send(self, "_classes", []), "_do_", [function (each) {$1 = smalltalk.send(self['@selectedClasses'], "_includes_", [each]);if (!smalltalk.assert($1)) {return smalltalk.send(smalltalk.send(self, "_selectedClasses", []), "_add_", [each]);}}]);
+    smalltalk.send(self, "_updateCategoriesList", []);
+    $2 = smalltalk.send(self, "_updateClassesList", []);
+    return self;
+}
+}),
+smalltalk.TestRunner);
+
+smalltalk.addMethod(
+"_selectedCategories",
+smalltalk.method({
+selector: "selectedCategories",
+fn: function () {
+    var self = this;
+    var $1;
+    if (($receiver = self['@selectedCategories']) == nil ||
+        $receiver == undefined) {
+        self['@selectedCategories'] = smalltalk.send(smalltalk.Array || Array, "_new", []);
+        $1 = self['@selectedCategories'];
+    } else {
+        $1 = self['@selectedCategories'];
+    }
     return $1;
 }
 }),
-smalltalk.SourceArea);
-
-smalltalk.addMethod(
-"_val_",
-smalltalk.method({
-selector: "val:",
-fn: function (aString) {
-    var self = this;
-    smalltalk.send(self['@editor'], "_setValue_", [aString]);
-    return self;
-}
-}),
-smalltalk.SourceArea);
-
-
-
-smalltalk.addClass('TabManager', smalltalk.Widget, ['selectedTab', 'tabs', 'opened', 'ul', 'input'], 'IDE');
-smalltalk.addMethod(
-"_addTab_",
-smalltalk.method({
-selector: "addTab:",
-fn: function (aWidget){
-var self=this;
-return smalltalk.withContext(function($ctx) { _st(_st(self)._tabs())._add_(aWidget);
-_st(aWidget)._appendToJQuery_(_st("#amber")._asJQuery());
-_st(aWidget)._hide();
-return self}, self, "addTab:", [aWidget], smalltalk.TabManager)}
-}),
-smalltalk.TabManager);
-
-smalltalk.addMethod(
-"_close",
-smalltalk.method({
-selector: "close",
-fn: function (){
-var self=this;
-return smalltalk.withContext(function($ctx) { if(smalltalk.assert(self["@opened"])){
-_st(_st("#amber")._asJQuery())._hide();
-_st(_st(self["@ul"])._asJQuery())._hide();
-_st(self["@selectedTab"])._hide();
-_st(self)._removeBodyMargin();
-_st(_st("body")._asJQuery())._removeClass_("amberBody");
-self["@opened"]=false;
-self["@opened"];
-};
-return self}, self, "close", [], smalltalk.TabManager)}
-}),
-smalltalk.TabManager);
-
-smalltalk.addMethod(
-"_closeTab_",
-smalltalk.method({
-selector: "closeTab:",
-fn: function (aWidget){
-var self=this;
-return smalltalk.withContext(function($ctx) { _st(self)._removeTab_(aWidget);
-_st(self)._selectTab_(_st(_st(self)._tabs())._last());
-_st(aWidget)._remove();
-_st(self)._update();
-return self}, self, "closeTab:", [aWidget], smalltalk.TabManager)}
-}),
-smalltalk.TabManager);
-
-smalltalk.addMethod(
-"_initialize",
-smalltalk.method({
-selector: "initialize",
-fn: function (){
-var self=this;
-return smalltalk.withContext(function($ctx) { var $1,$2,$3;
-smalltalk.Widget.fn.prototype._initialize.apply(_st(self), []);
-self["@opened"]=true;
-_st((function(html){
-return _st(_st(html)._div())._id_("amber");
-}))._appendToJQuery_(_st("body")._asJQuery());
-_st(_st("body")._asJQuery())._addClass_("amberBody");
-_st(self)._appendToJQuery_(_st("#amber")._asJQuery());
-_st(self)._addTab_(_st((smalltalk.IDETranscript || IDETranscript))._current());
-_st(self)._addTab_(_st((smalltalk.Workspace || Workspace))._new());
-$1=_st(self)._addTab_(_st((smalltalk.TestRunner || TestRunner))._new());
-_st(self)._selectTab_(_st(_st(self)._tabs())._last());
-_st(self)._onResize_((function(){
-_st(self)._updateBodyMargin();
-$2=_st(self)._updatePosition();
-return $2;
-}));
-$3=_st(self)._onWindowResize_((function(){
-return _st(self)._updatePosition();
-}));
-return self}, self, "initialize", [], smalltalk.TabManager)}
-}),
-smalltalk.TabManager);
-
-smalltalk.addMethod(
-"_labelFor_",
-smalltalk.method({
-selector: "labelFor:",
-fn: function (aWidget){
-var self=this;
-return smalltalk.withContext(function($ctx) { var $1;
-var label;
-var maxSize;
-maxSize=(15);
-label=_st(_st(aWidget)._label())._copyFrom_to_((0),_st(_st(_st(aWidget)._label())._size())._min_(maxSize));
-$1=_st(_st(_st(aWidget)._label())._size()).__gt(maxSize);
-if(smalltalk.assert($1)){
-label=_st(label).__comma("...");
-label;
-};
-return label;
-}, self, "labelFor:", [aWidget], smalltalk.TabManager)}
-}),
-smalltalk.TabManager);
-
-smalltalk.addMethod(
-"_newBrowserTab",
-smalltalk.method({
-selector: "newBrowserTab",
-fn: function (){
-var self=this;
-return smalltalk.withContext(function($ctx) { _st((smalltalk.Browser || Browser))._open();
-return self}, self, "newBrowserTab", [], smalltalk.TabManager)}
-}),
-smalltalk.TabManager);
-
-smalltalk.addMethod(
-"_onResize_",
-smalltalk.method({
-selector: "onResize:",
-fn: function (aBlock){
-var self=this;
-return smalltalk.withContext(function($ctx) { jQuery('#amber').resizable({
-	handles: 'n', 
-	resize: aBlock,
-	minHeight: 230
-});
-;
-return self}, self, "onResize:", [aBlock], smalltalk.TabManager)}
-}),
-smalltalk.TabManager);
-
-smalltalk.addMethod(
-"_onWindowResize_",
-smalltalk.method({
-selector: "onWindowResize:",
-fn: function (aBlock){
-var self=this;
-return smalltalk.withContext(function($ctx) { jQuery(window).resize(aBlock);
-;
-return self}, self, "onWindowResize:", [aBlock], smalltalk.TabManager)}
-}),
-smalltalk.TabManager);
-
-smalltalk.addMethod(
-"_open",
-smalltalk.method({
-selector: "open",
-fn: function (){
-var self=this;
-return smalltalk.withContext(function($ctx) { if(! smalltalk.assert(self["@opened"])){
-_st(_st("body")._asJQuery())._addClass_("amberBody");
-_st(_st("#amber")._asJQuery())._show();
-_st(_st(self["@ul"])._asJQuery())._show();
-_st(self)._updateBodyMargin();
-_st(self["@selectedTab"])._show();
-self["@opened"]=true;
-self["@opened"];
-};
-return self}, self, "open", [], smalltalk.TabManager)}
-}),
-smalltalk.TabManager);
-
-smalltalk.addMethod(
-"_removeBodyMargin",
-smalltalk.method({
-selector: "removeBodyMargin",
-fn: function (){
-var self=this;
-return smalltalk.withContext(function($ctx) { _st(self)._setBodyMargin_((0));
-return self}, self, "removeBodyMargin", [], smalltalk.TabManager)}
-}),
-smalltalk.TabManager);
-
-smalltalk.addMethod(
-"_removeTab_",
-smalltalk.method({
-selector: "removeTab:",
-fn: function (aWidget){
-var self=this;
-return smalltalk.withContext(function($ctx) { _st(_st(self)._tabs())._remove_(aWidget);
-_st(self)._update();
-return self}, self, "removeTab:", [aWidget], smalltalk.TabManager)}
-}),
-smalltalk.TabManager);
-
-smalltalk.addMethod(
-"_renderOn_",
-smalltalk.method({
-selector: "renderOn:",
-fn: function (html){
-var self=this;
-return smalltalk.withContext(function($ctx) { var $1,$2;
-_st(_st(html)._div())._id_("logo");
-_st(self)._renderToolbarOn_(html);
-$1=_st(html)._ul();
-_st($1)._id_("amberTabs");
-$2=_st($1)._yourself();
-self["@ul"]=$2;
-_st(self)._renderTabs();
-return self}, self, "renderOn:", [html], smalltalk.TabManager)}
-}),
-smalltalk.TabManager);
-
-smalltalk.addMethod(
-"_renderTabFor_on_",
-smalltalk.method({
-selector: "renderTabFor:on:",
-fn: function (aWidget,html){
-var self=this;
-return smalltalk.withContext(function($ctx) { var $1,$2,$4,$5,$6,$3,$7;
-var li;
-li=_st(html)._li();
-$1=_st(self["@selectedTab"]).__eq(aWidget);
-if(smalltalk.assert($1)){
-_st(li)._class_("selected");
-};
-_st(li)._with_((function(){
-_st(_st(html)._span())._class_("ltab");
-$2=_st(html)._span();
-_st($2)._class_("mtab");
-$3=_st($2)._with_((function(){
-$4=_st(aWidget)._canBeClosed();
-if(smalltalk.assert($4)){
-$5=_st(html)._span();
-_st($5)._class_("close");
-_st($5)._with_("x");
-$6=_st($5)._onClick_((function(){
-return _st(self)._closeTab_(aWidget);
-}));
-$6;
-};
-return _st(_st(html)._span())._with_(_st(self)._labelFor_(aWidget));
-}));
-$3;
-return _st(_st(html)._span())._class_("rtab");
-}));
-$7=_st(li)._onClick_((function(){
-return _st(self)._selectTab_(aWidget);
-}));
-return self}, self, "renderTabFor:on:", [aWidget,html], smalltalk.TabManager)}
-}),
-smalltalk.TabManager);
-
-smalltalk.addMethod(
-"_renderTabs",
-smalltalk.method({
-selector: "renderTabs",
-fn: function (){
-var self=this;
-return smalltalk.withContext(function($ctx) { var $1,$2,$3,$4;
-_st(self["@ul"])._contents_((function(html){
-_st(_st(self)._tabs())._do_((function(each){
-return _st(self)._renderTabFor_on_(each,html);
-}));
-$1=_st(html)._li();
-_st($1)._class_("newtab");
-_st($1)._with_((function(){
-_st(_st(html)._span())._class_("ltab");
-$2=_st(html)._span();
-_st($2)._class_("mtab");
-$3=_st($2)._with_(" + ");
-$3;
-return _st(_st(html)._span())._class_("rtab");
-}));
-$4=_st($1)._onClick_((function(){
-return _st(self)._newBrowserTab();
-}));
-return $4;
-}));
-return self}, self, "renderTabs", [], smalltalk.TabManager)}
-}),
-smalltalk.TabManager);
-
-smalltalk.addMethod(
-"_renderToolbarOn_",
-smalltalk.method({
-selector: "renderToolbarOn:",
-fn: function (html){
-var self=this;
-return smalltalk.withContext(function($ctx) { var $1,$3,$4,$5,$6,$7,$2;
-$1=_st(html)._div();
-_st($1)._id_("amber_toolbar");
-$2=_st($1)._with_((function(){
-$3=_st(html)._input();
-_st($3)._class_("implementors");
-$4=_st($3)._yourself();
-self["@input"]=$4;
-self["@input"];
-_st(self["@input"])._onKeyPress_((function(event){
-$5=_st(_st(event)._keyCode()).__eq((13));
-if(smalltalk.assert($5)){
-return _st(self)._search_(_st(_st(self["@input"])._asJQuery())._val());
-};
-}));
-$6=_st(html)._div();
-_st($6)._id_("amber_close");
-$7=_st($6)._onClick_((function(){
-return _st(self)._close();
-}));
-return $7;
-}));
-return self}, self, "renderToolbarOn:", [html], smalltalk.TabManager)}
-}),
-smalltalk.TabManager);
-
-smalltalk.addMethod(
-"_search_",
-smalltalk.method({
-selector: "search:",
-fn: function (aString){
-var self=this;
-return smalltalk.withContext(function($ctx) { var $1;
-var searchedClass;
-searchedClass=_st(_st((smalltalk.Smalltalk || Smalltalk))._current())._at_(aString);
-$1=_st(searchedClass)._isClass();
-if(smalltalk.assert($1)){
-_st((smalltalk.Browser || Browser))._openOn_(searchedClass);
-} else {
-_st((smalltalk.ReferencesBrowser || ReferencesBrowser))._search_(aString);
-};
-return self}, self, "search:", [aString], smalltalk.TabManager)}
-}),
-smalltalk.TabManager);
-
-smalltalk.addMethod(
-"_selectTab_",
-smalltalk.method({
-selector: "selectTab:",
-fn: function (aWidget){
-var self=this;
-return smalltalk.withContext(function($ctx) { _st(self)._open();
-self["@selectedTab"]=aWidget;
-_st(_st(self)._tabs())._do_((function(each){
-return _st(each)._hide();
-}));
-_st(aWidget)._show();
-_st(self)._update();
-return self}, self, "selectTab:", [aWidget], smalltalk.TabManager)}
-}),
-smalltalk.TabManager);
-
-smalltalk.addMethod(
-"_setBodyMargin_",
-smalltalk.method({
-selector: "setBodyMargin:",
-fn: function (anInteger){
-var self=this;
-return smalltalk.withContext(function($ctx) { _st(_st(".amberBody")._asJQuery())._css_put_("margin-bottom",_st(_st(anInteger)._asString()).__comma("px"));
-return self}, self, "setBodyMargin:", [anInteger], smalltalk.TabManager)}
-}),
-smalltalk.TabManager);
-
-smalltalk.addMethod(
-"_tabs",
-smalltalk.method({
-selector: "tabs",
-fn: function (){
-var self=this;
-return smalltalk.withContext(function($ctx) { var $1;
-if(($receiver = self["@tabs"]) == nil || $receiver == undefined){
-self["@tabs"]=_st((smalltalk.Array || Array))._new();
-$1=self["@tabs"];
-} else {
-$1=self["@tabs"];
-};
-return $1;
-}, self, "tabs", [], smalltalk.TabManager)}
-}),
-smalltalk.TabManager);
-
-smalltalk.addMethod(
-"_update",
-smalltalk.method({
-selector: "update",
-fn: function (){
-var self=this;
-return smalltalk.withContext(function($ctx) { _st(self)._renderTabs();
-return self}, self, "update", [], smalltalk.TabManager)}
-}),
-smalltalk.TabManager);
-
-smalltalk.addMethod(
-"_updateBodyMargin",
-smalltalk.method({
-selector: "updateBodyMargin",
-fn: function (){
-var self=this;
-return smalltalk.withContext(function($ctx) { _st(self)._setBodyMargin_(_st(_st("#amber")._asJQuery())._height());
-return self}, self, "updateBodyMargin", [], smalltalk.TabManager)}
-}),
-smalltalk.TabManager);
-
-smalltalk.addMethod(
-"_updatePosition",
-smalltalk.method({
-selector: "updatePosition",
-fn: function (){
-var self=this;
-return smalltalk.withContext(function($ctx) { jQuery('#amber').css('top', '').css('bottom', '0px');
-;
-return self}, self, "updatePosition", [], smalltalk.TabManager)}
-}),
-smalltalk.TabManager);
-
-
-smalltalk.TabManager.klass.iVarNames = ['current'];
-smalltalk.addMethod(
-"_current",
-smalltalk.method({
-selector: "current",
-fn: function (){
-var self=this;
-return smalltalk.withContext(function($ctx) { var $1;
-if(($receiver = self["@current"]) == nil || $receiver == undefined){
-self["@current"]=smalltalk.Widget.klass.fn.prototype._new.apply(_st(self), []);
-$1=self["@current"];
-} else {
-$1=self["@current"];
-};
-return $1;
-}, self, "current", [], smalltalk.TabManager.klass)}
-}),
-smalltalk.TabManager.klass);
-
-smalltalk.addMethod(
-"_new",
-smalltalk.method({
-selector: "new",
-fn: function (){
-var self=this;
-return smalltalk.withContext(function($ctx) { _st(self)._shouldNotImplement();
-return self}, self, "new", [], smalltalk.TabManager.klass)}
-}),
-smalltalk.TabManager.klass);
-
-
-smalltalk.addClass('TabWidget', smalltalk.Widget, ['div'], 'IDE');
-smalltalk.addMethod(
-"_canBeClosed",
-smalltalk.method({
-selector: "canBeClosed",
-fn: function (){
-var self=this;
-return smalltalk.withContext(function($ctx) { return false;
-}, self, "canBeClosed", [], smalltalk.TabWidget)}
-}),
-smalltalk.TabWidget);
-
-smalltalk.addMethod(
-"_close",
-smalltalk.method({
-selector: "close",
-fn: function (){
-var self=this;
-return smalltalk.withContext(function($ctx) { _st(_st((smalltalk.TabManager || TabManager))._current())._closeTab_(self);
-return self}, self, "close", [], smalltalk.TabWidget)}
-}),
-smalltalk.TabWidget);
-
-smalltalk.addMethod(
-"_hide",
-smalltalk.method({
-selector: "hide",
-fn: function (){
-var self=this;
-return smalltalk.withContext(function($ctx) { _st(_st(self["@div"])._asJQuery())._hide();
-return self}, self, "hide", [], smalltalk.TabWidget)}
-}),
-smalltalk.TabWidget);
+smalltalk.TestRunner);
+
+smalltalk.addMethod(
+"_selectedClasses",
+smalltalk.method({
+selector: "selectedClasses",
+fn: function () {
+    var self = this;
+    var $1;
+    if (($receiver = self['@selectedClasses']) == nil ||
+        $receiver == undefined) {
+        self['@selectedClasses'] = smalltalk.send(smalltalk.Array || Array, "_new", []);
+        $1 = self['@selectedClasses'];
+    } else {
+        $1 = self['@selectedClasses'];
+    }
+    return $1;
+}
+}),
+smalltalk.TestRunner);
+
+smalltalk.addMethod(
+"_statusInfo",
+smalltalk.method({
+selector: "statusInfo",
+fn: function () {
+    var self = this;
+    var $1;
+    $1 = smalltalk.send(smalltalk.send(smalltalk.send(smalltalk.send(self, "_printTotal", []), "__comma", [smalltalk.send(self, "_printPasses", [])]), "__comma", [smalltalk.send(self, "_printErrors", [])]), "__comma", [smalltalk.send(self, "_printFailures", [])]);
+    return $1;
+}
+}),
+smalltalk.TestRunner);
+
+smalltalk.addMethod(
+"_testCases",
+smalltalk.method({
+selector: "testCases",
+fn: function () {
+    var self = this;
+    var testCases;
+    testCases = [];
+    smalltalk.send(smalltalk.send(smalltalk.send(self, "_selectedClasses", []), "_select_", [function (each) {return smalltalk.send(smalltalk.send(self, "_selectedCategories", []), "_includes_", [smalltalk.send(each, "_category", [])]);}]), "_do_", [function (each) {return smalltalk.send(testCases, "_addAll_", [smalltalk.send(each, "_buildSuite", [])]);}]);
+    return testCases;
+}
+}),
+smalltalk.TestRunner);
+
+smalltalk.addMethod(
+"_toggleCategory_",
+smalltalk.method({
+selector: "toggleCategory:",
+fn: function (aCategory) {
+    var self = this;
+    var $1, $2;
+    $1 = smalltalk.send(self, "_isSelectedCategory_", [aCategory]);
+    if (smalltalk.assert($1)) {
+        smalltalk.send(self['@selectedCategories'], "_remove_", [aCategory]);
+    } else {
+        smalltalk.send(self['@selectedCategories'], "_add_", [aCategory]);
+    }
+    smalltalk.send(self, "_updateCategoriesList", []);
+    $2 = smalltalk.send(self, "_updateClassesList", []);
+    return self;
+}
+}),
+smalltalk.TestRunner);
+
+smalltalk.addMethod(
+"_toggleClass_",
+smalltalk.method({
+selector: "toggleClass:",
+fn: function (aClass) {
+    var self = this;
+    var $1;
+    $1 = smalltalk.send(self, "_isSelectedClass_", [aClass]);
+    if (smalltalk.assert($1)) {
+        smalltalk.send(self['@selectedClasses'], "_remove_", [aClass]);
+    } else {
+        smalltalk.send(self['@selectedClasses'], "_add_", [aClass]);
+    }
+    smalltalk.send(self, "_updateClassesList", []);
+    return self;
+}
+}),
+smalltalk.TestRunner);
+
+smalltalk.addMethod(
+"_updateCategoriesList",
+smalltalk.method({
+selector: "updateCategoriesList",
+fn: function () {
+    var self = this;
+    var $1, $2, $3, $4;
+    smalltalk.send(self['@packagesList'], "_contents_", [function (html) {$1 = smalltalk.send(html, "_li", []);smalltalk.send($1, "_class_", ["all"]);smalltalk.send($1, "_with_", ["All"]);$2 = smalltalk.send($1, "_onClick_", [function () {return smalltalk.send(self, "_selectAllCategories", []);}]);$2;return smalltalk.send(smalltalk.send(self, "_packages", []), "_do_", [function (each) {var li;li = smalltalk.send(html, "_li", []);$3 = smalltalk.send(smalltalk.send(self, "_selectedCategories", []), "_includes_", [each]);if (smalltalk.assert($3)) {smalltalk.send(li, "_class_", ["selected"]);}smalltalk.send(li, "_with_", [each]);$4 = smalltalk.send(li, "_onClick_", [function () {return smalltalk.send(self, "_toggleCategory_", [each]);}]);return $4;}]);}]);
+    return self;
+}
+}),
+smalltalk.TestRunner);
+
+smalltalk.addMethod(
+"_updateClassesList",
+smalltalk.method({
+selector: "updateClassesList",
+fn: function () {
+    var self = this;
+    var $1, $2, $3, $4, $5;
+    smalltalk.send(self['@classesList'], "_contents_", [function (html) {$1 = smalltalk.send(smalltalk.send(self, "_selectedCategories", []), "_isEmpty", []);if (!smalltalk.assert($1)) {$2 = smalltalk.send(html, "_li", []);smalltalk.send($2, "_class_", ["all"]);smalltalk.send($2, "_with_", ["All"]);$3 = smalltalk.send($2, "_onClick_", [function () {return smalltalk.send(self, "_selectAllClasses", []);}]);$3;}return smalltalk.send(smalltalk.send(self, "_classes", []), "_do_", [function (each) {var li;li = smalltalk.send(html, "_li", []);$4 = smalltalk.send(smalltalk.send(self, "_selectedClasses", []), "_includes_", [each]);if (smalltalk.assert($4)) {smalltalk.send(li, "_class_", ["selected"]);}smalltalk.send(li, "_with_", [smalltalk.send(each, "_name", [])]);$5 = smalltalk.send(li, "_onClick_", [function () {return smalltalk.send(self, "_toggleClass_", [each]);}]);return $5;}]);}]);
+    return self;
+}
+}),
+smalltalk.TestRunner);
+
+smalltalk.addMethod(
+"_updateMethodsList",
+smalltalk.method({
+selector: "updateMethodsList",
+fn: function () {
+    var self = this;
+    smalltalk.send(self['@methodsList'], "_contents_", [function (html) {smalltalk.send(self, "_renderErrorsOn_", [html]);return smalltalk.send(self, "_renderFailuresOn_", [html]);}]);
+    return self;
+}
+}),
+smalltalk.TestRunner);
+
+smalltalk.addMethod(
+"_updateStatusDiv",
+smalltalk.method({
+selector: "updateStatusDiv",
+fn: function () {
+    var self = this;
+    smalltalk.send(self['@statusDiv'], "_class_", [smalltalk.send("sunit status ", "__comma", [smalltalk.send(self['@result'], "_status", [])])]);
+    smalltalk.send(self['@statusDiv'], "_contents_", [function (html) {return smalltalk.send(smalltalk.send(html, "_span", []), "_with_", [smalltalk.send(self, "_statusInfo", [])]);}]);
+    return self;
+}
+}),
+smalltalk.TestRunner);
+
+
+
+smalltalk.addClass('Workspace', smalltalk.TabWidget, ['sourceArea'], 'IDE');
+smalltalk.addMethod(
+"_clearWorkspace",
+smalltalk.method({
+selector: "clearWorkspace",
+fn: function () {
+    var self = this;
+    smalltalk.send(self['@sourceArea'], "_clear", []);
+    return self;
+}
+}),
+smalltalk.Workspace);
+
+smalltalk.addMethod(
+"_doIt",
+smalltalk.method({
+selector: "doIt",
+fn: function () {
+    var self = this;
+    smalltalk.send(self['@sourceArea'], "_doIt", []);
+    return self;
+}
+}),
+smalltalk.Workspace);
+
+smalltalk.addMethod(
+"_fileIn",
+smalltalk.method({
+selector: "fileIn",
+fn: function () {
+    var self = this;
+    smalltalk.send(self['@sourceArea'], "_fileIn", []);
+    return self;
+}
+}),
+smalltalk.Workspace);
+
+smalltalk.addMethod(
+"_inspectIt",
+smalltalk.method({
+selector: "inspectIt",
+fn: function () {
+    var self = this;
+    smalltalk.send(self['@sourceArea'], "_inspectIt", []);
+    return self;
+}
+}),
+smalltalk.Workspace);
 
 smalltalk.addMethod(
 "_label",
 smalltalk.method({
 selector: "label",
-fn: function (){
-var self=this;
-return smalltalk.withContext(function($ctx) { _st(self)._subclassResponsibility();
-return self}, self, "label", [], smalltalk.TabWidget)}
-}),
-smalltalk.TabWidget);
-
-smalltalk.addMethod(
-"_open",
-smalltalk.method({
-selector: "open",
-fn: function (){
-var self=this;
-return smalltalk.withContext(function($ctx) { _st(_st((smalltalk.TabManager || TabManager))._current())._addTab_(self);
-_st(_st((smalltalk.TabManager || TabManager))._current())._selectTab_(self);
-return self}, self, "open", [], smalltalk.TabWidget)}
-}),
-smalltalk.TabWidget);
-
-smalltalk.addMethod(
-"_remove",
-smalltalk.method({
-selector: "remove",
-fn: function (){
-var self=this;
-return smalltalk.withContext(function($ctx) { _st(_st(self["@div"])._asJQuery())._remove();
-return self}, self, "remove", [], smalltalk.TabWidget)}
-}),
-smalltalk.TabWidget);
+fn: function () {
+    var self = this;
+    return "Workspace";
+}
+}),
+smalltalk.Workspace);
+
+smalltalk.addMethod(
+"_printIt",
+smalltalk.method({
+selector: "printIt",
+fn: function () {
+    var self = this;
+    smalltalk.send(self['@sourceArea'], "_printIt", []);
+    return self;
+}
+}),
+smalltalk.Workspace);
 
 smalltalk.addMethod(
 "_renderBoxOn_",
 smalltalk.method({
 selector: "renderBoxOn:",
-fn: function (html){
-var self=this;
-return smalltalk.withContext(function($ctx) { return self}, self, "renderBoxOn:", [html], smalltalk.TabWidget)}
-}),
-smalltalk.TabWidget);
+fn: function (html) {
+    var self = this;
+    self['@sourceArea'] = smalltalk.send(smalltalk.SourceArea || SourceArea, "_new", []);
+    smalltalk.send(self['@sourceArea'], "_renderOn_", [html]);
+    return self;
+}
+}),
+smalltalk.Workspace);
 
 smalltalk.addMethod(
 "_renderButtonsOn_",
 smalltalk.method({
 selector: "renderButtonsOn:",
-fn: function (html){
-var self=this;
-return smalltalk.withContext(function($ctx) { return self}, self, "renderButtonsOn:", [html], smalltalk.TabWidget)}
-}),
-smalltalk.TabWidget);
-
-smalltalk.addMethod(
-"_renderOn_",
-smalltalk.method({
-selector: "renderOn:",
-fn: function (html){
-var self=this;
-return smalltalk.withContext(function($ctx) { var $1,$2;
-$1=_st(html)._div();
-_st($1)._class_("amberTool");
-$2=_st($1)._yourself();
-self["@div"]=$2;
-_st(self)._renderTab();
-return self}, self, "renderOn:", [html], smalltalk.TabWidget)}
-}),
-smalltalk.TabWidget);
-
-smalltalk.addMethod(
-"_renderTab",
-smalltalk.method({
-selector: "renderTab",
-fn: function (){
-var self=this;
-return smalltalk.withContext(function($ctx) { var $1,$2,$3,$4;
-_st(self["@div"])._contents_((function(html){
-$1=_st(html)._div();
-_st($1)._class_("amber_box");
-$2=_st($1)._with_((function(){
-return _st(self)._renderBoxOn_(html);
-}));
-$2;
-$3=_st(html)._div();
-_st($3)._class_("amber_buttons");
-$4=_st($3)._with_((function(){
-return _st(self)._renderButtonsOn_(html);
-}));
-return $4;
-}));
-return self}, self, "renderTab", [], smalltalk.TabWidget)}
-}),
-smalltalk.TabWidget);
+fn: function (html) {
+    var self = this;
+    var $1, $2, $3, $4, $5, $6, $7, $8, $9, $10;
+    $1 = smalltalk.send(html, "_button", []);
+    smalltalk.send($1, "_with_", ["DoIt"]);
+    smalltalk.send($1, "_title_", ["ctrl+d"]);
+    $2 = smalltalk.send($1, "_onClick_", [function () {return smalltalk.send(self, "_doIt", []);}]);
+    $3 = smalltalk.send(html, "_button", []);
+    smalltalk.send($3, "_with_", ["PrintIt"]);
+    smalltalk.send($3, "_title_", ["ctrl+p"]);
+    $4 = smalltalk.send($3, "_onClick_", [function () {return smalltalk.send(self, "_printIt", []);}]);
+    $5 = smalltalk.send(html, "_button", []);
+    smalltalk.send($5, "_with_", ["InspectIt"]);
+    smalltalk.send($5, "_title_", ["ctrl+i"]);
+    $6 = smalltalk.send($5, "_onClick_", [function () {return smalltalk.send(self, "_inspectIt", []);}]);
+    $7 = smalltalk.send(html, "_button", []);
+    smalltalk.send($7, "_with_", ["FileIn"]);
+    smalltalk.send($7, "_title_", ["ctrl+f"]);
+    $8 = smalltalk.send($7, "_onClick_", [function () {return smalltalk.send(self, "_fileIn", []);}]);
+    $9 = smalltalk.send(html, "_button", []);
+    smalltalk.send($9, "_with_", ["Clear workspace"]);
+    $10 = smalltalk.send($9, "_onClick_", [function () {return smalltalk.send(self, "_clearWorkspace", []);}]);
+    return self;
+}
+}),
+smalltalk.Workspace);
 
 smalltalk.addMethod(
 "_show",
@@ -1302,3796 +4527,26 @@
 selector: "show",
 fn: function (){
 var self=this;
-return smalltalk.withContext(function($ctx) { _st(_st(self["@div"])._asJQuery())._show();
-return self}, self, "show", [], smalltalk.TabWidget)}
-}),
-smalltalk.TabWidget);
-
-smalltalk.addMethod(
-"_update",
-smalltalk.method({
-selector: "update",
-fn: function (){
-var self=this;
-return smalltalk.withContext(function($ctx) { _st(self)._renderTab();
-return self}, self, "update", [], smalltalk.TabWidget)}
-}),
-smalltalk.TabWidget);
-
-
-smalltalk.addMethod(
-"_open",
-smalltalk.method({
-selector: "open",
-fn: function (){
-var self=this;
-return smalltalk.withContext(function($ctx) { var $1;
-$1=_st(_st(self)._new())._open();
-return $1;
-}, self, "open", [], smalltalk.TabWidget.klass)}
-}),
-smalltalk.TabWidget.klass);
-
-
-smalltalk.addClass('Browser', smalltalk.TabWidget, ['selectedPackage', 'selectedClass', 'selectedProtocol', 'selectedMethod', 'packagesList', 'classesList', 'protocolsList', 'methodsList', 'sourceArea', 'tabsList', 'selectedTab', 'saveButton', 'classButtons', 'methodButtons', 'unsavedChanges'], 'IDE');
-smalltalk.addMethod(
-"_addInstanceVariableNamed_toClass_",
-smalltalk.method({
-selector: "addInstanceVariableNamed:toClass:",
-fn: function (aString,aClass){
-var self=this;
-return smalltalk.withContext(function($ctx) { var $1,$2;
-$1=_st(_st(aClass)._instanceVariableNames())._copy();
-_st($1)._add_(aString);
-$2=_st($1)._yourself();
-_st(_st((smalltalk.ClassBuilder || ClassBuilder))._new())._addSubclassOf_named_instanceVariableNames_package_(_st(aClass)._superclass(),_st(aClass)._name(),$2,_st(_st(aClass)._package())._name());
-return self}, self, "addInstanceVariableNamed:toClass:", [aString,aClass], smalltalk.Browser)}
-}),
-smalltalk.Browser);
-
-smalltalk.addMethod(
-"_addNewClass",
-smalltalk.method({
-selector: "addNewClass",
-fn: function (){
-var self=this;
-return smalltalk.withContext(function($ctx) { var $1,$2;
-var className;
-className=_st(window)._prompt_("New class");
-$1=_st(_st(className)._notNil())._and_((function(){
-return _st(className)._notEmpty();
-}));
-if(smalltalk.assert($1)){
-_st((smalltalk.Object || Object))._subclass_instanceVariableNames_package_(className,"",_st(self)._selectedPackage());
-_st(self)._resetClassesList();
-$2=_st(self)._updateClassesList();
-$2;
-_st(self)._selectClass_(_st(_st((smalltalk.Smalltalk || Smalltalk))._current())._at_(className));
-};
-return self}, self, "addNewClass", [], smalltalk.Browser)}
-}),
-smalltalk.Browser);
-
-smalltalk.addMethod(
-"_addNewProtocol",
-smalltalk.method({
-selector: "addNewProtocol",
-fn: function (){
-var self=this;
-return smalltalk.withContext(function($ctx) { var $1;
-var newProtocol;
-newProtocol=_st(window)._prompt_("New method protocol");
-$1=_st(_st(newProtocol)._notNil())._and_((function(){
-return _st(newProtocol)._notEmpty();
-}));
-if(smalltalk.assert($1)){
-_st(self["@selectedMethod"])._category_(newProtocol);
-_st(self)._setMethodProtocol_(newProtocol);
-};
-return self}, self, "addNewProtocol", [], smalltalk.Browser)}
-}),
-smalltalk.Browser);
-
-smalltalk.addMethod(
-"_ajaxPutAt_data_",
-smalltalk.method({
-selector: "ajaxPutAt:data:",
-fn: function (anURL,aString){
-var self=this;
-return smalltalk.withContext(function($ctx) { _st(jQuery)._ajax_options_(anURL,smalltalk.HashedCollection._fromPairs_([_st("type").__minus_gt("PUT"),_st("data").__minus_gt(aString),_st("contentType").__minus_gt("text/plain;charset=UTF-8"),_st("error").__minus_gt((function(){
-return _st(window)._alert_(_st("PUT request failed at:  ").__comma(anURL));
-}))]));
-return self}, self, "ajaxPutAt:data:", [anURL,aString], smalltalk.Browser)}
-}),
-smalltalk.Browser);
-
-smalltalk.addMethod(
-"_canBeClosed",
-smalltalk.method({
-selector: "canBeClosed",
-fn: function (){
-var self=this;
-return smalltalk.withContext(function($ctx) { return true;
-}, self, "canBeClosed", [], smalltalk.Browser)}
-}),
-smalltalk.Browser);
-
-smalltalk.addMethod(
-"_cancelChanges",
-smalltalk.method({
-selector: "cancelChanges",
-fn: function (){
-var self=this;
-return smalltalk.withContext(function($ctx) { var $1;
-if(smalltalk.assert(self["@unsavedChanges"])){
-$1=_st(window)._confirm_("Cancel changes?");
-} else {
-$1=true;
-};
-return $1;
-}, self, "cancelChanges", [], smalltalk.Browser)}
-}),
-smalltalk.Browser);
-
-smalltalk.addMethod(
-"_classCommentSource",
-smalltalk.method({
-selector: "classCommentSource",
-fn: function (){
-var self=this;
-return smalltalk.withContext(function($ctx) { var $1;
-$1=_st(self["@selectedClass"])._comment();
-return $1;
-}, self, "classCommentSource", [], smalltalk.Browser)}
-}),
-smalltalk.Browser);
-
-smalltalk.addMethod(
-"_classDeclarationSource",
-smalltalk.method({
-selector: "classDeclarationSource",
-fn: function (){
-var self=this;
-return smalltalk.withContext(function($ctx) { var $1,$2,$3,$4;
-var stream;
-stream=_st("")._writeStream();
-if(($receiver = self["@selectedClass"]) == nil || $receiver == undefined){
-$1=_st(self)._classDeclarationTemplate();
-return $1;
-} else {
-self["@selectedClass"];
-};
-_st(stream)._nextPutAll_(_st(_st(self["@selectedClass"])._superclass())._asString());
-_st(stream)._nextPutAll_(" subclass: #");
-_st(stream)._nextPutAll_(_st(self["@selectedClass"])._name());
-_st(stream)._nextPutAll_(_st(_st((smalltalk.String || String))._lf()).__comma(_st((smalltalk.String || String))._tab()));
-$2=_st(stream)._nextPutAll_("instanceVariableNames: '");
-_st(_st(self["@selectedClass"])._instanceVariableNames())._do_separatedBy_((function(each){
-return _st(stream)._nextPutAll_(each);
-}),(function(){
-return _st(stream)._nextPutAll_(" ");
-}));
-_st(stream)._nextPutAll_(_st(_st("'").__comma(_st((smalltalk.String || String))._lf())).__comma(_st((smalltalk.String || String))._tab()));
-_st(stream)._nextPutAll_("package: '");
-_st(stream)._nextPutAll_(_st(self["@selectedClass"])._category());
-$3=_st(stream)._nextPutAll_("'");
-$4=_st(stream)._contents();
-return $4;
-}, self, "classDeclarationSource", [], smalltalk.Browser)}
-}),
-smalltalk.Browser);
-
-smalltalk.addMethod(
-"_classDeclarationTemplate",
-smalltalk.method({
-selector: "classDeclarationTemplate",
-fn: function (){
-var self=this;
-return smalltalk.withContext(function($ctx) { var $1;
-$1=_st(_st("Object subclass: #NameOfSubclass\x0a\x09instanceVariableNames: ''\x0a\x09package: '").__comma(_st(self)._selectedPackage())).__comma("'");
-return $1;
-}, self, "classDeclarationTemplate", [], smalltalk.Browser)}
-}),
-smalltalk.Browser);
-
-smalltalk.addMethod(
-"_classes",
-smalltalk.method({
-selector: "classes",
-fn: function (){
-var self=this;
-return smalltalk.withContext(function($ctx) { var $1;
-$1=_st(_st(_st(_st(_st((smalltalk.Smalltalk || Smalltalk))._current())._classes())._select_((function(each){
-return _st(_st(each)._category()).__eq(self["@selectedPackage"]);
-})))._sort_((function(a,b){
-return _st(_st(a)._name()).__lt(_st(b)._name());
-})))._asSet();
-return $1;
-}, self, "classes", [], smalltalk.Browser)}
-}),
-smalltalk.Browser);
-
-smalltalk.addMethod(
-"_commitPackage",
-smalltalk.method({
-selector: "commitPackage",
-fn: function (){
-var self=this;
-return smalltalk.withContext(function($ctx) { if(($receiver = self["@selectedPackage"]) == nil || $receiver == undefined){
-self["@selectedPackage"];
-} else {
-var package;
-package=_st((smalltalk.Package || Package))._named_(self["@selectedPackage"]);
-package;
-_st([_st((smalltalk.Exporter || Exporter)).__minus_gt(_st(_st(_st(_st(package)._commitPathJs()).__comma("/")).__comma(self["@selectedPackage"])).__comma(".js")),_st((smalltalk.StrippedExporter || StrippedExporter)).__minus_gt(_st(_st(_st(_st(package)._commitPathJs()).__comma("/")).__comma(self["@selectedPackage"])).__comma(".deploy.js")),_st((smalltalk.ChunkExporter || ChunkExporter)).__minus_gt(_st(_st(_st(_st(package)._commitPathSt()).__comma("/")).__comma(self["@selectedPackage"])).__comma(".st"))])._do_((function(commitStrategy){
-var fileContents;
-fileContents=_st(_st(_st(commitStrategy)._key())._new())._exportPackage_(self["@selectedPackage"]);
-fileContents;
-return _st(self)._ajaxPutAt_data_(_st(commitStrategy)._value(),fileContents);
-}));
-};
-return self}, self, "commitPackage", [], smalltalk.Browser)}
-}),
-smalltalk.Browser);
-
-smalltalk.addMethod(
-"_compile",
-smalltalk.method({
-selector: "compile",
-fn: function (){
-var self=this;
-return smalltalk.withContext(function($ctx) { var $1,$2;
-var currentEditLine;
-_st(self)._disableSaveButton();
-currentEditLine=_st(_st(self["@sourceArea"])._editor())._getCursor();
-$1=_st(self["@selectedTab"]).__eq(smalltalk.symbolFor("comment"));
-if(smalltalk.assert($1)){
-if(($receiver = self["@selectedClass"]) == nil || $receiver == undefined){
-self["@selectedClass"];
-} else {
-_st(self)._compileClassComment();
-};
-} else {
-$2=_st(_st(self["@selectedProtocol"])._notNil())._or_((function(){
-return _st(self["@selectedMethod"])._notNil();
-}));
-if(smalltalk.assert($2)){
-_st(self)._compileMethodDefinition();
-} else {
-_st(self)._compileDefinition();
-};
-};
-_st(_st(self["@sourceArea"])._editor())._setCursor_(currentEditLine);
-return self}, self, "compile", [], smalltalk.Browser)}
-}),
-smalltalk.Browser);
-
-smalltalk.addMethod(
-"_compileClassComment",
-smalltalk.method({
-selector: "compileClassComment",
-fn: function (){
-var self=this;
-return smalltalk.withContext(function($ctx) { _st(self["@selectedClass"])._comment_(_st(self["@sourceArea"])._val());
-return self}, self, "compileClassComment", [], smalltalk.Browser)}
-}),
-smalltalk.Browser);
-
-smalltalk.addMethod(
-"_compileDefinition",
-smalltalk.method({
-selector: "compileDefinition",
-fn: function (){
-var self=this;
-return smalltalk.withContext(function($ctx) { var $1;
-var newClass;
-newClass=_st(_st((smalltalk.Compiler || Compiler))._new())._evaluateExpression_(_st(self["@sourceArea"])._val());
-_st(self)._resetClassesList();
-_st(self)._updateCategoriesList();
-$1=_st(self)._updateClassesList();
-_st(self)._selectClass_(newClass);
-return self}, self, "compileDefinition", [], smalltalk.Browser)}
-}),
-smalltalk.Browser);
-
-smalltalk.addMethod(
-"_compileMethodDefinition",
-smalltalk.method({
-selector: "compileMethodDefinition",
-fn: function (){
-var self=this;
-return smalltalk.withContext(function($ctx) { var $1;
-$1=_st(self["@selectedTab"]).__eq(smalltalk.symbolFor("instance"));
-if(smalltalk.assert($1)){
-_st(self)._compileMethodDefinitionFor_(self["@selectedClass"]);
-} else {
-_st(self)._compileMethodDefinitionFor_(_st(self["@selectedClass"])._class());
-};
-return self}, self, "compileMethodDefinition", [], smalltalk.Browser)}
-}),
-smalltalk.Browser);
-
-smalltalk.addMethod(
-"_compileMethodDefinitionFor_",
-smalltalk.method({
-selector: "compileMethodDefinitionFor:",
-fn: function (aClass){
-var self=this;
-return smalltalk.withContext(function($ctx) { var $1,$2,$3,$4,$5;
-var $early={};
-try {
-var compiler;
-var method;
-var source;
-var node;
-source=_st(self["@sourceArea"])._val();
-if(($receiver = self["@selectedProtocol"]) == nil || $receiver == undefined){
-self["@selectedProtocol"]=_st(self["@selectedMethod"])._category();
-self["@selectedProtocol"];
-} else {
-self["@selectedProtocol"];
-};
-compiler=_st((smalltalk.Compiler || Compiler))._new();
-_st(compiler)._source_(source);
-node=_st(compiler)._parse_(source);
-$1=_st(node)._isParseFailure();
-if(smalltalk.assert($1)){
-$2=_st(window)._alert_(_st(_st(_st("PARSE ERROR: ").__comma(_st(node)._reason())).__comma(", position: ")).__comma(_st(_st(node)._position())._asString()));
-return $2;
-};
-_st(compiler)._currentClass_(aClass);
-method=_st(compiler)._eval_(_st(compiler)._compileNode_(node));
-_st(method)._category_(self["@selectedProtocol"]);
-_st(_st(compiler)._unknownVariables())._do_((function(each){
-$3=_st(window)._at_(each);
-if(($receiver = $3) == nil || $receiver == undefined){
-$4=_st(window)._confirm_(_st(_st("Declare '").__comma(each)).__comma("' as instance variable?"));
-if(smalltalk.assert($4)){
-_st(self)._addInstanceVariableNamed_toClass_(each,aClass);
-$5=_st(self)._compileMethodDefinitionFor_(aClass);
-throw $early=[$5];
-};
-} else {
-return $3;
-};
-}));
-_st(aClass)._addCompiledMethod_(method);
-_st(compiler)._setupClass_(aClass);
-_st(self)._updateMethodsList();
-_st(self)._selectMethod_(method);
+smalltalk.send(self,"_show",[],smalltalk.TabWidget);
+smalltalk.send(self["@sourceArea"],"_focus",[]);
 return self}
-catch(e) {if(e===$early)return e[0]; throw e}
-}, self, "compileMethodDefinitionFor:", [aClass], smalltalk.Browser)}
-}),
-smalltalk.Browser);
-
-smalltalk.addMethod(
-"_copyClass",
-smalltalk.method({
-selector: "copyClass",
-fn: function (){
-var self=this;
-return smalltalk.withContext(function($ctx) { var $1,$2;
-var className;
-className=_st(window)._prompt_("Copy class");
-$1=_st(_st(className)._notNil())._and_((function(){
-return _st(className)._notEmpty();
-}));
-if(smalltalk.assert($1)){
-_st(_st((smalltalk.ClassBuilder || ClassBuilder))._new())._copyClass_named_(_st(self)._selectedClass(),className);
-_st(self)._resetClassesList();
-$2=_st(self)._updateClassesList();
-$2;
-_st(self)._selectClass_(_st(_st((smalltalk.Smalltalk || Smalltalk))._current())._at_(className));
-};
-return self}, self, "copyClass", [], smalltalk.Browser)}
-}),
-smalltalk.Browser);
-
-smalltalk.addMethod(
-"_declarationSource",
-smalltalk.method({
-selector: "declarationSource",
-fn: function (){
-var self=this;
-return smalltalk.withContext(function($ctx) { var $2,$1;
-$2=_st(self["@selectedTab"]).__eq(smalltalk.symbolFor("instance"));
-if(smalltalk.assert($2)){
-$1=_st(self)._classDeclarationSource();
-} else {
-$1=_st(self)._metaclassDeclarationSource();
-};
-return $1;
-}, self, "declarationSource", [], smalltalk.Browser)}
-}),
-smalltalk.Browser);
-
-smalltalk.addMethod(
-"_disableSaveButton",
-smalltalk.method({
-selector: "disableSaveButton",
-fn: function (){
-var self=this;
-return smalltalk.withContext(function($ctx) { if(($receiver = self["@saveButton"]) == nil || $receiver == undefined){
-self["@saveButton"];
-} else {
-_st(self["@saveButton"])._at_put_("disabled",true);
-};
-self["@unsavedChanges"]=false;
-return self}, self, "disableSaveButton", [], smalltalk.Browser)}
-}),
-smalltalk.Browser);
-
-smalltalk.addMethod(
-"_dummyMethodSource",
-smalltalk.method({
-selector: "dummyMethodSource",
-fn: function (){
-var self=this;
-return smalltalk.withContext(function($ctx) { return "messageSelectorAndArgumentNames\x0a\x09\x22comment stating purpose of message\x22\x0a\x0a\x09| temporary variable names |\x0a\x09statements";
-}, self, "dummyMethodSource", [], smalltalk.Browser)}
-}),
-smalltalk.Browser);
-
-smalltalk.addMethod(
-"_handleSourceAreaKeyDown_",
-smalltalk.method({
-selector: "handleSourceAreaKeyDown:",
-fn: function (anEvent){
-var self=this;
-return smalltalk.withContext(function($ctx) { if(anEvent.ctrlKey) {
-		if(anEvent.keyCode === 83) { //ctrl+s
-			self._compile();
-			anEvent.preventDefault();
-			return false;
-		}
-	}
-	;
-;
-return self}, self, "handleSourceAreaKeyDown:", [anEvent], smalltalk.Browser)}
-}),
-smalltalk.Browser);
-
-smalltalk.addMethod(
-"_hideClassButtons",
-smalltalk.method({
-selector: "hideClassButtons",
-fn: function (){
-var self=this;
-return smalltalk.withContext(function($ctx) { _st(_st(self["@classButtons"])._asJQuery())._hide();
-return self}, self, "hideClassButtons", [], smalltalk.Browser)}
-}),
-smalltalk.Browser);
-
-smalltalk.addMethod(
-"_hideMethodButtons",
-smalltalk.method({
-selector: "hideMethodButtons",
-fn: function (){
-var self=this;
-return smalltalk.withContext(function($ctx) { _st(_st(self["@methodButtons"])._asJQuery())._hide();
-return self}, self, "hideMethodButtons", [], smalltalk.Browser)}
-}),
-smalltalk.Browser);
-
-smalltalk.addMethod(
-"_initialize",
-smalltalk.method({
-selector: "initialize",
-fn: function (){
-var self=this;
-return smalltalk.withContext(function($ctx) { smalltalk.TabWidget.fn.prototype._initialize.apply(_st(self), []);
-self["@selectedTab"]=smalltalk.symbolFor("instance");
-self["@selectedPackage"]=_st(_st(self)._packages())._first();
-self["@unsavedChanges"]=false;
-return self}, self, "initialize", [], smalltalk.Browser)}
-}),
-smalltalk.Browser);
-
-smalltalk.addMethod(
-"_label",
-smalltalk.method({
-selector: "label",
-fn: function (){
-var self=this;
-return smalltalk.withContext(function($ctx) { var $1;
-if(($receiver = self["@selectedClass"]) == nil || $receiver == undefined){
-$1="Browser (nil)";
-} else {
-$1=_st("Browser: ").__comma(_st(self["@selectedClass"])._name());
-};
-return $1;
-}, self, "label", [], smalltalk.Browser)}
-}),
-smalltalk.Browser);
-
-smalltalk.addMethod(
-"_metaclassDeclarationSource",
-smalltalk.method({
-selector: "metaclassDeclarationSource",
-fn: function (){
-var self=this;
-return smalltalk.withContext(function($ctx) { var $1,$2;
-var stream;
-stream=_st("")._writeStream();
-if(($receiver = self["@selectedClass"]) == nil || $receiver == undefined){
-self["@selectedClass"];
-} else {
-_st(stream)._nextPutAll_(_st(self["@selectedClass"])._asString());
-_st(stream)._nextPutAll_(" class ");
-$1=_st(stream)._nextPutAll_("instanceVariableNames: '");
-$1;
-_st(_st(_st(self["@selectedClass"])._class())._instanceVariableNames())._do_separatedBy_((function(each){
-return _st(stream)._nextPutAll_(each);
-}),(function(){
-return _st(stream)._nextPutAll_(" ");
-}));
-_st(stream)._nextPutAll_("'");
-};
-$2=_st(stream)._contents();
-return $2;
-}, self, "metaclassDeclarationSource", [], smalltalk.Browser)}
-}),
-smalltalk.Browser);
-
-smalltalk.addMethod(
-"_methodSource",
-smalltalk.method({
-selector: "methodSource",
-fn: function (){
-var self=this;
-return smalltalk.withContext(function($ctx) { var $1;
-if(($receiver = self["@selectedMethod"]) == nil || $receiver == undefined){
-$1=_st(self)._dummyMethodSource();
-} else {
-$1=_st(self["@selectedMethod"])._source();
-};
-return $1;
-}, self, "methodSource", [], smalltalk.Browser)}
-}),
-smalltalk.Browser);
-
-smalltalk.addMethod(
-"_methods",
-smalltalk.method({
-selector: "methods",
-fn: function (){
-var self=this;
-return smalltalk.withContext(function($ctx) { var $1,$2,$4,$3;
-var klass;
-$1=_st(self["@selectedTab"]).__eq(smalltalk.symbolFor("comment"));
-if(smalltalk.assert($1)){
-return [];
-};
-if(($receiver = self["@selectedClass"]) == nil || $receiver == undefined){
-self["@selectedClass"];
-} else {
-$2=_st(self["@selectedTab"]).__eq(smalltalk.symbolFor("instance"));
-if(smalltalk.assert($2)){
-klass=self["@selectedClass"];
-} else {
-klass=_st(self["@selectedClass"])._class();
-};
-klass;
-};
-if(($receiver = self["@selectedProtocol"]) == nil || $receiver == undefined){
-if(($receiver = klass) == nil || $receiver == undefined){
-$4=[];
-} else {
-$4=_st(_st(klass)._methodDictionary())._values();
-};
-} else {
-$4=_st(_st(_st(klass)._methodDictionary())._values())._select_((function(each){
-return _st(_st(each)._category()).__eq(self["@selectedProtocol"]);
-}));
-};
-$3=_st($4)._sort_((function(a,b){
-return _st(_st(a)._selector()).__lt(_st(b)._selector());
-}));
-return $3;
-}, self, "methods", [], smalltalk.Browser)}
-}),
-smalltalk.Browser);
-
-smalltalk.addMethod(
-"_packages",
-smalltalk.method({
-selector: "packages",
-fn: function (){
-var self=this;
-return smalltalk.withContext(function($ctx) { var $1,$2;
-var packages;
-packages=_st((smalltalk.Array || Array))._new();
-_st(_st(_st((smalltalk.Smalltalk || Smalltalk))._current())._classes())._do_((function(each){
-$1=_st(packages)._includes_(_st(each)._category());
-if(! smalltalk.assert($1)){
-return _st(packages)._add_(_st(each)._category());
-};
-}));
-$2=_st(packages)._sort();
-return $2;
-}, self, "packages", [], smalltalk.Browser)}
-}),
-smalltalk.Browser);
-
-smalltalk.addMethod(
-"_protocols",
-smalltalk.method({
-selector: "protocols",
-fn: function (){
-var self=this;
-return smalltalk.withContext(function($ctx) { var $1,$2,$3,$4,$5,$6;
-var klass;
-if(($receiver = self["@selectedClass"]) == nil || $receiver == undefined){
-self["@selectedClass"];
-} else {
-$1=_st(self["@selectedTab"]).__eq(smalltalk.symbolFor("comment"));
-if(smalltalk.assert($1)){
-return [];
-};
-$2=_st(self["@selectedTab"]).__eq(smalltalk.symbolFor("instance"));
-if(smalltalk.assert($2)){
-klass=self["@selectedClass"];
-} else {
-klass=_st(self["@selectedClass"])._class();
-};
-klass;
-$3=_st(_st(klass)._methodDictionary())._isEmpty();
-if(smalltalk.assert($3)){
-$4=_st((smalltalk.Array || Array))._with_("not yet classified");
-return $4;
-};
-$5=_st(klass)._protocols();
-return $5;
-};
-$6=_st((smalltalk.Array || Array))._new();
-return $6;
-}, self, "protocols", [], smalltalk.Browser)}
-}),
-smalltalk.Browser);
-
-smalltalk.addMethod(
-"_removeClass",
-smalltalk.method({
-selector: "removeClass",
-fn: function (){
-var self=this;
-return smalltalk.withContext(function($ctx) { var $1;
-$1=_st(window)._confirm_(_st(_st("Do you really want to remove ").__comma(_st(self["@selectedClass"])._name())).__comma("?"));
-if(smalltalk.assert($1)){
-_st(_st((smalltalk.Smalltalk || Smalltalk))._current())._removeClass_(self["@selectedClass"]);
-_st(self)._resetClassesList();
-_st(self)._selectClass_(nil);
-};
-return self}, self, "removeClass", [], smalltalk.Browser)}
-}),
-smalltalk.Browser);
-
-smalltalk.addMethod(
-"_removeMethod",
-smalltalk.method({
-selector: "removeMethod",
-fn: function (){
-var self=this;
-return smalltalk.withContext(function($ctx) { var $1,$2,$3;
-$1=_st(self)._cancelChanges();
-if(smalltalk.assert($1)){
-$2=_st(window)._confirm_(_st(_st("Do you really want to remove #").__comma(_st(self["@selectedMethod"])._selector())).__comma("?"));
-if(smalltalk.assert($2)){
-$3=_st(self["@selectedTab"]).__eq(smalltalk.symbolFor("instance"));
-if(smalltalk.assert($3)){
-_st(self["@selectedClass"])._removeCompiledMethod_(self["@selectedMethod"]);
-} else {
-_st(_st(self["@selectedClass"])._class())._removeCompiledMethod_(self["@selectedMethod"]);
-};
-_st(self)._selectMethod_(nil);
-};
-};
-return self}, self, "removeMethod", [], smalltalk.Browser)}
-}),
-smalltalk.Browser);
-
-smalltalk.addMethod(
-"_removePackage",
-smalltalk.method({
-selector: "removePackage",
-fn: function (){
-var self=this;
-return smalltalk.withContext(function($ctx) { var $1;
-$1=_st(window)._confirm_(_st(_st("Do you really want to remove the whole package ").__comma(self["@selectedPackage"])).__comma(" with all its classes?"));
-if(smalltalk.assert($1)){
-_st(_st((smalltalk.Smalltalk || Smalltalk))._current())._removePackage_(self["@selectedPackage"]);
-_st(self)._updateCategoriesList();
-};
-return self}, self, "removePackage", [], smalltalk.Browser)}
-}),
-smalltalk.Browser);
-
-smalltalk.addMethod(
-"_renameClass",
-smalltalk.method({
-selector: "renameClass",
-fn: function (){
-var self=this;
-return smalltalk.withContext(function($ctx) { var $1,$2;
-var newName;
-newName=_st(window)._prompt_(_st("Rename class ").__comma(_st(self["@selectedClass"])._name()));
-$1=_st(_st(newName)._notNil())._and_((function(){
-return _st(newName)._notEmpty();
-}));
-if(smalltalk.assert($1)){
-_st(self["@selectedClass"])._rename_(newName);
-_st(self)._updateClassesList();
-$2=_st(self)._updateSourceAndButtons();
-$2;
-};
-return self}, self, "renameClass", [], smalltalk.Browser)}
-}),
-smalltalk.Browser);
-
-smalltalk.addMethod(
-"_renamePackage",
-smalltalk.method({
-selector: "renamePackage",
-fn: function (){
-var self=this;
-return smalltalk.withContext(function($ctx) { var $1;
-var newName;
-newName=_st(window)._prompt_(_st("Rename package ").__comma(self["@selectedPackage"]));
-if(($receiver = newName) == nil || $receiver == undefined){
-newName;
-} else {
-$1=_st(newName)._notEmpty();
-if(smalltalk.assert($1)){
-_st(_st((smalltalk.Smalltalk || Smalltalk))._current())._renamePackage_to_(self["@selectedPackage"],newName);
-_st(self)._updateCategoriesList();
-};
-};
-return self}, self, "renamePackage", [], smalltalk.Browser)}
-}),
-smalltalk.Browser);
-
-smalltalk.addMethod(
-"_renderBottomPanelOn_",
-smalltalk.method({
-selector: "renderBottomPanelOn:",
-fn: function (html){
-var self=this;
-return smalltalk.withContext(function($ctx) { var $1,$2;
-$1=_st(html)._div();
-_st($1)._class_("amber_sourceCode");
-$2=_st($1)._with_((function(){
-self["@sourceArea"]=_st((smalltalk.SourceArea || SourceArea))._new();
-self["@sourceArea"];
-_st(self["@sourceArea"])._renderOn_(html);
-_st(self["@sourceArea"])._onKeyDown_((function(e){
-return _st(self)._handleSourceAreaKeyDown_(e);
-}));
-return _st(self["@sourceArea"])._onKeyUp_((function(){
-return _st(self)._updateStatus();
-}));
-}));
-return self}, self, "renderBottomPanelOn:", [html], smalltalk.Browser)}
-}),
-smalltalk.Browser);
-
-smalltalk.addMethod(
-"_renderBoxOn_",
-smalltalk.method({
-selector: "renderBoxOn:",
-fn: function (html){
-var self=this;
-return smalltalk.withContext(function($ctx) { var $1;
-_st(self)._renderTopPanelOn_(html);
-_st(self)._renderTabsOn_(html);
-$1=_st(self)._renderBottomPanelOn_(html);
-return self}, self, "renderBoxOn:", [html], smalltalk.Browser)}
-}),
-smalltalk.Browser);
-
-smalltalk.addMethod(
-"_renderButtonsOn_",
-smalltalk.method({
-selector: "renderButtonsOn:",
-fn: function (html){
-var self=this;
-return smalltalk.withContext(function($ctx) { var $1,$2,$4,$5,$6,$7,$8,$9,$3;
-self["@saveButton"]=_st(html)._button();
-_st(self["@saveButton"])._with_("Save");
-$1=_st(self["@saveButton"])._onClick_((function(){
-return _st(self)._compile();
-}));
-self["@methodButtons"]=_st(html)._span();
-self["@classButtons"]=_st(html)._span();
-$2=_st(html)._div();
-_st($2)._class_("right");
-$3=_st($2)._with_((function(){
-$4=_st(html)._button();
-_st($4)._with_("DoIt");
-$5=_st($4)._onClick_((function(){
-return _st(self["@sourceArea"])._doIt();
-}));
-$5;
-$6=_st(html)._button();
-_st($6)._with_("PrintIt");
-$7=_st($6)._onClick_((function(){
-return _st(self["@sourceArea"])._printIt();
-}));
-$7;
-$8=_st(html)._button();
-_st($8)._with_("InspectIt");
-$9=_st($8)._onClick_((function(){
-return _st(self["@sourceArea"])._inspectIt();
-}));
-return $9;
-}));
-_st(self)._updateSourceAndButtons();
-return self}, self, "renderButtonsOn:", [html], smalltalk.Browser)}
-}),
-smalltalk.Browser);
-
-smalltalk.addMethod(
-"_renderTabsOn_",
-smalltalk.method({
-selector: "renderTabsOn:",
-fn: function (html){
-var self=this;
-return smalltalk.withContext(function($ctx) { self["@tabsList"]=_st(_st(html)._ul())._class_("amber_tabs amber_browser");
-_st(self)._updateTabsList();
-return self}, self, "renderTabsOn:", [html], smalltalk.Browser)}
-}),
-smalltalk.Browser);
-
-smalltalk.addMethod(
-"_renderTopPanelOn_",
-smalltalk.method({
-selector: "renderTopPanelOn:",
-fn: function (html){
-var self=this;
-return smalltalk.withContext(function($ctx) { var $1,$3,$5,$6,$7,$8,$9,$10,$4,$11,$2;
-$1=_st(html)._div();
-_st($1)._class_("top");
-$2=_st($1)._with_((function(){
-self["@packagesList"]=_st(_st(html)._ul())._class_("amber_column browser packages");
-self["@packagesList"];
-$3=_st(html)._div();
-_st($3)._class_("amber_packagesButtons");
-$4=_st($3)._with_((function(){
-$5=_st(html)._button();
-_st($5)._title_("Commit classes in this package to disk");
-_st($5)._onClick_((function(){
-return _st(self)._commitPackage();
-}));
-$6=_st($5)._with_("Commit");
-$6;
-$7=_st(html)._button();
-_st($7)._title_("Rename package");
-_st($7)._onClick_((function(){
-return _st(self)._renamePackage();
-}));
-$8=_st($7)._with_("Rename");
-$8;
-$9=_st(html)._button();
-_st($9)._title_("Remove this package from the system");
-_st($9)._onClick_((function(){
-return _st(self)._removePackage();
-}));
-$10=_st($9)._with_("Remove");
-return $10;
-}));
-$4;
-self["@classesList"]=_st((smalltalk.ClassesList || ClassesList))._on_(self);
-self["@classesList"];
-_st(self["@classesList"])._renderOn_(html);
-self["@protocolsList"]=_st(_st(html)._ul())._class_("amber_column browser protocols");
-self["@protocolsList"];
-self["@methodsList"]=_st(_st(html)._ul())._class_("amber_column browser methods");
-self["@methodsList"];
-_st(self)._updateCategoriesList();
-_st(self)._updateClassesList();
-_st(self)._updateProtocolsList();
-$11=_st(self)._updateMethodsList();
-$11;
-return _st(_st(html)._div())._class_("amber_clear");
-}));
-return self}, self, "renderTopPanelOn:", [html], smalltalk.Browser)}
-}),
-smalltalk.Browser);
-
-smalltalk.addMethod(
-"_resetClassesList",
-smalltalk.method({
-selector: "resetClassesList",
-fn: function (){
-var self=this;
-return smalltalk.withContext(function($ctx) { _st(self["@classesList"])._resetNodes();
-return self}, self, "resetClassesList", [], smalltalk.Browser)}
-}),
-smalltalk.Browser);
-
-smalltalk.addMethod(
-"_search_",
-smalltalk.method({
-selector: "search:",
-fn: function (aString){
-var self=this;
-return smalltalk.withContext(function($ctx) { var $1,$2;
-$1=_st(self)._cancelChanges();
-if(smalltalk.assert($1)){
-var searchedClass;
-searchedClass=_st(_st((smalltalk.Smalltalk || Smalltalk))._current())._at_(aString);
-searchedClass;
-$2=_st(searchedClass)._isClass();
-if(smalltalk.assert($2)){
-_st(_st(self)._class())._openOn_(searchedClass);
-} else {
-_st(self)._searchReferencesOf_(aString);
-};
-};
-return self}, self, "search:", [aString], smalltalk.Browser)}
-}),
-smalltalk.Browser);
-
-smalltalk.addMethod(
-"_searchClassReferences",
-smalltalk.method({
-selector: "searchClassReferences",
-fn: function (){
-var self=this;
-return smalltalk.withContext(function($ctx) { _st((smalltalk.ReferencesBrowser || ReferencesBrowser))._search_(_st(self["@selectedClass"])._name());
-return self}, self, "searchClassReferences", [], smalltalk.Browser)}
-}),
-smalltalk.Browser);
-
-smalltalk.addMethod(
-"_searchReferencesOf_",
-smalltalk.method({
-selector: "searchReferencesOf:",
-fn: function (aString){
-var self=this;
-return smalltalk.withContext(function($ctx) { _st((smalltalk.ReferencesBrowser || ReferencesBrowser))._search_(aString);
-return self}, self, "searchReferencesOf:", [aString], smalltalk.Browser)}
-}),
-smalltalk.Browser);
-
-smalltalk.addMethod(
-"_selectCategory_",
-smalltalk.method({
-selector: "selectCategory:",
-fn: function (aCategory){
-var self=this;
-return smalltalk.withContext(function($ctx) { var $1,$2;
-$1=_st(self)._cancelChanges();
-if(smalltalk.assert($1)){
-self["@selectedPackage"]=aCategory;
-self["@selectedPackage"];
-self["@selectedMethod"]=nil;
-self["@selectedProtocol"]=self["@selectedMethod"];
-self["@selectedClass"]=self["@selectedProtocol"];
-self["@selectedClass"];
-_st(self)._resetClassesList();
-_st(self)._updateCategoriesList();
-_st(self)._updateClassesList();
-_st(self)._updateProtocolsList();
-_st(self)._updateMethodsList();
-$2=_st(self)._updateSourceAndButtons();
-$2;
-};
-return self}, self, "selectCategory:", [aCategory], smalltalk.Browser)}
-}),
-smalltalk.Browser);
-
-smalltalk.addMethod(
-"_selectClass_",
-smalltalk.method({
-selector: "selectClass:",
-fn: function (aClass){
-var self=this;
-return smalltalk.withContext(function($ctx) { var $1,$2;
-$1=_st(self)._cancelChanges();
-if(smalltalk.assert($1)){
-self["@selectedClass"]=aClass;
-self["@selectedClass"];
-self["@selectedMethod"]=nil;
-self["@selectedProtocol"]=self["@selectedMethod"];
-self["@selectedProtocol"];
-_st(self)._updateClassesList();
-_st(self)._updateProtocolsList();
-_st(self)._updateMethodsList();
-$2=_st(self)._updateSourceAndButtons();
-$2;
-};
-return self}, self, "selectClass:", [aClass], smalltalk.Browser)}
-}),
-smalltalk.Browser);
-
-smalltalk.addMethod(
-"_selectMethod_",
-smalltalk.method({
-selector: "selectMethod:",
-fn: function (aMethod){
-var self=this;
-return smalltalk.withContext(function($ctx) { var $1,$2;
-$1=_st(self)._cancelChanges();
-if(smalltalk.assert($1)){
-self["@selectedMethod"]=aMethod;
-self["@selectedMethod"];
-_st(self)._updateProtocolsList();
-_st(self)._updateMethodsList();
-$2=_st(self)._updateSourceAndButtons();
-$2;
-};
-return self}, self, "selectMethod:", [aMethod], smalltalk.Browser)}
-}),
-smalltalk.Browser);
-
-smalltalk.addMethod(
-"_selectProtocol_",
-smalltalk.method({
-selector: "selectProtocol:",
-fn: function (aString){
-var self=this;
-return smalltalk.withContext(function($ctx) { var $1,$2;
-$1=_st(self)._cancelChanges();
-if(smalltalk.assert($1)){
-self["@selectedProtocol"]=aString;
-self["@selectedProtocol"];
-self["@selectedMethod"]=nil;
-self["@selectedMethod"];
-_st(self)._updateProtocolsList();
-_st(self)._updateMethodsList();
-$2=_st(self)._updateSourceAndButtons();
-$2;
-};
-return self}, self, "selectProtocol:", [aString], smalltalk.Browser)}
-}),
-smalltalk.Browser);
-
-smalltalk.addMethod(
-"_selectTab_",
-smalltalk.method({
-selector: "selectTab:",
-fn: function (aString){
-var self=this;
-return smalltalk.withContext(function($ctx) { var $1;
-$1=_st(self)._cancelChanges();
-if(smalltalk.assert($1)){
-self["@selectedTab"]=aString;
-self["@selectedTab"];
-_st(self)._selectProtocol_(nil);
-_st(self)._updateTabsList();
-};
-return self}, self, "selectTab:", [aString], smalltalk.Browser)}
-}),
-smalltalk.Browser);
-
-smalltalk.addMethod(
-"_selectedClass",
-smalltalk.method({
-selector: "selectedClass",
-fn: function (){
-var self=this;
-return smalltalk.withContext(function($ctx) { return self["@selectedClass"];
-}, self, "selectedClass", [], smalltalk.Browser)}
-}),
-smalltalk.Browser);
-
-smalltalk.addMethod(
-"_selectedPackage",
-smalltalk.method({
-selector: "selectedPackage",
-fn: function (){
-var self=this;
-return smalltalk.withContext(function($ctx) { return self["@selectedPackage"];
-}, self, "selectedPackage", [], smalltalk.Browser)}
-}),
-smalltalk.Browser);
-
-smalltalk.addMethod(
-"_setMethodProtocol_",
-smalltalk.method({
-selector: "setMethodProtocol:",
-fn: function (aString){
-var self=this;
-return smalltalk.withContext(function($ctx) { var $1,$2,$3;
-$1=_st(self)._cancelChanges();
-if(smalltalk.assert($1)){
-$2=_st(_st(self)._protocols())._includes_(aString);
-if(smalltalk.assert($2)){
-_st(self["@selectedMethod"])._category_(aString);
-self["@selectedProtocol"]=aString;
-self["@selectedProtocol"];
-self["@selectedMethod"]=self["@selectedMethod"];
-self["@selectedMethod"];
-_st(self)._updateProtocolsList();
-_st(self)._updateMethodsList();
-$3=_st(self)._updateSourceAndButtons();
-$3;
-} else {
-_st(self)._addNewProtocol();
-};
-};
-return self}, self, "setMethodProtocol:", [aString], smalltalk.Browser)}
-}),
-smalltalk.Browser);
-
-smalltalk.addMethod(
-"_showClassButtons",
-smalltalk.method({
-selector: "showClassButtons",
-fn: function (){
-var self=this;
-return smalltalk.withContext(function($ctx) { _st(_st(self["@classButtons"])._asJQuery())._show();
-return self}, self, "showClassButtons", [], smalltalk.Browser)}
-}),
-smalltalk.Browser);
-
-smalltalk.addMethod(
-"_showMethodButtons",
-smalltalk.method({
-selector: "showMethodButtons",
-fn: function (){
-var self=this;
-return smalltalk.withContext(function($ctx) { _st(_st(self["@methodButtons"])._asJQuery())._show();
-return self}, self, "showMethodButtons", [], smalltalk.Browser)}
-}),
-smalltalk.Browser);
-
-smalltalk.addMethod(
-"_source",
-smalltalk.method({
-selector: "source",
-fn: function (){
-var self=this;
-return smalltalk.withContext(function($ctx) { var $1,$3,$2,$4;
-$1=_st(self["@selectedTab"]).__eq(smalltalk.symbolFor("comment"));
-if(! smalltalk.assert($1)){
-$3=_st(_st(self["@selectedProtocol"])._notNil())._or_((function(){
-return _st(self["@selectedMethod"])._notNil();
-}));
-if(smalltalk.assert($3)){
-$2=_st(self)._methodSource();
-} else {
-$2=_st(self)._declarationSource();
-};
-return $2;
-};
-if(($receiver = self["@selectedClass"]) == nil || $receiver == undefined){
-$4="";
-} else {
-$4=_st(self)._classCommentSource();
-};
-return $4;
-}, self, "source", [], smalltalk.Browser)}
-}),
-smalltalk.Browser);
-
-smalltalk.addMethod(
-"_updateCategoriesList",
-smalltalk.method({
-selector: "updateCategoriesList",
-fn: function (){
-var self=this;
-return smalltalk.withContext(function($ctx) { var $1,$2,$3;
-_st(self["@packagesList"])._contents_((function(html){
-return _st(_st(self)._packages())._do_((function(each){
-var li;
-var label;
-$1=_st(each)._isEmpty();
-if(smalltalk.assert($1)){
-label="Unclassified";
-label;
-} else {
-label=each;
-label;
-};
-li=_st(html)._li();
-li;
-$2=_st(self["@selectedPackage"]).__eq(each);
-if(smalltalk.assert($2)){
-_st(li)._class_("selected");
-};
-_st(li)._with_(label);
-$3=_st(li)._onClick_((function(){
-return _st(self)._selectCategory_(each);
-}));
-return $3;
-}));
-}));
-return self}, self, "updateCategoriesList", [], smalltalk.Browser)}
-}),
-smalltalk.Browser);
-
-smalltalk.addMethod(
-"_updateClassesList",
-smalltalk.method({
-selector: "updateClassesList",
-fn: function (){
-var self=this;
-return smalltalk.withContext(function($ctx) { _st(_st((smalltalk.TabManager || TabManager))._current())._update();
-_st(self["@classesList"])._updateNodes();
-return self}, self, "updateClassesList", [], smalltalk.Browser)}
-}),
-smalltalk.Browser);
-
-smalltalk.addMethod(
-"_updateMethodsList",
-smalltalk.method({
-selector: "updateMethodsList",
-fn: function (){
-var self=this;
-return smalltalk.withContext(function($ctx) { var $1,$2;
-_st(self["@methodsList"])._contents_((function(html){
-return _st(_st(self)._methods())._do_((function(each){
-var li;
-li=_st(html)._li();
-li;
-$1=_st(self["@selectedMethod"]).__eq(each);
-if(smalltalk.assert($1)){
-_st(li)._class_("selected");
-};
-_st(li)._with_(_st(each)._selector());
-$2=_st(li)._onClick_((function(){
-return _st(self)._selectMethod_(each);
-}));
-return $2;
-}));
-}));
-return self}, self, "updateMethodsList", [], smalltalk.Browser)}
-}),
-smalltalk.Browser);
-
-smalltalk.addMethod(
-"_updateProtocolsList",
-smalltalk.method({
-selector: "updateProtocolsList",
-fn: function (){
-var self=this;
-return smalltalk.withContext(function($ctx) { var $1,$2;
-_st(self["@protocolsList"])._contents_((function(html){
-return _st(_st(self)._protocols())._do_((function(each){
-var li;
-li=_st(html)._li();
-li;
-$1=_st(self["@selectedProtocol"]).__eq(each);
-if(smalltalk.assert($1)){
-_st(li)._class_("selected");
-};
-_st(li)._with_(each);
-$2=_st(li)._onClick_((function(){
-return _st(self)._selectProtocol_(each);
-}));
-return $2;
-}));
-}));
-return self}, self, "updateProtocolsList", [], smalltalk.Browser)}
-}),
-smalltalk.Browser);
-
-smalltalk.addMethod(
-"_updateSourceAndButtons",
-smalltalk.method({
-selector: "updateSourceAndButtons",
-fn: function (){
-var self=this;
-return smalltalk.withContext(function($ctx) { var $1,$2,$3,$4,$5,$6,$7,$8,$9,$10,$11,$12,$14,$15,$16,$17,$18,$19,$13,$20,$22,$23,$24,$25,$21,$26,$27;
-var currentProtocol;
-_st(self)._disableSaveButton();
-_st(self["@classButtons"])._contents_((function(html){
-$1=_st(html)._button();
-_st($1)._title_("Create a new class");
-_st($1)._onClick_((function(){
-return _st(self)._addNewClass();
-}));
-$2=_st($1)._with_("New class");
-$2;
-$3=_st(html)._button();
-_st($3)._with_("Rename class");
-$4=_st($3)._onClick_((function(){
-return _st(self)._renameClass();
-}));
-$4;
-$5=_st(html)._button();
-_st($5)._with_("Copy class");
-$6=_st($5)._onClick_((function(){
-return _st(self)._copyClass();
-}));
-$6;
-$7=_st(html)._button();
-_st($7)._with_("Remove class");
-$8=_st($7)._onClick_((function(){
-return _st(self)._removeClass();
-}));
-$8;
-$9=_st(html)._button();
-_st($9)._with_("References");
-$10=_st($9)._onClick_((function(){
-return _st(self)._searchClassReferences();
-}));
-return $10;
-}));
-_st(self["@methodButtons"])._contents_((function(html){
-var protocolSelect;
-var referencesSelect;
-$11=_st(html)._button();
-_st($11)._with_("Remove method");
-$12=_st($11)._onClick_((function(){
-return _st(self)._removeMethod();
-}));
-$12;
-protocolSelect=_st(html)._select();
-protocolSelect;
-_st(protocolSelect)._onChange_((function(){
-return _st(self)._setMethodProtocol_(_st(_st(protocolSelect)._asJQuery())._val());
-}));
-$13=_st(protocolSelect)._with_((function(){
-$14=_st(html)._option();
-_st($14)._with_("Method protocol");
-$15=_st($14)._at_put_("disabled","disabled");
-$15;
-$16=_st(html)._option();
-_st($16)._class_("important");
-$17=_st($16)._with_("New...");
-$17;
-currentProtocol=self["@selectedProtocol"];
-currentProtocol;
-$18=_st(_st(currentProtocol)._isNil())._and_((function(){
-return _st(self["@selectedMethod"])._notNil();
-}));
-if(smalltalk.assert($18)){
-currentProtocol=_st(self["@selectedMethod"])._category();
-currentProtocol;
-};
-return _st(_st(self)._protocols())._do_((function(each){
-option=_st(_st(html)._option())._with_(each);
-option;
-$19=_st(currentProtocol).__eq(each);
-if(smalltalk.assert($19)){
-return _st(option)._at_put_("selected","selected");
-};
-}));
-}));
-$13;
-$20=_st(self["@selectedMethod"])._isNil();
-if(! smalltalk.assert($20)){
-referencesSelect=_st(html)._select();
-referencesSelect;
-_st(referencesSelect)._onChange_((function(){
-return _st(self)._searchReferencesOf_(_st(_st(referencesSelect)._asJQuery())._val());
-}));
-$21=_st(referencesSelect)._with_((function(){
-var option;
-$22=_st(html)._option();
-_st($22)._with_("References");
-_st($22)._at_put_("disabled","disabled");
-$23=_st($22)._at_put_("selected","selected");
-$23;
-$24=_st(html)._option();
-_st($24)._class_("important");
-$25=_st($24)._with_(_st(self["@selectedMethod"])._selector());
-$25;
-return _st(_st(_st(self["@selectedMethod"])._messageSends())._sorted())._do_((function(each){
-return _st(_st(html)._option())._with_(each);
-}));
-}));
-return $21;
-};
-}));
-$26=_st(self["@selectedMethod"])._isNil();
-if(smalltalk.assert($26)){
-_st(self)._hideMethodButtons();
-$27=_st(_st(self["@selectedClass"])._isNil())._or_((function(){
-return _st(self["@selectedProtocol"])._notNil();
-}));
-if(smalltalk.assert($27)){
-_st(self)._hideClassButtons();
-} else {
-_st(self)._showClassButtons();
-};
-} else {
-_st(self)._hideClassButtons();
-_st(self)._showMethodButtons();
-};
-_st(self["@sourceArea"])._val_(_st(self)._source());
-return self}, self, "updateSourceAndButtons", [], smalltalk.Browser)}
-}),
-smalltalk.Browser);
-
-smalltalk.addMethod(
-"_updateStatus",
-smalltalk.method({
-selector: "updateStatus",
-fn: function (){
-var self=this;
-return smalltalk.withContext(function($ctx) { var $1;
-$1=_st(_st(self["@sourceArea"])._val()).__eq(_st(self)._source());
-if(smalltalk.assert($1)){
-if(($receiver = self["@saveButton"]) == nil || $receiver == undefined){
-self["@saveButton"];
-} else {
-_st(self["@saveButton"])._at_put_("disabled",true);
-};
-self["@unsavedChanges"]=false;
-self["@unsavedChanges"];
-} else {
-if(($receiver = self["@saveButton"]) == nil || $receiver == undefined){
-self["@saveButton"];
-} else {
-_st(self["@saveButton"])._removeAt_("disabled");
-};
-self["@unsavedChanges"]=true;
-self["@unsavedChanges"];
-};
-return self}, self, "updateStatus", [], smalltalk.Browser)}
-}),
-smalltalk.Browser);
-
-smalltalk.addMethod(
-"_updateTabsList",
-smalltalk.method({
-selector: "updateTabsList",
-fn: function (){
-var self=this;
-return smalltalk.withContext(function($ctx) { var $1,$2,$3,$4,$5,$6,$7,$8,$9,$10,$11,$12;
-_st(self["@tabsList"])._contents_((function(html){
-var li;
-li=_st(html)._li();
-li;
-$1=_st(self["@selectedTab"]).__eq(smalltalk.symbolFor("instance"));
-if(smalltalk.assert($1)){
-_st(li)._class_("selected");
-};
-_st(li)._with_((function(){
-_st(_st(html)._span())._class_("ltab");
-$2=_st(html)._span();
-_st($2)._class_("mtab");
-$3=_st($2)._with_("Instance");
-$3;
-return _st(_st(html)._span())._class_("rtab");
-}));
-$4=_st(li)._onClick_((function(){
-return _st(self)._selectTab_(smalltalk.symbolFor("instance"));
-}));
-$4;
-li=_st(html)._li();
-li;
-$5=_st(self["@selectedTab"]).__eq(smalltalk.symbolFor("class"));
-if(smalltalk.assert($5)){
-_st(li)._class_("selected");
-};
-_st(li)._with_((function(){
-_st(_st(html)._span())._class_("ltab");
-$6=_st(html)._span();
-_st($6)._class_("mtab");
-$7=_st($6)._with_("Class");
-$7;
-return _st(_st(html)._span())._class_("rtab");
-}));
-$8=_st(li)._onClick_((function(){
-return _st(self)._selectTab_(smalltalk.symbolFor("class"));
-}));
-$8;
-li=_st(html)._li();
-li;
-$9=_st(self["@selectedTab"]).__eq(smalltalk.symbolFor("comment"));
-if(smalltalk.assert($9)){
-_st(li)._class_("selected");
-};
-_st(li)._with_((function(){
-_st(_st(html)._span())._class_("ltab");
-$10=_st(html)._span();
-_st($10)._class_("mtab");
-$11=_st($10)._with_("Comment");
-$11;
-return _st(_st(html)._span())._class_("rtab");
-}));
-$12=_st(li)._onClick_((function(){
-return _st(self)._selectTab_(smalltalk.symbolFor("comment"));
-}));
-return $12;
-}));
-return self}, self, "updateTabsList", [], smalltalk.Browser)}
-}),
-smalltalk.Browser);
-
-
-smalltalk.addMethod(
-"_commitPathJs",
-smalltalk.method({
-selector: "commitPathJs",
-fn: function (){
-var self=this;
-return smalltalk.withContext(function($ctx) { return "js";
-}, self, "commitPathJs", [], smalltalk.Browser.klass)}
-}),
-smalltalk.Browser.klass);
-
-smalltalk.addMethod(
-"_commitPathSt",
-smalltalk.method({
-selector: "commitPathSt",
-fn: function (){
-var self=this;
-return smalltalk.withContext(function($ctx) { return "st";
-}, self, "commitPathSt", [], smalltalk.Browser.klass)}
-}),
-smalltalk.Browser.klass);
-
-smalltalk.addMethod(
-"_open",
-smalltalk.method({
-selector: "open",
-fn: function (){
-var self=this;
-return smalltalk.withContext(function($ctx) { _st(_st(self)._new())._open();
-return self}, self, "open", [], smalltalk.Browser.klass)}
-}),
-smalltalk.Browser.klass);
-
-smalltalk.addMethod(
-"_openOn_",
-smalltalk.method({
-selector: "openOn:",
-fn: function (aClass){
-var self=this;
-return smalltalk.withContext(function($ctx) { var $2,$3,$1;
-$2=_st(self)._new();
-_st($2)._open();
-_st($2)._selectCategory_(_st(aClass)._category());
-$3=_st($2)._selectClass_(aClass);
-$1=$3;
-return $1;
-}, self, "openOn:", [aClass], smalltalk.Browser.klass)}
-}),
-smalltalk.Browser.klass);
-
-
-smalltalk.addClass('Debugger', smalltalk.TabWidget, ['error', 'selectedContext', 'sourceArea', 'ul', 'ul2', 'inspector', 'saveButton', 'unsavedChanges', 'selectedVariable', 'selectedVariableName', 'inspectButton'], 'IDE');
-smalltalk.addMethod(
-"_arguments",
-smalltalk.method({
-selector: "arguments",
-fn: function (){
-var self=this;
-return smalltalk.withContext(function($ctx) { var $2,$1;
-$2=_st(self)._method();
-if(($receiver = $2) == nil || $receiver == undefined){
-$1=_st(_st(self["@selectedContext"])._temps())._collect_((function(each){
-return nil;
-}));
-} else {
-$1=_st(_st(self)._method())._arguments();
-};
-return $1;
-}, self, "arguments", [], smalltalk.Debugger)}
-}),
-smalltalk.Debugger);
-
-smalltalk.addMethod(
-"_canBeClosed",
-smalltalk.method({
-selector: "canBeClosed",
-fn: function (){
-var self=this;
-return smalltalk.withContext(function($ctx) { return true;
-}, self, "canBeClosed", [], smalltalk.Debugger)}
-}),
-smalltalk.Debugger);
-
-smalltalk.addMethod(
-"_error",
-smalltalk.method({
-selector: "error",
-fn: function (){
-var self=this;
-return smalltalk.withContext(function($ctx) { return self["@error"];
-}, self, "error", [], smalltalk.Debugger)}
-}),
-smalltalk.Debugger);
-
-smalltalk.addMethod(
-"_error_",
-smalltalk.method({
-selector: "error:",
-fn: function (anError){
-var self=this;
-return smalltalk.withContext(function($ctx) { self["@error"]=anError;
-return self}, self, "error:", [anError], smalltalk.Debugger)}
-}),
-smalltalk.Debugger);
-
-smalltalk.addMethod(
-"_initialize",
-smalltalk.method({
-selector: "initialize",
-fn: function (){
-var self=this;
-return smalltalk.withContext(function($ctx) { smalltalk.TabWidget.fn.prototype._initialize.apply(_st(self), []);
-_st(self["@unsavedChanges"]).__eq(false);
-return self}, self, "initialize", [], smalltalk.Debugger)}
-}),
-smalltalk.Debugger);
-
-smalltalk.addMethod(
-"_inspectSelectedVariable",
-smalltalk.method({
-selector: "inspectSelectedVariable",
-fn: function (){
-var self=this;
-return smalltalk.withContext(function($ctx) { _st(self["@selectedVariable"])._inspect();
-return self}, self, "inspectSelectedVariable", [], smalltalk.Debugger)}
-}),
-smalltalk.Debugger);
-
-smalltalk.addMethod(
-"_label",
-smalltalk.method({
-selector: "label",
-fn: function (){
-var self=this;
-return smalltalk.withContext(function($ctx) { return "[Debugger]";
-}, self, "label", [], smalltalk.Debugger)}
-}),
-smalltalk.Debugger);
-
-smalltalk.addMethod(
-"_method",
-smalltalk.method({
-selector: "method",
-fn: function (){
-var self=this;
-return smalltalk.withContext(function($ctx) { var $1;
-$1=_st(self["@selectedContext"])._method();
-return $1;
-}, self, "method", [], smalltalk.Debugger)}
-}),
-smalltalk.Debugger);
-
-smalltalk.addMethod(
-"_proceed",
-smalltalk.method({
-selector: "proceed",
-fn: function (){
-var self=this;
-return smalltalk.withContext(function($ctx) { _st(self)._close();
-_st(_st(self["@selectedContext"])._receiver())._perform_withArguments_(_st(self["@selectedContext"])._selector(),_st(self["@selectedContext"])._temps());
-return self}, self, "proceed", [], smalltalk.Debugger)}
-}),
-smalltalk.Debugger);
-
-smalltalk.addMethod(
-"_receiver",
-smalltalk.method({
-selector: "receiver",
-fn: function (){
-var self=this;
-return smalltalk.withContext(function($ctx) { var $1;
-$1=_st(self["@selectedContext"])._receiver();
-return $1;
-}, self, "receiver", [], smalltalk.Debugger)}
-}),
-smalltalk.Debugger);
-
-smalltalk.addMethod(
-"_renderBottomPanelOn_",
-smalltalk.method({
-selector: "renderBottomPanelOn:",
-fn: function (html){
-var self=this;
-return smalltalk.withContext(function($ctx) { var $1,$2;
-$1=_st(html)._div();
-_st($1)._class_("amber_sourceCode debugger");
-$2=_st($1)._with_((function(){
-self["@sourceArea"]=_st((smalltalk.SourceArea || SourceArea))._new();
-self["@sourceArea"];
-return _st(self["@sourceArea"])._renderOn_(html);
-}));
-self["@ul2"]=_st(_st(html)._ul())._class_("amber_column debugger variables");
-self["@inspector"]=_st(_st(html)._div())._class_("amber_column debugger inspector");
-_st(self["@sourceArea"])._onKeyUp_((function(){
-return _st(self)._updateStatus();
-}));
-return self}, self, "renderBottomPanelOn:", [html], smalltalk.Debugger)}
-}),
-smalltalk.Debugger);
-
-smalltalk.addMethod(
-"_renderBoxOn_",
-smalltalk.method({
-selector: "renderBoxOn:",
-fn: function (html){
-var self=this;
-return smalltalk.withContext(function($ctx) { var $1;
-_st(self)._renderTopPanelOn_(html);
-$1=_st(self)._renderBottomPanelOn_(html);
-return self}, self, "renderBoxOn:", [html], smalltalk.Debugger)}
-}),
-smalltalk.Debugger);
-
-smalltalk.addMethod(
-"_renderButtonsOn_",
-smalltalk.method({
-selector: "renderButtonsOn:",
-fn: function (html){
-var self=this;
-return smalltalk.withContext(function($ctx) { var $1,$2,$3,$4,$5,$6,$7,$8,$9,$10,$11,$12,$13,$14,$15;
-$1=_st(html)._button();
-_st($1)._with_("Save");
-$2=_st($1)._onClick_((function(){
-return _st(self)._save();
-}));
-self["@saveButton"]=$2;
-$3=_st(html)._button();
-_st($3)._with_("DoIt");
-$4=_st($3)._onClick_((function(){
-return _st(self["@sourceArea"])._doIt();
-}));
-$5=_st(html)._button();
-_st($5)._with_("PrintIt");
-$6=_st($5)._onClick_((function(){
-return _st(self["@sourceArea"])._printIt();
-}));
-$7=_st(html)._button();
-_st($7)._with_("InspectIt");
-$8=_st($7)._onClick_((function(){
-return _st(self["@sourceArea"])._inspectIt();
-}));
-$9=_st(html)._button();
-_st($9)._with_("Proceed");
-$10=_st($9)._onClick_((function(){
-return _st(self)._proceed();
-}));
-$11=_st(html)._button();
-_st($11)._with_("Abandon");
-$12=_st($11)._onClick_((function(){
-return _st(self)._close();
-}));
-$13=_st(html)._button();
-_st($13)._class_("amber_button debugger inspect");
-_st($13)._with_("Inspect");
-$14=_st($13)._onClick_((function(){
-return _st(self)._inspectSelectedVariable();
-}));
-self["@inspectButton"]=$14;
-_st(self)._updateSourceArea();
-_st(self)._updateStatus();
-_st(self)._updateVariablesList();
-$15=_st(self)._updateInspector();
-return self}, self, "renderButtonsOn:", [html], smalltalk.Debugger)}
-}),
-smalltalk.Debugger);
-
-smalltalk.addMethod(
-"_renderContext_on_",
-smalltalk.method({
-selector: "renderContext:on:",
-fn: function (aContext,html){
-var self=this;
-return smalltalk.withContext(function($ctx) { var $1,$2,$3;
-var li;
-li=_st(html)._li();
-$1=_st(self["@selectedContext"]).__eq(aContext);
-if(smalltalk.assert($1)){
-_st(li)._class_("selected");
-};
-_st(li)._with_(_st(aContext)._asString());
-$2=_st(li)._onClick_((function(){
-return _st(self)._selectContext_(aContext);
-}));
-$3=_st(aContext)._home();
-if(($receiver = $3) == nil || $receiver == undefined){
-$3;
-} else {
-_st(self)._renderContext_on_(_st(aContext)._home(),html);
-};
-return self}, self, "renderContext:on:", [aContext,html], smalltalk.Debugger)}
-}),
-smalltalk.Debugger);
-
-smalltalk.addMethod(
-"_renderTopPanelOn_",
-smalltalk.method({
-selector: "renderTopPanelOn:",
-fn: function (html){
-var self=this;
-return smalltalk.withContext(function($ctx) { var $1,$3,$4,$5,$6,$2;
-self["@selectedContext"]=_st(_st(self)._error())._context();
-$1=_st(html)._div();
-_st($1)._class_("top");
-$2=_st($1)._with_((function(){
-$3=_st(html)._div();
-_st($3)._class_("label");
-$4=_st($3)._with_(_st(_st(self)._error())._messageText());
-$4;
-$5=_st(html)._ul();
-_st($5)._class_("amber_column debugger contexts");
-$6=_st($5)._with_((function(){
-return _st(self)._renderContext_on_(_st(_st(self)._error())._context(),html);
-}));
-self["@ul"]=$6;
-return self["@ul"];
-}));
-return self}, self, "renderTopPanelOn:", [html], smalltalk.Debugger)}
-}),
-smalltalk.Debugger);
-
-smalltalk.addMethod(
-"_save",
-smalltalk.method({
-selector: "save",
-fn: function (){
-var self=this;
-return smalltalk.withContext(function($ctx) { var protocol;
-protocol=_st(_st(_st(_st(_st(self["@selectedContext"])._receiver())._class())._methodDictionary())._at_(_st(self["@selectedContext"])._selector()))._category();
-_st(_st(_st(self["@selectedContext"])._receiver())._class())._compile_category_(_st(self["@sourceArea"])._val(),protocol);
-_st(self)._updateStatus();
-return self}, self, "save", [], smalltalk.Debugger)}
-}),
-smalltalk.Debugger);
-
-smalltalk.addMethod(
-"_selectContext_",
-smalltalk.method({
-selector: "selectContext:",
-fn: function (aContext){
-var self=this;
-return smalltalk.withContext(function($ctx) { var $1;
-self["@selectedContext"]=aContext;
-self["@selectedVariable"]=nil;
-self["@selectedVariableName"]=nil;
-_st(self)._updateContextsList();
-_st(self)._updateSourceArea();
-_st(self)._updateInspector();
-_st(self)._updateVariablesList();
-$1=_st(self)._updateStatus();
-return self}, self, "selectContext:", [aContext], smalltalk.Debugger)}
-}),
-smalltalk.Debugger);
-
-smalltalk.addMethod(
-"_selectVariable_named_",
-smalltalk.method({
-selector: "selectVariable:named:",
-fn: function (anObject,aString){
-var self=this;
-return smalltalk.withContext(function($ctx) { self["@selectedVariable"]=anObject;
-self["@selectedVariableName"]=aString;
-_st(self["@inspector"])._contents_((function(html){
-return _st(html)._with_(_st(anObject)._printString());
-}));
-_st(self)._updateVariablesList();
-return self}, self, "selectVariable:named:", [anObject,aString], smalltalk.Debugger)}
-}),
-smalltalk.Debugger);
-
-smalltalk.addMethod(
-"_source",
-smalltalk.method({
-selector: "source",
-fn: function (){
-var self=this;
-return smalltalk.withContext(function($ctx) { var $2,$1;
-$2=_st(self)._method();
-if(($receiver = $2) == nil || $receiver == undefined){
-$1="Method doesn't exist!";
-} else {
-$1=_st(_st(self)._method())._source();
-};
-return $1;
-}, self, "source", [], smalltalk.Debugger)}
-}),
-smalltalk.Debugger);
-
-smalltalk.addMethod(
-"_updateContextsList",
-smalltalk.method({
-selector: "updateContextsList",
-fn: function (){
-var self=this;
-return smalltalk.withContext(function($ctx) { _st(self["@ul"])._contents_((function(html){
-return _st(self)._renderContext_on_(_st(_st(self)._error())._context(),html);
-}));
-return self}, self, "updateContextsList", [], smalltalk.Debugger)}
-}),
-smalltalk.Debugger);
-
-smalltalk.addMethod(
-"_updateInspector",
-smalltalk.method({
-selector: "updateInspector",
-fn: function (){
-var self=this;
-return smalltalk.withContext(function($ctx) { _st(self["@inspector"])._contents_((function(html){
-}));
-return self}, self, "updateInspector", [], smalltalk.Debugger)}
-}),
-smalltalk.Debugger);
-
-smalltalk.addMethod(
-"_updateSourceArea",
-smalltalk.method({
-selector: "updateSourceArea",
-fn: function (){
-var self=this;
-return smalltalk.withContext(function($ctx) { _st(self["@sourceArea"])._val_(_st(self)._source());
-return self}, self, "updateSourceArea", [], smalltalk.Debugger)}
-}),
-smalltalk.Debugger);
-
-smalltalk.addMethod(
-"_updateStatus",
-smalltalk.method({
-selector: "updateStatus",
-fn: function (){
-var self=this;
-return smalltalk.withContext(function($ctx) { var $1;
-$1=_st(_st(self["@sourceArea"])._val()).__eq(_st(self)._source());
-if(smalltalk.assert($1)){
-if(($receiver = self["@saveButton"]) == nil || $receiver == undefined){
-self["@saveButton"];
-} else {
-_st(self["@saveButton"])._at_put_("disabled",true);
-};
-self["@unsavedChanges"]=false;
-self["@unsavedChanges"];
-} else {
-if(($receiver = self["@saveButton"]) == nil || $receiver == undefined){
-self["@saveButton"];
-} else {
-_st(self["@saveButton"])._removeAt_("disabled");
-};
-self["@unsavedChanges"]=true;
-self["@unsavedChanges"];
-};
-return self}, self, "updateStatus", [], smalltalk.Debugger)}
-}),
-smalltalk.Debugger);
-
-smalltalk.addMethod(
-"_updateVariablesList",
-smalltalk.method({
-selector: "updateVariablesList",
-fn: function (){
-var self=this;
-return smalltalk.withContext(function($ctx) { var $1,$2,$3,$4,$5,$6,$7,$8,$9;
-_st(self["@ul2"])._contents_((function(html){
-var li;
-$1=_st(html)._li();
-_st($1)._with_("self");
-$2=_st($1)._onClick_((function(){
-return _st(self)._selectVariable_named_(_st(self)._receiver(),"self");
-}));
-li=$2;
-li;
-$3=_st(self["@selectedVariableName"]).__eq("self");
-if(smalltalk.assert($3)){
-_st(li)._class_("selected");
-};
-_st(_st(self)._arguments())._withIndexDo_((function(each,index){
-var param;
-param=_st(_st(self["@selectedContext"])._temps())._at_(index);
-param;
-$4=_st(html)._li();
-_st($4)._with_(each);
-$5=_st($4)._onClick_((function(){
-return _st(self)._selectVariable_named_(param,each);
-}));
-li=$5;
-li;
-$6=_st(self["@selectedVariableName"]).__eq(each);
-if(smalltalk.assert($6)){
-return _st(li)._class_("selected");
-};
-}));
-return _st(_st(_st(_st(self)._receiver())._class())._allInstanceVariableNames())._do_((function(each){
-var ivar;
-ivar=_st(_st(self)._receiver())._instVarAt_(each);
-ivar;
-$7=_st(html)._li();
-_st($7)._with_(each);
-$8=_st($7)._onClick_((function(){
-return _st(self)._selectVariable_named_(ivar,each);
-}));
-li=$8;
-li;
-$9=_st(self["@selectedVariableName"]).__eq(each);
-if(smalltalk.assert($9)){
-return _st(li)._class_("selected");
-};
-}));
-}));
-if(($receiver = self["@selectedVariable"]) == nil || $receiver == undefined){
-_st(self["@inspectButton"])._at_put_("disabled",true);
-} else {
-_st(self["@inspectButton"])._removeAt_("disabled");
-};
-return self}, self, "updateVariablesList", [], smalltalk.Debugger)}
-}),
-smalltalk.Debugger);
-
-
-
-smalltalk.addClass('IDETranscript', smalltalk.TabWidget, ['textarea'], 'IDE');
-smalltalk.addMethod(
-"_clear",
-smalltalk.method({
-selector: "clear",
-fn: function (){
-var self=this;
-return smalltalk.withContext(function($ctx) { _st(_st(self["@textarea"])._asJQuery())._val_("");
-return self}, self, "clear", [], smalltalk.IDETranscript)}
-}),
-smalltalk.IDETranscript);
-
-smalltalk.addMethod(
-"_cr",
-smalltalk.method({
-selector: "cr",
-fn: function (){
-var self=this;
-return smalltalk.withContext(function($ctx) { _st(_st(self["@textarea"])._asJQuery())._val_(_st(_st(_st(self["@textarea"])._asJQuery())._val()).__comma(_st((smalltalk.String || String))._cr()));
-return self}, self, "cr", [], smalltalk.IDETranscript)}
-}),
-smalltalk.IDETranscript);
-
-smalltalk.addMethod(
-"_label",
-smalltalk.method({
-selector: "label",
-fn: function (){
-var self=this;
-return smalltalk.withContext(function($ctx) { return "Transcript";
-}, self, "label", [], smalltalk.IDETranscript)}
-}),
-smalltalk.IDETranscript);
-
-smalltalk.addMethod(
-"_open",
-smalltalk.method({
-selector: "open",
-fn: function (){
-var self=this;
-return smalltalk.withContext(function($ctx) { var $1,$2;
-$1=_st((smalltalk.TabManager || TabManager))._current();
-_st($1)._open();
-$2=_st($1)._selectTab_(self);
-return self}, self, "open", [], smalltalk.IDETranscript)}
-}),
-smalltalk.IDETranscript);
-
-smalltalk.addMethod(
-"_renderBoxOn_",
-smalltalk.method({
-selector: "renderBoxOn:",
-fn: function (html){
-var self=this;
-return smalltalk.withContext(function($ctx) { var $1;
-self["@textarea"]=_st(html)._textarea();
-_st(self["@textarea"])._class_("amber_transcript");
-$1=_st(self["@textarea"])._at_put_("spellcheck","false");
-return self}, self, "renderBoxOn:", [html], smalltalk.IDETranscript)}
-}),
-smalltalk.IDETranscript);
-
-smalltalk.addMethod(
-"_renderButtonsOn_",
-smalltalk.method({
-selector: "renderButtonsOn:",
-fn: function (html){
-var self=this;
-return smalltalk.withContext(function($ctx) { var $1,$2;
-$1=_st(html)._button();
-_st($1)._with_("Clear transcript");
-$2=_st($1)._onClick_((function(){
-return _st(self)._clear();
-}));
-return self}, self, "renderButtonsOn:", [html], smalltalk.IDETranscript)}
-}),
-smalltalk.IDETranscript);
-
-smalltalk.addMethod(
-"_show_",
-smalltalk.method({
-selector: "show:",
-fn: function (anObject){
-var self=this;
-return smalltalk.withContext(function($ctx) { if(($receiver = self["@textarea"]) == nil || $receiver == undefined){
-_st(self)._open();
-} else {
-self["@textarea"];
-};
-_st(_st(self["@textarea"])._asJQuery())._val_(_st(_st(_st(self["@textarea"])._asJQuery())._val()).__comma(_st(anObject)._asString()));
-return self}, self, "show:", [anObject], smalltalk.IDETranscript)}
-}),
-smalltalk.IDETranscript);
-
-
-smalltalk.IDETranscript.klass.iVarNames = ['current'];
-smalltalk.addMethod(
-"_current",
-smalltalk.method({
-selector: "current",
-fn: function (){
-var self=this;
-return smalltalk.withContext(function($ctx) { var $1;
-if(($receiver = self["@current"]) == nil || $receiver == undefined){
-self["@current"]=smalltalk.TabWidget.klass.fn.prototype._new.apply(_st(self), []);
-$1=self["@current"];
-} else {
-$1=self["@current"];
-};
-return $1;
-}, self, "current", [], smalltalk.IDETranscript.klass)}
-}),
-smalltalk.IDETranscript.klass);
-
-smalltalk.addMethod(
-"_initialize",
-smalltalk.method({
-selector: "initialize",
-fn: function (){
-var self=this;
-return smalltalk.withContext(function($ctx) { _st((smalltalk.Transcript || Transcript))._register_(_st(self)._current());
-return self}, self, "initialize", [], smalltalk.IDETranscript.klass)}
-}),
-smalltalk.IDETranscript.klass);
-
-smalltalk.addMethod(
-"_new",
-smalltalk.method({
-selector: "new",
-fn: function (){
-var self=this;
-return smalltalk.withContext(function($ctx) { _st(self)._shouldNotImplement();
-return self}, self, "new", [], smalltalk.IDETranscript.klass)}
-}),
-smalltalk.IDETranscript.klass);
-
-smalltalk.addMethod(
-"_open",
-smalltalk.method({
-selector: "open",
-fn: function (){
-var self=this;
-return smalltalk.withContext(function($ctx) { var $1,$2;
-$1=_st((smalltalk.TabManager || TabManager))._current();
-_st($1)._open();
-$2=_st($1)._selectTab_(_st(self)._current());
-return self}, self, "open", [], smalltalk.IDETranscript.klass)}
-}),
-smalltalk.IDETranscript.klass);
-
-
-smalltalk.addClass('Inspector', smalltalk.TabWidget, ['label', 'variables', 'object', 'selectedVariable', 'variablesList', 'valueTextarea', 'diveButton', 'sourceArea'], 'IDE');
-smalltalk.addMethod(
-"_canBeClosed",
-smalltalk.method({
-selector: "canBeClosed",
-fn: function (){
-var self=this;
-return smalltalk.withContext(function($ctx) { return true;
-}, self, "canBeClosed", [], smalltalk.Inspector)}
-}),
-smalltalk.Inspector);
-
-smalltalk.addMethod(
-"_dive",
-smalltalk.method({
-selector: "dive",
-fn: function (){
-var self=this;
-return smalltalk.withContext(function($ctx) { _st(_st(_st(self)._variables())._at_(_st(self)._selectedVariable()))._inspect();
-return self}, self, "dive", [], smalltalk.Inspector)}
-}),
-smalltalk.Inspector);
-
-smalltalk.addMethod(
-"_inspect_",
-smalltalk.method({
-selector: "inspect:",
-fn: function (anObject){
-var self=this;
-return smalltalk.withContext(function($ctx) { self["@object"]=anObject;
-self["@variables"]=[];
-_st(self["@object"])._inspectOn_(self);
-return self}, self, "inspect:", [anObject], smalltalk.Inspector)}
-}),
-smalltalk.Inspector);
-
-smalltalk.addMethod(
-"_label",
-smalltalk.method({
-selector: "label",
-fn: function (){
-var self=this;
-return smalltalk.withContext(function($ctx) { var $1;
-if(($receiver = self["@label"]) == nil || $receiver == undefined){
-$1="Inspector (nil)";
-} else {
-$1=self["@label"];
-};
-return $1;
-}, self, "label", [], smalltalk.Inspector)}
-}),
-smalltalk.Inspector);
-
-smalltalk.addMethod(
-"_refresh",
-smalltalk.method({
-selector: "refresh",
-fn: function (){
-var self=this;
-return smalltalk.withContext(function($ctx) { var $1;
-_st(self)._inspect_(self["@object"]);
-_st(self)._updateVariablesList();
-$1=_st(self)._updateValueTextarea();
-return self}, self, "refresh", [], smalltalk.Inspector)}
-}),
-smalltalk.Inspector);
-
-smalltalk.addMethod(
-"_renderBottomPanelOn_",
-smalltalk.method({
-selector: "renderBottomPanelOn:",
-fn: function (html){
-var self=this;
-return smalltalk.withContext(function($ctx) { var $1,$3,$4,$2;
-$1=_st(html)._div();
-_st($1)._class_("amber_sourceCode");
-$2=_st($1)._with_((function(){
-$3=_st((smalltalk.SourceArea || SourceArea))._new();
-_st($3)._receiver_(self["@object"]);
-_st($3)._onDoIt_((function(){
-return _st(self)._refresh();
-}));
-$4=_st($3)._yourself();
-self["@sourceArea"]=$4;
-self["@sourceArea"];
-return _st(self["@sourceArea"])._renderOn_(html);
-}));
-return self}, self, "renderBottomPanelOn:", [html], smalltalk.Inspector)}
-}),
-smalltalk.Inspector);
-
-smalltalk.addMethod(
-"_renderBoxOn_",
-smalltalk.method({
-selector: "renderBoxOn:",
-fn: function (html){
-var self=this;
-return smalltalk.withContext(function($ctx) { var $1;
-_st(self)._renderTopPanelOn_(html);
-$1=_st(self)._renderBottomPanelOn_(html);
-return self}, self, "renderBoxOn:", [html], smalltalk.Inspector)}
-}),
-smalltalk.Inspector);
-
-smalltalk.addMethod(
-"_renderButtonsOn_",
-smalltalk.method({
-selector: "renderButtonsOn:",
-fn: function (html){
-var self=this;
-return smalltalk.withContext(function($ctx) { var $1,$2,$3,$4,$5,$6;
-$1=_st(html)._button();
-_st($1)._with_("DoIt");
-$2=_st($1)._onClick_((function(){
-return _st(_st(self)._sourceArea())._doIt();
-}));
-$3=_st(html)._button();
-_st($3)._with_("PrintIt");
-$4=_st($3)._onClick_((function(){
-return _st(_st(self)._sourceArea())._printIt();
-}));
-$5=_st(html)._button();
-_st($5)._with_("InspectIt");
-$6=_st($5)._onClick_((function(){
-return _st(_st(self)._sourceArea())._inspectIt();
-}));
-_st(self)._updateButtons();
-return self}, self, "renderButtonsOn:", [html], smalltalk.Inspector)}
-}),
-smalltalk.Inspector);
-
-smalltalk.addMethod(
-"_renderTopPanelOn_",
-smalltalk.method({
-selector: "renderTopPanelOn:",
-fn: function (html){
-var self=this;
-return smalltalk.withContext(function($ctx) { var $1,$3,$4,$5,$7,$8,$9,$10,$6,$2,$11;
-$1=_st(html)._div();
-_st($1)._class_("top");
-$2=_st($1)._with_((function(){
-self["@variablesList"]=_st(_st(html)._ul())._class_("amber_column variables");
-self["@variablesList"];
-$3=_st(html)._textarea();
-_st($3)._class_("amber_column value");
-$4=_st($3)._at_put_("readonly","readonly");
-self["@valueTextarea"]=$4;
-self["@valueTextarea"];
-$5=_st(html)._div();
-_st($5)._class_("amber_tabs inspector");
-$6=_st($5)._with_((function(){
-$7=_st(html)._button();
-_st($7)._class_("amber_button inspector refresh");
-_st($7)._with_("Refresh");
-$8=_st($7)._onClick_((function(){
-return _st(self)._refresh();
-}));
-$8;
-$9=_st(html)._button();
-_st($9)._class_("amber_button inspector dive");
-_st($9)._with_("Dive");
-$10=_st($9)._onClick_((function(){
-return _st(self)._dive();
-}));
-self["@diveButton"]=$10;
-return self["@diveButton"];
-}));
-$6;
-return _st(_st(html)._div())._class_("amber_clear");
-}));
-_st(self)._updateVariablesList();
-$11=_st(self)._updateValueTextarea();
-return self}, self, "renderTopPanelOn:", [html], smalltalk.Inspector)}
-}),
-smalltalk.Inspector);
-
-smalltalk.addMethod(
-"_selectVariable_",
-smalltalk.method({
-selector: "selectVariable:",
-fn: function (aString){
-var self=this;
-return smalltalk.withContext(function($ctx) { var $1;
-_st(self)._selectedVariable_(aString);
-_st(self)._updateVariablesList();
-_st(self)._updateValueTextarea();
-$1=_st(self)._updateButtons();
-return self}, self, "selectVariable:", [aString], smalltalk.Inspector)}
-}),
-smalltalk.Inspector);
-
-smalltalk.addMethod(
-"_selectedVariable",
-smalltalk.method({
-selector: "selectedVariable",
-fn: function (){
-var self=this;
-return smalltalk.withContext(function($ctx) { return self["@selectedVariable"];
-}, self, "selectedVariable", [], smalltalk.Inspector)}
-}),
-smalltalk.Inspector);
-
-smalltalk.addMethod(
-"_selectedVariable_",
-smalltalk.method({
-selector: "selectedVariable:",
-fn: function (aString){
-var self=this;
-return smalltalk.withContext(function($ctx) { self["@selectedVariable"]=aString;
-return self}, self, "selectedVariable:", [aString], smalltalk.Inspector)}
-}),
-smalltalk.Inspector);
-
-smalltalk.addMethod(
-"_setLabel_",
-smalltalk.method({
-selector: "setLabel:",
-fn: function (aString){
-var self=this;
-return smalltalk.withContext(function($ctx) { self["@label"]=aString;
-return self}, self, "setLabel:", [aString], smalltalk.Inspector)}
-}),
-smalltalk.Inspector);
-
-smalltalk.addMethod(
-"_setVariables_",
-smalltalk.method({
-selector: "setVariables:",
-fn: function (aCollection){
-var self=this;
-return smalltalk.withContext(function($ctx) { self["@variables"]=aCollection;
-return self}, self, "setVariables:", [aCollection], smalltalk.Inspector)}
-}),
-smalltalk.Inspector);
-
-smalltalk.addMethod(
-"_sourceArea",
-smalltalk.method({
-selector: "sourceArea",
-fn: function (){
-var self=this;
-return smalltalk.withContext(function($ctx) { return self["@sourceArea"];
-}, self, "sourceArea", [], smalltalk.Inspector)}
-}),
-smalltalk.Inspector);
-
-smalltalk.addMethod(
-"_updateButtons",
-smalltalk.method({
-selector: "updateButtons",
-fn: function (){
-var self=this;
-return smalltalk.withContext(function($ctx) { var $1;
-$1=_st(_st(_st(self)._selectedVariable())._notNil())._and_((function(){
-return _st(_st(_st(self)._variables())._at_(_st(self)._selectedVariable()))._notNil();
-}));
-if(smalltalk.assert($1)){
-_st(self["@diveButton"])._removeAt_("disabled");
-} else {
-_st(self["@diveButton"])._at_put_("disabled",true);
-};
-return self}, self, "updateButtons", [], smalltalk.Inspector)}
-}),
-smalltalk.Inspector);
-
-smalltalk.addMethod(
-"_updateValueTextarea",
-smalltalk.method({
-selector: "updateValueTextarea",
-fn: function (){
-var self=this;
-return smalltalk.withContext(function($ctx) { var $2,$1;
-$2=_st(_st(self)._selectedVariable())._isNil();
-if(smalltalk.assert($2)){
-$1="";
-} else {
-$1=_st(_st(_st(self)._variables())._at_(_st(self)._selectedVariable()))._printString();
-};
-_st(_st(self["@valueTextarea"])._asJQuery())._val_($1);
-return self}, self, "updateValueTextarea", [], smalltalk.Inspector)}
-}),
-smalltalk.Inspector);
-
-smalltalk.addMethod(
-"_updateVariablesList",
-smalltalk.method({
-selector: "updateVariablesList",
-fn: function (){
-var self=this;
-return smalltalk.withContext(function($ctx) { var $1,$2;
-_st(self["@variablesList"])._contents_((function(html){
-return _st(_st(_st(self)._variables())._keys())._do_((function(each){
-var li;
-li=_st(html)._li();
-li;
-_st(li)._with_(each);
-$1=_st(li)._onClick_((function(){
-return _st(self)._selectVariable_(each);
-}));
-$1;
-$2=_st(_st(self)._selectedVariable()).__eq(each);
-if(smalltalk.assert($2)){
-return _st(li)._class_("selected");
-};
-}));
-}));
-return self}, self, "updateVariablesList", [], smalltalk.Inspector)}
-}),
-smalltalk.Inspector);
-
-smalltalk.addMethod(
-"_variables",
-smalltalk.method({
-selector: "variables",
-fn: function (){
-var self=this;
-return smalltalk.withContext(function($ctx) { return self["@variables"];
-}, self, "variables", [], smalltalk.Inspector)}
-}),
-smalltalk.Inspector);
-
-
-smalltalk.addMethod(
-"_on_",
-smalltalk.method({
-selector: "on:",
-fn: function (anObject){
-var self=this;
-return smalltalk.withContext(function($ctx) { var $2,$3,$1;
-$2=_st(self)._new();
-_st($2)._inspect_(anObject);
-$3=_st($2)._yourself();
-$1=$3;
-return $1;
-}, self, "on:", [anObject], smalltalk.Inspector.klass)}
-}),
-smalltalk.Inspector.klass);
-
-
-smalltalk.addClass('ProgressBar', smalltalk.TabWidget, ['percent', 'progressDiv', 'div'], 'IDE');
-smalltalk.addMethod(
-"_percent",
-smalltalk.method({
-selector: "percent",
-fn: function (){
-var self=this;
-return smalltalk.withContext(function($ctx) { var $1;
-if(($receiver = self["@percent"]) == nil || $receiver == undefined){
-$1=(0);
-} else {
-$1=self["@percent"];
-};
-return $1;
-}, self, "percent", [], smalltalk.ProgressBar)}
-}),
-smalltalk.ProgressBar);
-
-smalltalk.addMethod(
-"_percent_",
-smalltalk.method({
-selector: "percent:",
-fn: function (aNumber){
-var self=this;
-return smalltalk.withContext(function($ctx) { self["@percent"]=aNumber;
-return self}, self, "percent:", [aNumber], smalltalk.ProgressBar)}
-}),
-smalltalk.ProgressBar);
-
-smalltalk.addMethod(
-"_renderOn_",
-smalltalk.method({
-selector: "renderOn:",
-fn: function (html){
-var self=this;
-return smalltalk.withContext(function($ctx) { var $1,$2;
-$1=_st(html)._div();
-_st($1)._class_("progress_bar");
-$2=_st($1)._yourself();
-self["@div"]=$2;
-_st(self)._renderProgressBar();
-return self}, self, "renderOn:", [html], smalltalk.ProgressBar)}
-}),
-smalltalk.ProgressBar);
-
-smalltalk.addMethod(
-"_renderProgressBar",
-smalltalk.method({
-selector: "renderProgressBar",
-fn: function (){
-var self=this;
-return smalltalk.withContext(function($ctx) { var $1,$2;
-_st(self["@div"])._contents_((function(html){
-$1=_st(html)._div();
-_st($1)._class_("progress");
-$2=_st($1)._style_(_st(_st("width:").__comma(_st(_st(self)._percent())._asString())).__comma("%"));
-return $2;
-}));
-return self}, self, "renderProgressBar", [], smalltalk.ProgressBar)}
-}),
-smalltalk.ProgressBar);
-
-smalltalk.addMethod(
-"_updatePercent_",
-smalltalk.method({
-selector: "updatePercent:",
-fn: function (aNumber){
-var self=this;
-return smalltalk.withContext(function($ctx) { _st(self)._percent_(aNumber);
-_st(self)._renderProgressBar();
-return self}, self, "updatePercent:", [aNumber], smalltalk.ProgressBar)}
-}),
-smalltalk.ProgressBar);
-
-
-
-smalltalk.addClass('ReferencesBrowser', smalltalk.TabWidget, ['implementors', 'senders', 'implementorsList', 'input', 'timer', 'selector', 'sendersList', 'referencedClasses', 'referencedClassesList', 'matches', 'matchesList'], 'IDE');
-smalltalk.addMethod(
-"_canBeClosed",
-smalltalk.method({
-selector: "canBeClosed",
-fn: function (){
-var self=this;
-return smalltalk.withContext(function($ctx) { return true;
-}, self, "canBeClosed", [], smalltalk.ReferencesBrowser)}
-}),
-smalltalk.ReferencesBrowser);
-
-smalltalk.addMethod(
-"_classesAndMetaclasses",
-smalltalk.method({
-selector: "classesAndMetaclasses",
-fn: function (){
-var self=this;
-return smalltalk.withContext(function($ctx) { var $1;
-$1=_st(_st(_st((smalltalk.Smalltalk || Smalltalk))._current())._classes()).__comma(_st(_st(_st((smalltalk.Smalltalk || Smalltalk))._current())._classes())._collect_((function(each){
-return _st(each)._class();
-})));
-return $1;
-}, self, "classesAndMetaclasses", [], smalltalk.ReferencesBrowser)}
-}),
-smalltalk.ReferencesBrowser);
-
-smalltalk.addMethod(
-"_implementors",
-smalltalk.method({
-selector: "implementors",
-fn: function (){
-var self=this;
-return smalltalk.withContext(function($ctx) { var $1;
-if(($receiver = self["@implementors"]) == nil || $receiver == undefined){
-self["@implementors"]=_st((smalltalk.Array || Array))._new();
-$1=self["@implementors"];
-} else {
-$1=self["@implementors"];
-};
-return $1;
-}, self, "implementors", [], smalltalk.ReferencesBrowser)}
-}),
-smalltalk.ReferencesBrowser);
-
-smalltalk.addMethod(
-"_initialize",
-smalltalk.method({
-selector: "initialize",
-fn: function (){
-var self=this;
-return smalltalk.withContext(function($ctx) { smalltalk.TabWidget.fn.prototype._initialize.apply(_st(self), []);
-self["@selector"]="";
-return self}, self, "initialize", [], smalltalk.ReferencesBrowser)}
-}),
-smalltalk.ReferencesBrowser);
-
-smalltalk.addMethod(
-"_label",
-smalltalk.method({
-selector: "label",
-fn: function (){
-var self=this;
-return smalltalk.withContext(function($ctx) { return "[References]";
-}, self, "label", [], smalltalk.ReferencesBrowser)}
-}),
-smalltalk.ReferencesBrowser);
-
-smalltalk.addMethod(
-"_matches",
-smalltalk.method({
-selector: "matches",
-fn: function (){
-var self=this;
-return smalltalk.withContext(function($ctx) { var $1;
-if(($receiver = self["@matches"]) == nil || $receiver == undefined){
-self["@matches"]=_st((smalltalk.Array || Array))._new();
-$1=self["@matches"];
-} else {
-$1=self["@matches"];
-};
-return $1;
-}, self, "matches", [], smalltalk.ReferencesBrowser)}
-}),
-smalltalk.ReferencesBrowser);
-
-smalltalk.addMethod(
-"_openBrowserOn_",
-smalltalk.method({
-selector: "openBrowserOn:",
-fn: function (aMethod){
-var self=this;
-return smalltalk.withContext(function($ctx) { var $2,$1,$3,$4;
-var browser;
-$2=_st(_st(aMethod)._methodClass())._isMetaclass();
-if(smalltalk.assert($2)){
-$1=_st(_st(aMethod)._methodClass())._instanceClass();
-} else {
-$1=_st(aMethod)._methodClass();
-};
-browser=_st((smalltalk.Browser || Browser))._openOn_($1);
-$3=_st(_st(aMethod)._methodClass())._isMetaclass();
-if(smalltalk.assert($3)){
-_st(browser)._selectTab_(smalltalk.symbolFor("class"));
-};
-_st(browser)._selectProtocol_(_st(aMethod)._category());
-$4=_st(browser)._selectMethod_(aMethod);
-return self}, self, "openBrowserOn:", [aMethod], smalltalk.ReferencesBrowser)}
-}),
-smalltalk.ReferencesBrowser);
-
-smalltalk.addMethod(
-"_referencedClasses",
-smalltalk.method({
-selector: "referencedClasses",
-fn: function (){
-var self=this;
-return smalltalk.withContext(function($ctx) { var $1;
-if(($receiver = self["@referencedClasses"]) == nil || $receiver == undefined){
-self["@referencedClasses"]=_st((smalltalk.Array || Array))._new();
-$1=self["@referencedClasses"];
-} else {
-$1=self["@referencedClasses"];
-};
-return $1;
-}, self, "referencedClasses", [], smalltalk.ReferencesBrowser)}
-}),
-smalltalk.ReferencesBrowser);
-
-smalltalk.addMethod(
-"_renderBoxOn_",
-smalltalk.method({
-selector: "renderBoxOn:",
-fn: function (html){
-var self=this;
-return smalltalk.withContext(function($ctx) { var $1;
-_st(self)._renderInputOn_(html);
-_st(self)._renderImplementorsOn_(html);
-_st(self)._renderSendersOn_(html);
-_st(self)._renderReferencedClassesOn_(html);
-$1=_st(self)._renderMatchesOn_(html);
-return self}, self, "renderBoxOn:", [html], smalltalk.ReferencesBrowser)}
-}),
-smalltalk.ReferencesBrowser);
-
-smalltalk.addMethod(
-"_renderImplementorsOn_",
-smalltalk.method({
-selector: "renderImplementorsOn:",
-fn: function (html){
-var self=this;
-return smalltalk.withContext(function($ctx) { self["@implementorsList"]=_st(_st(html)._ul())._class_("amber_column implementors");
-_st(self)._updateImplementorsList();
-return self}, self, "renderImplementorsOn:", [html], smalltalk.ReferencesBrowser)}
-}),
-smalltalk.ReferencesBrowser);
-
-smalltalk.addMethod(
-"_renderInputOn_",
-smalltalk.method({
-selector: "renderInputOn:",
-fn: function (html){
-var self=this;
-return smalltalk.withContext(function($ctx) { var $1,$2;
-$1=_st(html)._input();
-_st($1)._class_("implementors");
-$2=_st($1)._yourself();
-self["@input"]=$2;
-_st(_st(self["@input"])._asJQuery())._val_(self["@selector"]);
-_st(self)._setInputEvents();
-return self}, self, "renderInputOn:", [html], smalltalk.ReferencesBrowser)}
-}),
-smalltalk.ReferencesBrowser);
-
-smalltalk.addMethod(
-"_renderMatchesOn_",
-smalltalk.method({
-selector: "renderMatchesOn:",
-fn: function (html){
-var self=this;
-return smalltalk.withContext(function($ctx) { self["@matchesList"]=_st(_st(html)._ul())._class_("amber_column matches");
-_st(self)._updateMatchesList();
-return self}, self, "renderMatchesOn:", [html], smalltalk.ReferencesBrowser)}
-}),
-smalltalk.ReferencesBrowser);
-
-smalltalk.addMethod(
-"_renderReferencedClassesOn_",
-smalltalk.method({
-selector: "renderReferencedClassesOn:",
-fn: function (html){
-var self=this;
-return smalltalk.withContext(function($ctx) { self["@referencedClassesList"]=_st(_st(html)._ul())._class_("amber_column referenced_classes");
-_st(self)._updateReferencedClassesList();
-return self}, self, "renderReferencedClassesOn:", [html], smalltalk.ReferencesBrowser)}
-}),
-smalltalk.ReferencesBrowser);
-
-smalltalk.addMethod(
-"_renderSendersOn_",
-smalltalk.method({
-selector: "renderSendersOn:",
-fn: function (html){
-var self=this;
-return smalltalk.withContext(function($ctx) { self["@sendersList"]=_st(_st(html)._ul())._class_("amber_column senders");
-_st(self)._updateSendersList();
-return self}, self, "renderSendersOn:", [html], smalltalk.ReferencesBrowser)}
-}),
-smalltalk.ReferencesBrowser);
-
-smalltalk.addMethod(
-"_search_",
-smalltalk.method({
-selector: "search:",
-fn: function (aString){
-var self=this;
-return smalltalk.withContext(function($ctx) { var $1;
-_st(self)._searchReferencesFor_(aString);
-_st(self)._updateImplementorsList();
-_st(self)._updateSendersList();
-_st(self)._updateReferencedClassesList();
-$1=_st(self)._updateMatchesList();
-return self}, self, "search:", [aString], smalltalk.ReferencesBrowser)}
-}),
-smalltalk.ReferencesBrowser);
-
-smalltalk.addMethod(
-"_searchMethodSource",
-smalltalk.method({
-selector: "searchMethodSource",
-fn: function (){
-var self=this;
-return smalltalk.withContext(function($ctx) { var $1;
-var regex;
-regex=_st(self["@selector"])._allButFirst();
-_st(_st(self)._classesAndMetaclasses())._do_((function(each){
-return _st(_st(_st(each)._methodDictionary())._values())._do_((function(value){
-$1=_st(_st(value)._source())._match_(regex);
-if(smalltalk.assert($1)){
-return _st(_st(self)._matches())._add_(value);
-};
-}));
-}));
-return self}, self, "searchMethodSource", [], smalltalk.ReferencesBrowser)}
-}),
-smalltalk.ReferencesBrowser);
-
-smalltalk.addMethod(
-"_searchReferencedClasses",
-smalltalk.method({
-selector: "searchReferencedClasses",
-fn: function (){
-var self=this;
-return smalltalk.withContext(function($ctx) { var $1;
-_st(_st(self)._classesAndMetaclasses())._do_((function(each){
-return _st(_st(_st(each)._methodDictionary())._values())._do_((function(value){
-$1=_st(_st(value)._referencedClasses())._includes_(self["@selector"]);
-if(smalltalk.assert($1)){
-return _st(_st(self)._referencedClasses())._add_(value);
-};
-}));
-}));
-return self}, self, "searchReferencedClasses", [], smalltalk.ReferencesBrowser)}
-}),
-smalltalk.ReferencesBrowser);
-
-smalltalk.addMethod(
-"_searchReferencesFor_",
-smalltalk.method({
-selector: "searchReferencesFor:",
-fn: function (aString){
-var self=this;
-return smalltalk.withContext(function($ctx) { var $1;
-self["@selector"]=aString;
-self["@implementors"]=_st((smalltalk.Array || Array))._new();
-self["@senders"]=_st((smalltalk.Array || Array))._new();
-self["@referencedClasses"]=_st((smalltalk.Array || Array))._new();
-self["@matches"]=_st((smalltalk.Array || Array))._new();
-_st(self)._searchMethodSource();
-$1=_st(self["@selector"])._match_("^[A-Z]");
-if(smalltalk.assert($1)){
-_st(self)._searchReferencedClasses();
-} else {
-_st(self)._searchSelectorReferences();
-};
-return self}, self, "searchReferencesFor:", [aString], smalltalk.ReferencesBrowser)}
-}),
-smalltalk.ReferencesBrowser);
-
-smalltalk.addMethod(
-"_searchSelectorReferences",
-smalltalk.method({
-selector: "searchSelectorReferences",
-fn: function (){
-var self=this;
-return smalltalk.withContext(function($ctx) { var $1,$2;
-_st(_st(self)._classesAndMetaclasses())._do_((function(each){
-return _st(_st(each)._methodDictionary())._keysAndValuesDo_((function(key,value){
-$1=_st(key).__eq(self["@selector"]);
-if(smalltalk.assert($1)){
-_st(_st(self)._implementors())._add_(value);
-};
-$2=_st(_st(value)._messageSends())._includes_(self["@selector"]);
-if(smalltalk.assert($2)){
-return _st(_st(self)._senders())._add_(value);
-};
-}));
-}));
-return self}, self, "searchSelectorReferences", [], smalltalk.ReferencesBrowser)}
-}),
-smalltalk.ReferencesBrowser);
-
-smalltalk.addMethod(
-"_selector",
-smalltalk.method({
-selector: "selector",
-fn: function (){
-var self=this;
-return smalltalk.withContext(function($ctx) { return self["@selector"];
-}, self, "selector", [], smalltalk.ReferencesBrowser)}
-}),
-smalltalk.ReferencesBrowser);
-
-smalltalk.addMethod(
-"_senders",
-smalltalk.method({
-selector: "senders",
-fn: function (){
-var self=this;
-return smalltalk.withContext(function($ctx) { var $1;
-if(($receiver = self["@senders"]) == nil || $receiver == undefined){
-self["@senders"]=_st((smalltalk.Array || Array))._new();
-$1=self["@senders"];
-} else {
-$1=self["@senders"];
-};
-return $1;
-}, self, "senders", [], smalltalk.ReferencesBrowser)}
-}),
-smalltalk.ReferencesBrowser);
-
-smalltalk.addMethod(
-"_setInputEvents",
-smalltalk.method({
-selector: "setInputEvents",
-fn: function (){
-var self=this;
-return smalltalk.withContext(function($ctx) { var $1;
-_st(self["@input"])._onKeyUp_((function(){
-self["@timer"]=_st((function(){
-return _st(self)._search_(_st(_st(self["@input"])._asJQuery())._val());
-}))._valueWithTimeout_((100));
-return self["@timer"];
-}));
-$1=_st(self["@input"])._onKeyDown_((function(){
-if(($receiver = self["@timer"]) == nil || $receiver == undefined){
-return self["@timer"];
-} else {
-return _st(self["@timer"])._clearTimeout();
-};
-}));
-return self}, self, "setInputEvents", [], smalltalk.ReferencesBrowser)}
-}),
-smalltalk.ReferencesBrowser);
-
-smalltalk.addMethod(
-"_updateImplementorsList",
-smalltalk.method({
-selector: "updateImplementorsList",
-fn: function (){
-var self=this;
-return smalltalk.withContext(function($ctx) { var $1,$2,$3;
-_st(self["@implementorsList"])._contents_((function(html){
-$1=_st(html)._li();
-_st($1)._class_("column_label");
-_st($1)._with_(_st(_st("Implementors (").__comma(_st(_st(_st(self)._implementors())._size())._asString())).__comma(")"));
-$2=_st($1)._style_("font-weight: bold");
-$2;
-return _st(_st(self)._implementors())._do_((function(each){
-var li;
-li=_st(html)._li();
-li;
-_st(li)._with_(_st(_st(_st(_st(each)._methodClass())._asString()).__comma(" >> ")).__comma(_st(self)._selector()));
-$3=_st(li)._onClick_((function(){
-return _st(self)._openBrowserOn_(each);
-}));
-return $3;
-}));
-}));
-return self}, self, "updateImplementorsList", [], smalltalk.ReferencesBrowser)}
-}),
-smalltalk.ReferencesBrowser);
-
-smalltalk.addMethod(
-"_updateMatchesList",
-smalltalk.method({
-selector: "updateMatchesList",
-fn: function (){
-var self=this;
-return smalltalk.withContext(function($ctx) { var $1,$2,$3;
-_st(self["@matchesList"])._contents_((function(html){
-$1=_st(html)._li();
-_st($1)._class_("column_label");
-_st($1)._with_(_st(_st("Regex matches (").__comma(_st(_st(_st(self)._matches())._size())._asString())).__comma(")"));
-$2=_st($1)._style_("font-weight: bold");
-$2;
-return _st(_st(self)._matches())._do_((function(each){
-var li;
-li=_st(html)._li();
-li;
-_st(li)._with_(_st(_st(_st(_st(each)._methodClass())._asString()).__comma(" >> ")).__comma(_st(each)._selector()));
-$3=_st(li)._onClick_((function(){
-return _st(self)._openBrowserOn_(each);
-}));
-return $3;
-}));
-}));
-return self}, self, "updateMatchesList", [], smalltalk.ReferencesBrowser)}
-}),
-smalltalk.ReferencesBrowser);
-
-smalltalk.addMethod(
-"_updateReferencedClassesList",
-smalltalk.method({
-selector: "updateReferencedClassesList",
-fn: function (){
-var self=this;
-return smalltalk.withContext(function($ctx) { var $1,$2,$3,$4;
-_st(self["@referencedClassesList"])._contents_((function(html){
-$1=_st(html)._li();
-_st($1)._class_("column_label");
-_st($1)._with_(_st(_st("Class references (").__comma(_st(_st(_st(self)._referencedClasses())._size())._asString())).__comma(")"));
-$2=_st($1)._style_("font-weight: bold");
-$2;
-return _st(_st(self)._referencedClasses())._do_((function(each){
-$3=_st(html)._li();
-_st($3)._with_(_st(_st(_st(_st(each)._methodClass())._asString()).__comma(" >> ")).__comma(_st(each)._selector()));
-$4=_st($3)._onClick_((function(){
-return _st(self)._openBrowserOn_(each);
-}));
-return $4;
-}));
-}));
-return self}, self, "updateReferencedClassesList", [], smalltalk.ReferencesBrowser)}
-}),
-smalltalk.ReferencesBrowser);
-
-smalltalk.addMethod(
-"_updateSendersList",
-smalltalk.method({
-selector: "updateSendersList",
-fn: function (){
-var self=this;
-return smalltalk.withContext(function($ctx) { var $1,$2,$3,$4;
-_st(self["@sendersList"])._contents_((function(html){
-$1=_st(html)._li();
-_st($1)._class_("column_label");
-_st($1)._with_(_st(_st("Senders (").__comma(_st(_st(_st(self)._senders())._size())._asString())).__comma(")"));
-$2=_st($1)._style_("font-weight: bold");
-$2;
-return _st(_st(self)._senders())._do_((function(each){
-$3=_st(html)._li();
-_st($3)._with_(_st(_st(_st(_st(each)._methodClass())._asString()).__comma(" >> ")).__comma(_st(each)._selector()));
-$4=_st($3)._onClick_((function(){
-return _st(self)._openBrowserOn_(each);
-}));
-return $4;
-}));
-}));
-return self}, self, "updateSendersList", [], smalltalk.ReferencesBrowser)}
-}),
-smalltalk.ReferencesBrowser);
-
-
-smalltalk.addMethod(
-"_search_",
-smalltalk.method({
-selector: "search:",
-fn: function (aString){
-var self=this;
-return smalltalk.withContext(function($ctx) { var $2,$3,$1;
-$2=_st(self)._new();
-_st($2)._searchReferencesFor_(aString);
-$3=_st($2)._open();
-$1=$3;
-return $1;
-}, self, "search:", [aString], smalltalk.ReferencesBrowser.klass)}
-}),
-smalltalk.ReferencesBrowser.klass);
-
-
-smalltalk.addClass('TestRunner', smalltalk.TabWidget, ['selectedCategories', 'packagesList', 'selectedClasses', 'classesList', 'selectedMethods', 'progressBar', 'methodsList', 'result', 'statusDiv'], 'IDE');
-smalltalk.addMethod(
-"_allClasses",
-smalltalk.method({
-selector: "allClasses",
-fn: function (){
-var self=this;
-return smalltalk.withContext(function($ctx) { var $1;
-$1=_st(_st((smalltalk.TestCase || TestCase))._allSubclasses())._select_((function(each){
-return _st(_st(each)._isAbstract())._not();
-}));
-return $1;
-}, self, "allClasses", [], smalltalk.TestRunner)}
-}),
-smalltalk.TestRunner);
-
-smalltalk.addMethod(
-"_classes",
-smalltalk.method({
-selector: "classes",
-fn: function (){
-var self=this;
-return smalltalk.withContext(function($ctx) { var $1;
-$1=_st(_st(_st(self)._allClasses())._select_((function(each){
-return _st(_st(self)._selectedCategories())._includes_(_st(each)._category());
-})))._sort_((function(a,b){
-return _st(_st(a)._name()).__gt(_st(b)._name());
-}));
-return $1;
-}, self, "classes", [], smalltalk.TestRunner)}
-}),
-smalltalk.TestRunner);
-
-smalltalk.addMethod(
-"_initialize",
-smalltalk.method({
-selector: "initialize",
-fn: function (){
-var self=this;
-return smalltalk.withContext(function($ctx) { smalltalk.TabWidget.fn.prototype._initialize.apply(_st(self), []);
-self["@result"]=_st((smalltalk.TestResult || TestResult))._new();
-return self}, self, "initialize", [], smalltalk.TestRunner)}
-}),
-smalltalk.TestRunner);
-
-smalltalk.addMethod(
-"_isSelectedCategory_",
-smalltalk.method({
-selector: "isSelectedCategory:",
-fn: function (aCategory){
-var self=this;
-return smalltalk.withContext(function($ctx) { var $1;
-$1=_st(_st(self)._selectedCategories())._includes_(aCategory);
-return $1;
-}, self, "isSelectedCategory:", [aCategory], smalltalk.TestRunner)}
-}),
-smalltalk.TestRunner);
-
-smalltalk.addMethod(
-"_isSelectedClass_",
-smalltalk.method({
-selector: "isSelectedClass:",
-fn: function (aClass){
-var self=this;
-return smalltalk.withContext(function($ctx) { var $1;
-$1=_st(_st(self)._selectedClasses())._includes_(aClass);
-return $1;
-}, self, "isSelectedClass:", [aClass], smalltalk.TestRunner)}
-}),
-smalltalk.TestRunner);
-
-smalltalk.addMethod(
-"_label",
-smalltalk.method({
-selector: "label",
-fn: function (){
-var self=this;
-return smalltalk.withContext(function($ctx) { return "SUnit";
-}, self, "label", [], smalltalk.TestRunner)}
-}),
-smalltalk.TestRunner);
-
-smalltalk.addMethod(
-"_packages",
-smalltalk.method({
-selector: "packages",
-fn: function (){
-var self=this;
-return smalltalk.withContext(function($ctx) { var $1,$2;
-var packages;
-packages=_st((smalltalk.Array || Array))._new();
-_st(_st(self)._allClasses())._do_((function(each){
-$1=_st(packages)._includes_(_st(each)._category());
-if(! smalltalk.assert($1)){
-return _st(packages)._add_(_st(each)._category());
-};
-}));
-$2=_st(packages)._sort();
-return $2;
-}, self, "packages", [], smalltalk.TestRunner)}
-}),
-smalltalk.TestRunner);
-
-smalltalk.addMethod(
-"_performFailure_",
-smalltalk.method({
-selector: "performFailure:",
-fn: function (aTestCase){
-var self=this;
-<<<<<<< HEAD
-return smalltalk.withContext(function($ctx) { _st(aTestCase)._setUp();
-_st((function(){
-return _st(aTestCase)._perform_(_st(aTestCase)._selector());
-}))._ensure_((function(){
-return _st(aTestCase)._tearDown();
-}));
-return self}, self, "performFailure:", [aTestCase], smalltalk.TestRunner)}
-=======
-smalltalk.send(aTestCase,"_runCase",[]);
-return self}
->>>>>>> 6fda4e2c
-}),
-smalltalk.TestRunner);
-
-smalltalk.addMethod(
-"_printErrors",
-smalltalk.method({
-selector: "printErrors",
-fn: function (){
-var self=this;
-return smalltalk.withContext(function($ctx) { var $1;
-$1=_st(_st(_st(_st(_st(self)._result())._errors())._size())._asString()).__comma(" errors, ");
-return $1;
-}, self, "printErrors", [], smalltalk.TestRunner)}
-}),
-smalltalk.TestRunner);
-
-smalltalk.addMethod(
-"_printFailures",
-smalltalk.method({
-selector: "printFailures",
-fn: function (){
-var self=this;
-return smalltalk.withContext(function($ctx) { var $1;
-$1=_st(_st(_st(_st(_st(self)._result())._failures())._size())._asString()).__comma(" failures");
-return $1;
-}, self, "printFailures", [], smalltalk.TestRunner)}
-}),
-smalltalk.TestRunner);
-
-smalltalk.addMethod(
-"_printPasses",
-smalltalk.method({
-selector: "printPasses",
-fn: function (){
-var self=this;
-return smalltalk.withContext(function($ctx) { var $1;
-$1=_st(_st(_st(_st(_st(_st(self)._result())._runs()).__minus(_st(_st(_st(self)._result())._errors())._size())).__minus(_st(_st(_st(self)._result())._failures())._size()))._asString()).__comma(" passes, ");
-return $1;
-}, self, "printPasses", [], smalltalk.TestRunner)}
-}),
-smalltalk.TestRunner);
-
-smalltalk.addMethod(
-"_printTotal",
-smalltalk.method({
-selector: "printTotal",
-fn: function (){
-var self=this;
-return smalltalk.withContext(function($ctx) { var $1;
-$1=_st(_st(_st(_st(self)._result())._total())._asString()).__comma(" runs, ");
-return $1;
-}, self, "printTotal", [], smalltalk.TestRunner)}
-}),
-smalltalk.TestRunner);
-
-smalltalk.addMethod(
-"_progressBar",
-smalltalk.method({
-selector: "progressBar",
-fn: function (){
-var self=this;
-return smalltalk.withContext(function($ctx) { var $1;
-if(($receiver = self["@progressBar"]) == nil || $receiver == undefined){
-self["@progressBar"]=_st((smalltalk.ProgressBar || ProgressBar))._new();
-$1=self["@progressBar"];
-} else {
-$1=self["@progressBar"];
-};
-return $1;
-}, self, "progressBar", [], smalltalk.TestRunner)}
-}),
-smalltalk.TestRunner);
-
-smalltalk.addMethod(
-"_renderBoxOn_",
-smalltalk.method({
-selector: "renderBoxOn:",
-fn: function (html){
-var self=this;
-return smalltalk.withContext(function($ctx) { var $1;
-_st(self)._renderCategoriesOn_(html);
-_st(self)._renderClassesOn_(html);
-$1=_st(self)._renderResultsOn_(html);
-return self}, self, "renderBoxOn:", [html], smalltalk.TestRunner)}
-}),
-smalltalk.TestRunner);
-
-smalltalk.addMethod(
-"_renderButtonsOn_",
-smalltalk.method({
-selector: "renderButtonsOn:",
-fn: function (html){
-var self=this;
-return smalltalk.withContext(function($ctx) { var $1,$2;
-$1=_st(html)._button();
-_st($1)._with_("Run selected");
-$2=_st($1)._onClick_((function(){
-return _st(self)._run_(_st(self)._testCases());
-}));
-return self}, self, "renderButtonsOn:", [html], smalltalk.TestRunner)}
-}),
-smalltalk.TestRunner);
-
-smalltalk.addMethod(
-"_renderCategoriesOn_",
-smalltalk.method({
-selector: "renderCategoriesOn:",
-fn: function (html){
-var self=this;
-return smalltalk.withContext(function($ctx) { self["@packagesList"]=_st(_st(html)._ul())._class_("amber_column sunit packages");
-_st(self)._updateCategoriesList();
-return self}, self, "renderCategoriesOn:", [html], smalltalk.TestRunner)}
-}),
-smalltalk.TestRunner);
-
-smalltalk.addMethod(
-"_renderClassesOn_",
-smalltalk.method({
-selector: "renderClassesOn:",
-fn: function (html){
-var self=this;
-return smalltalk.withContext(function($ctx) { self["@classesList"]=_st(_st(html)._ul())._class_("amber_column sunit classes");
-_st(self)._updateClassesList();
-return self}, self, "renderClassesOn:", [html], smalltalk.TestRunner)}
-}),
-smalltalk.TestRunner);
-
-smalltalk.addMethod(
-"_renderErrorsOn_",
-smalltalk.method({
-selector: "renderErrorsOn:",
-fn: function (html){
-var self=this;
-return smalltalk.withContext(function($ctx) { var $1,$2;
-_st(_st(_st(self)._result())._errors())._do_((function(each){
-$1=_st(html)._li();
-_st($1)._class_("errors");
-_st($1)._with_(_st(_st(_st(_st(each)._class())._name()).__comma(" >> ")).__comma(_st(each)._selector()));
-$2=_st($1)._onClick_((function(){
-return _st(self)._performFailure_(each);
-}));
-return $2;
-}));
-return self}, self, "renderErrorsOn:", [html], smalltalk.TestRunner)}
-}),
-smalltalk.TestRunner);
-
-smalltalk.addMethod(
-"_renderFailuresOn_",
-smalltalk.method({
-selector: "renderFailuresOn:",
-fn: function (html){
-var self=this;
-return smalltalk.withContext(function($ctx) { var $1,$2;
-_st(_st(_st(self)._result())._failures())._do_((function(each){
-$1=_st(html)._li();
-_st($1)._class_("failures");
-_st($1)._with_(_st(_st(_st(_st(each)._class())._name()).__comma(" >> ")).__comma(_st(each)._selector()));
-$2=_st($1)._onClick_((function(){
-return _st(self)._performFailure_(each);
-}));
-return $2;
-}));
-return self}, self, "renderFailuresOn:", [html], smalltalk.TestRunner)}
-}),
-smalltalk.TestRunner);
-
-smalltalk.addMethod(
-"_renderResultsOn_",
-smalltalk.method({
-selector: "renderResultsOn:",
-fn: function (html){
-var self=this;
-return smalltalk.withContext(function($ctx) { self["@statusDiv"]=_st(html)._div();
-_st(html)._with_(_st(self)._progressBar());
-self["@methodsList"]=_st(_st(html)._ul())._class_("amber_column sunit results");
-_st(self)._updateMethodsList();
-_st(self)._updateStatusDiv();
-return self}, self, "renderResultsOn:", [html], smalltalk.TestRunner)}
-}),
-smalltalk.TestRunner);
-
-smalltalk.addMethod(
-"_result",
-smalltalk.method({
-selector: "result",
-fn: function (){
-var self=this;
-return smalltalk.withContext(function($ctx) { return self["@result"];
-}, self, "result", [], smalltalk.TestRunner)}
-}),
-smalltalk.TestRunner);
-
-smalltalk.addMethod(
-"_run_",
-smalltalk.method({
-selector: "run:",
-fn: function (aCollection){
-var self=this;
-return smalltalk.withContext(function($ctx) { var $1;
-var worker;
-worker=_st((smalltalk.TestSuiteRunner || TestSuiteRunner))._on_(aCollection);
-self["@result"]=_st(worker)._result();
-_st(_st(worker)._announcer())._on_do_((smalltalk.ResultAnnouncement || ResultAnnouncement),(function(ann){
-$1=_st(_st(ann)._result()).__eq_eq(self["@result"]);
-if(smalltalk.assert($1)){
-_st(_st(self)._progressBar())._updatePercent_(_st(_st(_st(self["@result"])._runs()).__slash(_st(self["@result"])._total())).__star((100)));
-_st(self)._updateStatusDiv();
-return _st(self)._updateMethodsList();
-};
-}));
-_st(worker)._run();
-return self}, self, "run:", [aCollection], smalltalk.TestRunner)}
-}),
-smalltalk.TestRunner);
-
-smalltalk.addMethod(
-"_selectAllCategories",
-smalltalk.method({
-selector: "selectAllCategories",
-fn: function (){
-var self=this;
-return smalltalk.withContext(function($ctx) { var $1,$2;
-_st(_st(self)._packages())._do_((function(each){
-$1=_st(self["@selectedCategories"])._includes_(each);
-if(! smalltalk.assert($1)){
-return _st(_st(self)._selectedCategories())._add_(each);
-};
-}));
-_st(self)._updateCategoriesList();
-$2=_st(self)._updateClassesList();
-return self}, self, "selectAllCategories", [], smalltalk.TestRunner)}
-}),
-smalltalk.TestRunner);
-
-smalltalk.addMethod(
-"_selectAllClasses",
-smalltalk.method({
-selector: "selectAllClasses",
-fn: function (){
-var self=this;
-return smalltalk.withContext(function($ctx) { var $1,$2;
-_st(_st(self)._classes())._do_((function(each){
-$1=_st(self["@selectedClasses"])._includes_(each);
-if(! smalltalk.assert($1)){
-return _st(_st(self)._selectedClasses())._add_(each);
-};
-}));
-_st(self)._updateCategoriesList();
-$2=_st(self)._updateClassesList();
-return self}, self, "selectAllClasses", [], smalltalk.TestRunner)}
-}),
-smalltalk.TestRunner);
-
-smalltalk.addMethod(
-"_selectedCategories",
-smalltalk.method({
-selector: "selectedCategories",
-fn: function (){
-var self=this;
-return smalltalk.withContext(function($ctx) { var $1;
-if(($receiver = self["@selectedCategories"]) == nil || $receiver == undefined){
-self["@selectedCategories"]=_st((smalltalk.Array || Array))._new();
-$1=self["@selectedCategories"];
-} else {
-$1=self["@selectedCategories"];
-};
-return $1;
-}, self, "selectedCategories", [], smalltalk.TestRunner)}
-}),
-smalltalk.TestRunner);
-
-smalltalk.addMethod(
-"_selectedClasses",
-smalltalk.method({
-selector: "selectedClasses",
-fn: function (){
-var self=this;
-return smalltalk.withContext(function($ctx) { var $1;
-if(($receiver = self["@selectedClasses"]) == nil || $receiver == undefined){
-self["@selectedClasses"]=_st((smalltalk.Array || Array))._new();
-$1=self["@selectedClasses"];
-} else {
-$1=self["@selectedClasses"];
-};
-return $1;
-}, self, "selectedClasses", [], smalltalk.TestRunner)}
-}),
-smalltalk.TestRunner);
-
-smalltalk.addMethod(
-"_statusInfo",
-smalltalk.method({
-selector: "statusInfo",
-fn: function (){
-var self=this;
-return smalltalk.withContext(function($ctx) { var $1;
-$1=_st(_st(_st(_st(self)._printTotal()).__comma(_st(self)._printPasses())).__comma(_st(self)._printErrors())).__comma(_st(self)._printFailures());
-return $1;
-}, self, "statusInfo", [], smalltalk.TestRunner)}
-}),
-smalltalk.TestRunner);
-
-smalltalk.addMethod(
-"_testCases",
-smalltalk.method({
-selector: "testCases",
-fn: function (){
-var self=this;
-return smalltalk.withContext(function($ctx) { var testCases;
-testCases=[];
-_st(_st(_st(self)._selectedClasses())._select_((function(each){
-return _st(_st(self)._selectedCategories())._includes_(_st(each)._category());
-})))._do_((function(each){
-return _st(testCases)._addAll_(_st(each)._buildSuite());
-}));
-return testCases;
-}, self, "testCases", [], smalltalk.TestRunner)}
-}),
-smalltalk.TestRunner);
-
-smalltalk.addMethod(
-"_toggleCategory_",
-smalltalk.method({
-selector: "toggleCategory:",
-fn: function (aCategory){
-var self=this;
-return smalltalk.withContext(function($ctx) { var $1,$2;
-$1=_st(self)._isSelectedCategory_(aCategory);
-if(smalltalk.assert($1)){
-_st(self["@selectedCategories"])._remove_(aCategory);
-} else {
-_st(self["@selectedCategories"])._add_(aCategory);
-};
-_st(self)._updateCategoriesList();
-$2=_st(self)._updateClassesList();
-return self}, self, "toggleCategory:", [aCategory], smalltalk.TestRunner)}
-}),
-smalltalk.TestRunner);
-
-smalltalk.addMethod(
-"_toggleClass_",
-smalltalk.method({
-selector: "toggleClass:",
-fn: function (aClass){
-var self=this;
-return smalltalk.withContext(function($ctx) { var $1;
-$1=_st(self)._isSelectedClass_(aClass);
-if(smalltalk.assert($1)){
-_st(self["@selectedClasses"])._remove_(aClass);
-} else {
-_st(self["@selectedClasses"])._add_(aClass);
-};
-_st(self)._updateClassesList();
-return self}, self, "toggleClass:", [aClass], smalltalk.TestRunner)}
-}),
-smalltalk.TestRunner);
-
-smalltalk.addMethod(
-"_updateCategoriesList",
-smalltalk.method({
-selector: "updateCategoriesList",
-fn: function (){
-var self=this;
-return smalltalk.withContext(function($ctx) { var $1,$2,$3,$4;
-_st(self["@packagesList"])._contents_((function(html){
-$1=_st(html)._li();
-_st($1)._class_("all");
-_st($1)._with_("All");
-$2=_st($1)._onClick_((function(){
-return _st(self)._selectAllCategories();
-}));
-$2;
-return _st(_st(self)._packages())._do_((function(each){
-var li;
-li=_st(html)._li();
-li;
-$3=_st(_st(self)._selectedCategories())._includes_(each);
-if(smalltalk.assert($3)){
-_st(li)._class_("selected");
-};
-_st(li)._with_(each);
-$4=_st(li)._onClick_((function(){
-return _st(self)._toggleCategory_(each);
-}));
-return $4;
-}));
-}));
-return self}, self, "updateCategoriesList", [], smalltalk.TestRunner)}
-}),
-smalltalk.TestRunner);
-
-smalltalk.addMethod(
-"_updateClassesList",
-smalltalk.method({
-selector: "updateClassesList",
-fn: function (){
-var self=this;
-return smalltalk.withContext(function($ctx) { var $1,$2,$3,$4,$5;
-_st(self["@classesList"])._contents_((function(html){
-$1=_st(_st(self)._selectedCategories())._isEmpty();
-if(! smalltalk.assert($1)){
-$2=_st(html)._li();
-_st($2)._class_("all");
-_st($2)._with_("All");
-$3=_st($2)._onClick_((function(){
-return _st(self)._selectAllClasses();
-}));
-$3;
-};
-return _st(_st(self)._classes())._do_((function(each){
-var li;
-li=_st(html)._li();
-li;
-$4=_st(_st(self)._selectedClasses())._includes_(each);
-if(smalltalk.assert($4)){
-_st(li)._class_("selected");
-};
-_st(li)._with_(_st(each)._name());
-$5=_st(li)._onClick_((function(){
-return _st(self)._toggleClass_(each);
-}));
-return $5;
-}));
-}));
-return self}, self, "updateClassesList", [], smalltalk.TestRunner)}
-}),
-smalltalk.TestRunner);
-
-smalltalk.addMethod(
-"_updateMethodsList",
-smalltalk.method({
-selector: "updateMethodsList",
-fn: function (){
-var self=this;
-return smalltalk.withContext(function($ctx) { _st(self["@methodsList"])._contents_((function(html){
-_st(self)._renderErrorsOn_(html);
-return _st(self)._renderFailuresOn_(html);
-}));
-return self}, self, "updateMethodsList", [], smalltalk.TestRunner)}
-}),
-smalltalk.TestRunner);
-
-smalltalk.addMethod(
-"_updateStatusDiv",
-smalltalk.method({
-selector: "updateStatusDiv",
-fn: function (){
-var self=this;
-return smalltalk.withContext(function($ctx) { _st(self["@statusDiv"])._class_(_st("sunit status ").__comma(_st(self["@result"])._status()));
-_st(self["@statusDiv"])._contents_((function(html){
-return _st(_st(html)._span())._with_(_st(self)._statusInfo());
-}));
-return self}, self, "updateStatusDiv", [], smalltalk.TestRunner)}
-}),
-smalltalk.TestRunner);
-
-
-
-smalltalk.addClass('Workspace', smalltalk.TabWidget, ['sourceArea'], 'IDE');
-smalltalk.addMethod(
-"_clearWorkspace",
-smalltalk.method({
-selector: "clearWorkspace",
-fn: function (){
-var self=this;
-return smalltalk.withContext(function($ctx) { _st(self["@sourceArea"])._clear();
-return self}, self, "clearWorkspace", [], smalltalk.Workspace)}
 }),
 smalltalk.Workspace);
 
-smalltalk.addMethod(
-"_doIt",
-smalltalk.method({
-selector: "doIt",
-fn: function (){
-var self=this;
-return smalltalk.withContext(function($ctx) { _st(self["@sourceArea"])._doIt();
-return self}, self, "doIt", [], smalltalk.Workspace)}
-}),
-smalltalk.Workspace);
-
-smalltalk.addMethod(
-"_fileIn",
-smalltalk.method({
-selector: "fileIn",
-fn: function (){
-var self=this;
-return smalltalk.withContext(function($ctx) { _st(self["@sourceArea"])._fileIn();
-return self}, self, "fileIn", [], smalltalk.Workspace)}
-}),
-smalltalk.Workspace);
-
-smalltalk.addMethod(
-"_inspectIt",
-smalltalk.method({
-selector: "inspectIt",
-fn: function (){
-var self=this;
-return smalltalk.withContext(function($ctx) { _st(self["@sourceArea"])._inspectIt();
-return self}, self, "inspectIt", [], smalltalk.Workspace)}
-}),
-smalltalk.Workspace);
-
-smalltalk.addMethod(
-"_label",
-smalltalk.method({
-selector: "label",
-fn: function (){
-var self=this;
-return smalltalk.withContext(function($ctx) { return "Workspace";
-}, self, "label", [], smalltalk.Workspace)}
-}),
-smalltalk.Workspace);
-
-smalltalk.addMethod(
-"_printIt",
-smalltalk.method({
-selector: "printIt",
-fn: function (){
-var self=this;
-return smalltalk.withContext(function($ctx) { _st(self["@sourceArea"])._printIt();
-return self}, self, "printIt", [], smalltalk.Workspace)}
-}),
-smalltalk.Workspace);
-
-smalltalk.addMethod(
-"_renderBoxOn_",
-smalltalk.method({
-selector: "renderBoxOn:",
-fn: function (html){
-var self=this;
-return smalltalk.withContext(function($ctx) { self["@sourceArea"]=_st((smalltalk.SourceArea || SourceArea))._new();
-_st(self["@sourceArea"])._renderOn_(html);
-return self}, self, "renderBoxOn:", [html], smalltalk.Workspace)}
-}),
-smalltalk.Workspace);
-
-smalltalk.addMethod(
-"_renderButtonsOn_",
-smalltalk.method({
-selector: "renderButtonsOn:",
-fn: function (html){
-var self=this;
-return smalltalk.withContext(function($ctx) { var $1,$2,$3,$4,$5,$6,$7,$8,$9,$10;
-$1=_st(html)._button();
-_st($1)._with_("DoIt");
-_st($1)._title_("ctrl+d");
-$2=_st($1)._onClick_((function(){
-return _st(self)._doIt();
-}));
-$3=_st(html)._button();
-_st($3)._with_("PrintIt");
-_st($3)._title_("ctrl+p");
-$4=_st($3)._onClick_((function(){
-return _st(self)._printIt();
-}));
-$5=_st(html)._button();
-_st($5)._with_("InspectIt");
-_st($5)._title_("ctrl+i");
-$6=_st($5)._onClick_((function(){
-return _st(self)._inspectIt();
-}));
-$7=_st(html)._button();
-_st($7)._with_("FileIn");
-_st($7)._title_("ctrl+f");
-$8=_st($7)._onClick_((function(){
-return _st(self)._fileIn();
-}));
-$9=_st(html)._button();
-_st($9)._with_("Clear workspace");
-$10=_st($9)._onClick_((function(){
-return _st(self)._clearWorkspace();
-}));
-return self}, self, "renderButtonsOn:", [html], smalltalk.Workspace)}
-}),
-smalltalk.Workspace);
-
-smalltalk.addMethod(
-"_show",
-smalltalk.method({
-selector: "show",
-fn: function (){
-var self=this;
-return smalltalk.withContext(function($ctx) { smalltalk.TabWidget.fn.prototype._show.apply(_st(self), []);
-_st(self["@sourceArea"])._focus();
-return self}, self, "show", [], smalltalk.Workspace)}
-}),
-smalltalk.Workspace);
-
 
 
 smalltalk.addMethod(
 "_inspect",
 smalltalk.method({
 selector: "inspect",
-fn: function (){
-var self=this;
-return smalltalk.withContext(function($ctx) { var $1,$2;
-$1=_st((smalltalk.Inspector || Inspector))._new();
-_st($1)._inspect_(self);
-$2=_st($1)._open();
-return self}, self, "inspect", [], smalltalk.Object)}
+fn: function () {
+    var self = this;
+    var $1, $2;
+    $1 = smalltalk.send(smalltalk.Inspector || Inspector, "_new", []);
+    smalltalk.send($1, "_inspect_", [self]);
+    $2 = smalltalk.send($1, "_open", []);
+    return self;
+}
 }),
 smalltalk.Object);
 
@@ -5099,18 +4554,17 @@
 "_inspectOn_",
 smalltalk.method({
 selector: "inspectOn:",
-fn: function (anInspector){
-var self=this;
-return smalltalk.withContext(function($ctx) { var $1;
-var variables;
-variables=_st((smalltalk.Dictionary || Dictionary))._new();
-_st(variables)._at_put_("#self",self);
-_st(_st(_st(self)._class())._allInstanceVariableNames())._do_((function(each){
-return _st(variables)._at_put_(each,_st(self)._instVarAt_(each));
-}));
-_st(anInspector)._setLabel_(_st(self)._printString());
-$1=_st(anInspector)._setVariables_(variables);
-return self}, self, "inspectOn:", [anInspector], smalltalk.Object)}
+fn: function (anInspector) {
+    var self = this;
+    var $1;
+    var variables;
+    variables = smalltalk.send(smalltalk.Dictionary || Dictionary, "_new", []);
+    smalltalk.send(variables, "_at_put_", ["#self", self]);
+    smalltalk.send(smalltalk.send(smalltalk.send(self, "_class", []), "_allInstanceVariableNames", []), "_do_", [function (each) {return smalltalk.send(variables, "_at_put_", [each, smalltalk.send(self, "_instVarAt_", [each])]);}]);
+    smalltalk.send(anInspector, "_setLabel_", [smalltalk.send(self, "_printString", [])]);
+    $1 = smalltalk.send(anInspector, "_setVariables_", [variables]);
+    return self;
+}
 }),
 smalltalk.Object);
 
@@ -5118,18 +4572,17 @@
 "_inspectOn_",
 smalltalk.method({
 selector: "inspectOn:",
-fn: function (anInspector){
-var self=this;
-return smalltalk.withContext(function($ctx) { var $1;
-var variables;
-variables=_st((smalltalk.Dictionary || Dictionary))._new();
-_st(variables)._at_put_("#self",self);
-_st(self)._withIndexDo_((function(each,i){
-return _st(variables)._at_put_(i,each);
-}));
-_st(anInspector)._setLabel_(_st(self)._printString());
-$1=_st(anInspector)._setVariables_(variables);
-return self}, self, "inspectOn:", [anInspector], smalltalk.Collection)}
+fn: function (anInspector) {
+    var self = this;
+    var $1;
+    var variables;
+    variables = smalltalk.send(smalltalk.Dictionary || Dictionary, "_new", []);
+    smalltalk.send(variables, "_at_put_", ["#self", self]);
+    smalltalk.send(self, "_withIndexDo_", [function (each, i) {return smalltalk.send(variables, "_at_put_", [i, each]);}]);
+    smalltalk.send(anInspector, "_setLabel_", [smalltalk.send(self, "_printString", [])]);
+    $1 = smalltalk.send(anInspector, "_setVariables_", [variables]);
+    return self;
+}
 }),
 smalltalk.Collection);
 
@@ -5137,19 +4590,18 @@
 "_inspectOn_",
 smalltalk.method({
 selector: "inspectOn:",
-fn: function (anInspector){
-var self=this;
-return smalltalk.withContext(function($ctx) { var $1;
-var variables;
-variables=_st((smalltalk.Dictionary || Dictionary))._new();
-_st(variables)._at_put_("#self",self);
-_st(variables)._at_put_("#keys",_st(self)._keys());
-_st(self)._keysAndValuesDo_((function(key,value){
-return _st(variables)._at_put_(key,value);
-}));
-_st(anInspector)._setLabel_(_st(self)._printString());
-$1=_st(anInspector)._setVariables_(variables);
-return self}, self, "inspectOn:", [anInspector], smalltalk.HashedCollection)}
+fn: function (anInspector) {
+    var self = this;
+    var $1;
+    var variables;
+    variables = smalltalk.send(smalltalk.Dictionary || Dictionary, "_new", []);
+    smalltalk.send(variables, "_at_put_", ["#self", self]);
+    smalltalk.send(variables, "_at_put_", ["#keys", smalltalk.send(self, "_keys", [])]);
+    smalltalk.send(self, "_keysAndValuesDo_", [function (key, value) {return smalltalk.send(variables, "_at_put_", [key, value]);}]);
+    smalltalk.send(anInspector, "_setLabel_", [smalltalk.send(self, "_printString", [])]);
+    $1 = smalltalk.send(anInspector, "_setVariables_", [variables]);
+    return self;
+}
 }),
 smalltalk.HashedCollection);
 
@@ -5157,21 +4609,20 @@
 "_inspectOn_",
 smalltalk.method({
 selector: "inspectOn:",
-fn: function (anInspector){
-var self=this;
-return smalltalk.withContext(function($ctx) { var $1;
-var label;
-smalltalk.CharacterArray.fn.prototype._inspectOn_.apply(_st(self), [anInspector]);
-$1=_st(_st(_st(self)._printString())._size()).__gt((30));
-if(smalltalk.assert($1)){
-label=_st(_st(_st(self)._printString())._copyFrom_to_((1),(30))).__comma("...'");
-label;
-} else {
-label=_st(self)._printString();
-label;
-};
-_st(anInspector)._setLabel_(label);
-return self}, self, "inspectOn:", [anInspector], smalltalk.String)}
+fn: function (anInspector) {
+    var self = this;
+    var $1;
+    var label;
+    smalltalk.send(self, "_inspectOn_", [anInspector], smalltalk.CharacterArray);
+    $1 = smalltalk.send(smalltalk.send(smalltalk.send(self, "_printString", []), "_size", []), "__gt", [30]);
+    if (smalltalk.assert($1)) {
+        label = smalltalk.send(smalltalk.send(smalltalk.send(self, "_printString", []), "_copyFrom_to_", [1, 30]), "__comma", ["...'"]);
+    } else {
+        label = smalltalk.send(self, "_printString", []);
+    }
+    smalltalk.send(anInspector, "_setLabel_", [label]);
+    return self;
+}
 }),
 smalltalk.String);
 
@@ -5179,18 +4630,17 @@
 "_inspectOn_",
 smalltalk.method({
 selector: "inspectOn:",
-fn: function (anInspector){
-var self=this;
-return smalltalk.withContext(function($ctx) { var $1;
-var variables;
-variables=_st((smalltalk.Dictionary || Dictionary))._new();
-_st(variables)._at_put_("#self",self);
-_st(self["@elements"])._withIndexDo_((function(each,i){
-return _st(variables)._at_put_(i,each);
-}));
-_st(anInspector)._setLabel_(_st(self)._printString());
-$1=_st(anInspector)._setVariables_(variables);
-return self}, self, "inspectOn:", [anInspector], smalltalk.Set)}
+fn: function (anInspector) {
+    var self = this;
+    var $1;
+    var variables;
+    variables = smalltalk.send(smalltalk.Dictionary || Dictionary, "_new", []);
+    smalltalk.send(variables, "_at_put_", ["#self", self]);
+    smalltalk.send(self['@elements'], "_withIndexDo_", [function (each, i) {return smalltalk.send(variables, "_at_put_", [i, each]);}]);
+    smalltalk.send(anInspector, "_setLabel_", [smalltalk.send(self, "_printString", [])]);
+    $1 = smalltalk.send(anInspector, "_setVariables_", [variables]);
+    return self;
+}
 }),
 smalltalk.Set);
 
@@ -5198,22 +4648,23 @@
 "_inspectOn_",
 smalltalk.method({
 selector: "inspectOn:",
-fn: function (anInspector){
-var self=this;
-return smalltalk.withContext(function($ctx) { var $1;
-var variables;
-variables=_st((smalltalk.Dictionary || Dictionary))._new();
-_st(variables)._at_put_("#self",self);
-_st(variables)._at_put_("#year",_st(self)._year());
-_st(variables)._at_put_("#month",_st(self)._month());
-_st(variables)._at_put_("#day",_st(self)._day());
-_st(variables)._at_put_("#hours",_st(self)._hours());
-_st(variables)._at_put_("#minutes",_st(self)._minutes());
-_st(variables)._at_put_("#seconds",_st(self)._seconds());
-_st(variables)._at_put_("#milliseconds",_st(self)._milliseconds());
-_st(anInspector)._setLabel_(_st(self)._printString());
-$1=_st(anInspector)._setVariables_(variables);
-return self}, self, "inspectOn:", [anInspector], smalltalk.Date)}
+fn: function (anInspector) {
+    var self = this;
+    var $1;
+    var variables;
+    variables = smalltalk.send(smalltalk.Dictionary || Dictionary, "_new", []);
+    smalltalk.send(variables, "_at_put_", ["#self", self]);
+    smalltalk.send(variables, "_at_put_", ["#year", smalltalk.send(self, "_year", [])]);
+    smalltalk.send(variables, "_at_put_", ["#month", smalltalk.send(self, "_month", [])]);
+    smalltalk.send(variables, "_at_put_", ["#day", smalltalk.send(self, "_day", [])]);
+    smalltalk.send(variables, "_at_put_", ["#hours", smalltalk.send(self, "_hours", [])]);
+    smalltalk.send(variables, "_at_put_", ["#minutes", smalltalk.send(self, "_minutes", [])]);
+    smalltalk.send(variables, "_at_put_", ["#seconds", smalltalk.send(self, "_seconds", [])]);
+    smalltalk.send(variables, "_at_put_", ["#milliseconds", smalltalk.send(self, "_milliseconds", [])]);
+    smalltalk.send(anInspector, "_setLabel_", [smalltalk.send(self, "_printString", [])]);
+    $1 = smalltalk.send(anInspector, "_setVariables_", [variables]);
+    return self;
+}
 }),
 smalltalk.Date);
 
@@ -5221,21 +4672,44 @@
 "_inspectOn_",
 smalltalk.method({
 selector: "inspectOn:",
-fn: function (anInspector){
-var self=this;
-return smalltalk.withContext(function($ctx) { var $1;
-var variables;
-variables=_st((smalltalk.Dictionary || Dictionary))._new();
-_st(variables)._at_put_("#self",self);
-_st(variables)._at_put_("#home",_st(self)._home());
-_st(variables)._at_put_("#receiver",_st(self)._receiver());
-_st(variables)._at_put_("#selector",_st(self)._selector());
-_st(variables)._at_put_("#temps",_st(self)._temps());
-_st(_st(_st(self)._class())._instanceVariableNames())._do_((function(each){
-return _st(variables)._at_put_(each,_st(self)._instVarAt_(each));
-}));
-_st(anInspector)._setLabel_(_st(self)._printString());
-$1=_st(anInspector)._setVariables_(variables);
-return self}, self, "inspectOn:", [anInspector], smalltalk.MethodContext)}
+fn: function (anInspector) {
+    var self = this;
+    var $1;
+    var variables;
+    variables = smalltalk.send(smalltalk.Dictionary || Dictionary, "_new", []);
+    smalltalk.send(variables, "_at_put_", ["#self", self]);
+    smalltalk.send(variables, "_at_put_", ["#year", smalltalk.send(self, "_year", [])]);
+    smalltalk.send(variables, "_at_put_", ["#month", smalltalk.send(self, "_month", [])]);
+    smalltalk.send(variables, "_at_put_", ["#day", smalltalk.send(self, "_day", [])]);
+    smalltalk.send(variables, "_at_put_", ["#hours", smalltalk.send(self, "_hours", [])]);
+    smalltalk.send(variables, "_at_put_", ["#minutes", smalltalk.send(self, "_minutes", [])]);
+    smalltalk.send(variables, "_at_put_", ["#seconds", smalltalk.send(self, "_seconds", [])]);
+    smalltalk.send(variables, "_at_put_", ["#milliseconds", smalltalk.send(self, "_milliseconds", [])]);
+    smalltalk.send(anInspector, "_setLabel_", [smalltalk.send(self, "_printString", [])]);
+    $1 = smalltalk.send(anInspector, "_setVariables_", [variables]);
+    return self;
+}
+}),
+smalltalk.Date);
+
+smalltalk.addMethod(
+"_inspectOn_",
+smalltalk.method({
+selector: "inspectOn:",
+fn: function (anInspector) {
+    var self = this;
+    var $1;
+    var variables;
+    variables = smalltalk.send(smalltalk.Dictionary || Dictionary, "_new", []);
+    smalltalk.send(variables, "_at_put_", ["#self", self]);
+    smalltalk.send(variables, "_at_put_", ["#home", smalltalk.send(self, "_home", [])]);
+    smalltalk.send(variables, "_at_put_", ["#receiver", smalltalk.send(self, "_receiver", [])]);
+    smalltalk.send(variables, "_at_put_", ["#selector", smalltalk.send(self, "_selector", [])]);
+    smalltalk.send(variables, "_at_put_", ["#temps", smalltalk.send(self, "_temps", [])]);
+    smalltalk.send(smalltalk.send(smalltalk.send(self, "_class", []), "_instanceVariableNames", []), "_do_", [function (each) {return smalltalk.send(variables, "_at_put_", [each, smalltalk.send(self, "_instVarAt_", [each])]);}]);
+    smalltalk.send(anInspector, "_setLabel_", [smalltalk.send(self, "_printString", [])]);
+    $1 = smalltalk.send(anInspector, "_setVariables_", [variables]);
+    return self;
+}
 }),
 smalltalk.MethodContext);
