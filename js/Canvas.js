define("amber/Canvas", ["amber_vm/smalltalk","amber_vm/nil","amber_vm/_st"], function(smalltalk,nil,_st){
smalltalk.addPackage('Canvas');
<<<<<<< HEAD
smalltalk.packages["Canvas"].transport = {"type":"amd","amdNamespace":"amber"};
=======
smalltalk.addClass('BrowserInterface', smalltalk.Object, [], 'Canvas');
smalltalk.BrowserInterface.comment="I am platform interface class that tries to use window and jQuery; that is, one for browser environment.\x0a\x0a## API\x0a\x0a    self isAvailable. \x22true if window and jQuery exist\x22.\x0a\x0a    self alert: 'Hey, there is a problem'.\x0a    self confirm: 'Affirmative?'.\x0a    self prompt: 'Your name:'.\x0a\x0a    self ajax: #{\x0a        'url' -> '/patch.js'. 'type' -> 'GET'. dataType->'script'\x0a    }.\x0a";
smalltalk.addMethod(
smalltalk.method({
selector: "ajax:",
category: 'actions',
fn: function (anObject){
var self=this;
return smalltalk.withContext(function($ctx1) { 
var $1;
$1=_st(jQuery)._ajax_(anObject);
return $1;
}, function($ctx1) {$ctx1.fill(self,"ajax:",{anObject:anObject},smalltalk.BrowserInterface)})},
args: ["anObject"],
source: "ajax: anObject\x0a\x09^jQuery ajax: anObject",
messageSends: ["ajax:"],
referencedClasses: []
}),
smalltalk.BrowserInterface);

smalltalk.addMethod(
smalltalk.method({
selector: "alert:",
category: 'actions',
fn: function (aString){
var self=this;
return smalltalk.withContext(function($ctx1) { 
var $1;
$1=_st(window)._alert_(aString);
return $1;
}, function($ctx1) {$ctx1.fill(self,"alert:",{aString:aString},smalltalk.BrowserInterface)})},
args: ["aString"],
source: "alert: aString\x0a\x09^window alert: aString",
messageSends: ["alert:"],
referencedClasses: []
}),
smalltalk.BrowserInterface);

smalltalk.addMethod(
smalltalk.method({
selector: "confirm:",
category: 'actions',
fn: function (aString){
var self=this;
return smalltalk.withContext(function($ctx1) { 
var $1;
$1=_st(window)._confirm_(aString);
return $1;
}, function($ctx1) {$ctx1.fill(self,"confirm:",{aString:aString},smalltalk.BrowserInterface)})},
args: ["aString"],
source: "confirm: aString\x0a\x09^window confirm: aString",
messageSends: ["confirm:"],
referencedClasses: []
}),
smalltalk.BrowserInterface);

smalltalk.addMethod(
smalltalk.method({
selector: "isAvailable",
category: 'testing',
fn: function (){
var self=this;
return smalltalk.withContext(function($ctx1) { 
return typeof window !== "undefined" && typeof jQuery !== "undefined";
return self}, function($ctx1) {$ctx1.fill(self,"isAvailable",{},smalltalk.BrowserInterface)})},
args: [],
source: "isAvailable\x0a<return typeof window !== \x22undefined\x22 && typeof jQuery !== \x22undefined\x22>",
messageSends: [],
referencedClasses: []
}),
smalltalk.BrowserInterface);

smalltalk.addMethod(
smalltalk.method({
selector: "prompt:",
category: 'actions',
fn: function (aString){
var self=this;
return smalltalk.withContext(function($ctx1) { 
var $1;
$1=_st(window)._prompt_(aString);
return $1;
}, function($ctx1) {$ctx1.fill(self,"prompt:",{aString:aString},smalltalk.BrowserInterface)})},
args: ["aString"],
source: "prompt: aString\x0a\x09^window prompt: aString",
messageSends: ["prompt:"],
referencedClasses: []
}),
smalltalk.BrowserInterface);


smalltalk.BrowserInterface.klass.iVarNames = ['uiWorker','ajaxWorker'];
>>>>>>> efdbb11b

smalltalk.addClass('HTMLCanvas', smalltalk.Object, ['root'], 'Canvas');
smalltalk.HTMLCanvas.comment="I am a canvas for building HTML.\x0a\x0aI provide the `#tag:` method to create a `TagBrush` (wrapping a DOM element) and convenience methods in the `tags` protocol.\x0a\x0a## API\x0a\x0aMy instances are used as the argument of the `#renderOn:` method of `Widget` objects.\x0a\x0aThe `#with:` method is used to compose HTML, nesting tags. `#with:` can take a `TagBrush`, a `String`, a `BlockClosure` or a `Widget` as argument.\x0a\x0a## Usage example:\x0a\x0a    aCanvas a \x0a        with: [ aCanvas span with: 'click me' ];\x0a        onClick: [ window alert: 'clicked!' ]";
smalltalk.addMethod(
smalltalk.method({
selector: "a",
category: 'tags',
fn: function (){
var self=this;
return smalltalk.withContext(function($ctx1) { 
var $1;
$1=self._tag_("a");
return $1;
}, function($ctx1) {$ctx1.fill(self,"a",{},smalltalk.HTMLCanvas)})},
args: [],
source: "a\x0a\x09^self tag: 'a'",
messageSends: ["tag:"],
referencedClasses: []
}),
smalltalk.HTMLCanvas);

smalltalk.addMethod(
smalltalk.method({
selector: "abbr",
category: 'tags',
fn: function (){
var self=this;
return smalltalk.withContext(function($ctx1) { 
var $1;
$1=self._tag_("abbr");
return $1;
}, function($ctx1) {$ctx1.fill(self,"abbr",{},smalltalk.HTMLCanvas)})},
args: [],
source: "abbr\x0a\x09^self tag: 'abbr'",
messageSends: ["tag:"],
referencedClasses: []
}),
smalltalk.HTMLCanvas);

smalltalk.addMethod(
smalltalk.method({
selector: "address",
category: 'tags',
fn: function (){
var self=this;
return smalltalk.withContext(function($ctx1) { 
var $1;
$1=self._tag_("address");
return $1;
}, function($ctx1) {$ctx1.fill(self,"address",{},smalltalk.HTMLCanvas)})},
args: [],
source: "address\x0a\x09^self tag: 'address'",
messageSends: ["tag:"],
referencedClasses: []
}),
smalltalk.HTMLCanvas);

smalltalk.addMethod(
smalltalk.method({
selector: "area",
category: 'tags',
fn: function (){
var self=this;
return smalltalk.withContext(function($ctx1) { 
var $1;
$1=self._tag_("area");
return $1;
}, function($ctx1) {$ctx1.fill(self,"area",{},smalltalk.HTMLCanvas)})},
args: [],
source: "area\x0a\x09^self tag: 'area'",
messageSends: ["tag:"],
referencedClasses: []
}),
smalltalk.HTMLCanvas);

smalltalk.addMethod(
smalltalk.method({
selector: "article",
category: 'tags',
fn: function (){
var self=this;
return smalltalk.withContext(function($ctx1) { 
var $1;
$1=self._tag_("article");
return $1;
}, function($ctx1) {$ctx1.fill(self,"article",{},smalltalk.HTMLCanvas)})},
args: [],
source: "article\x0a\x09^self tag: 'article'",
messageSends: ["tag:"],
referencedClasses: []
}),
smalltalk.HTMLCanvas);

smalltalk.addMethod(
smalltalk.method({
selector: "aside",
category: 'tags',
fn: function (){
var self=this;
return smalltalk.withContext(function($ctx1) { 
var $1;
$1=self._tag_("aside");
return $1;
}, function($ctx1) {$ctx1.fill(self,"aside",{},smalltalk.HTMLCanvas)})},
args: [],
source: "aside\x0a\x09^self tag: 'aside'",
messageSends: ["tag:"],
referencedClasses: []
}),
smalltalk.HTMLCanvas);

smalltalk.addMethod(
smalltalk.method({
selector: "audio",
category: 'tags',
fn: function (){
var self=this;
return smalltalk.withContext(function($ctx1) { 
var $1;
$1=self._tag_("audio");
return $1;
}, function($ctx1) {$ctx1.fill(self,"audio",{},smalltalk.HTMLCanvas)})},
args: [],
source: "audio\x0a\x09^self tag: 'audio'",
messageSends: ["tag:"],
referencedClasses: []
}),
smalltalk.HTMLCanvas);

smalltalk.addMethod(
smalltalk.method({
selector: "base",
category: 'tags',
fn: function (){
var self=this;
return smalltalk.withContext(function($ctx1) { 
var $1;
$1=self._tag_("base");
return $1;
}, function($ctx1) {$ctx1.fill(self,"base",{},smalltalk.HTMLCanvas)})},
args: [],
source: "base\x0a\x09^self tag: 'base'",
messageSends: ["tag:"],
referencedClasses: []
}),
smalltalk.HTMLCanvas);

smalltalk.addMethod(
smalltalk.method({
selector: "blockquote",
category: 'tags',
fn: function (){
var self=this;
return smalltalk.withContext(function($ctx1) { 
var $1;
$1=self._tag_("blockquote");
return $1;
}, function($ctx1) {$ctx1.fill(self,"blockquote",{},smalltalk.HTMLCanvas)})},
args: [],
source: "blockquote\x0a\x09^self tag: 'blockquote'",
messageSends: ["tag:"],
referencedClasses: []
}),
smalltalk.HTMLCanvas);

smalltalk.addMethod(
smalltalk.method({
selector: "body",
category: 'tags',
fn: function (){
var self=this;
return smalltalk.withContext(function($ctx1) { 
var $1;
$1=self._tag_("body");
return $1;
}, function($ctx1) {$ctx1.fill(self,"body",{},smalltalk.HTMLCanvas)})},
args: [],
source: "body\x0a\x09^self tag: 'body'",
messageSends: ["tag:"],
referencedClasses: []
}),
smalltalk.HTMLCanvas);

smalltalk.addMethod(
smalltalk.method({
selector: "br",
category: 'tags',
fn: function (){
var self=this;
return smalltalk.withContext(function($ctx1) { 
var $1;
$1=self._tag_("br");
return $1;
}, function($ctx1) {$ctx1.fill(self,"br",{},smalltalk.HTMLCanvas)})},
args: [],
source: "br\x0a\x09^self tag: 'br'",
messageSends: ["tag:"],
referencedClasses: []
}),
smalltalk.HTMLCanvas);

smalltalk.addMethod(
smalltalk.method({
selector: "button",
category: 'tags',
fn: function (){
var self=this;
return smalltalk.withContext(function($ctx1) { 
var $1;
$1=self._tag_("button");
return $1;
}, function($ctx1) {$ctx1.fill(self,"button",{},smalltalk.HTMLCanvas)})},
args: [],
source: "button\x0a\x09^self tag: 'button'",
messageSends: ["tag:"],
referencedClasses: []
}),
smalltalk.HTMLCanvas);

smalltalk.addMethod(
smalltalk.method({
selector: "canvas",
category: 'tags',
fn: function (){
var self=this;
return smalltalk.withContext(function($ctx1) { 
var $1;
$1=self._tag_("canvas");
return $1;
}, function($ctx1) {$ctx1.fill(self,"canvas",{},smalltalk.HTMLCanvas)})},
args: [],
source: "canvas\x0a\x09^self tag: 'canvas'",
messageSends: ["tag:"],
referencedClasses: []
}),
smalltalk.HTMLCanvas);

smalltalk.addMethod(
smalltalk.method({
selector: "caption",
category: 'tags',
fn: function (){
var self=this;
return smalltalk.withContext(function($ctx1) { 
var $1;
$1=self._tag_("caption");
return $1;
}, function($ctx1) {$ctx1.fill(self,"caption",{},smalltalk.HTMLCanvas)})},
args: [],
source: "caption\x0a\x09^self tag: 'caption'",
messageSends: ["tag:"],
referencedClasses: []
}),
smalltalk.HTMLCanvas);

smalltalk.addMethod(
smalltalk.method({
selector: "cite",
category: 'tags',
fn: function (){
var self=this;
return smalltalk.withContext(function($ctx1) { 
var $1;
$1=self._tag_("cite");
return $1;
}, function($ctx1) {$ctx1.fill(self,"cite",{},smalltalk.HTMLCanvas)})},
args: [],
source: "cite\x0a\x09^self tag: 'cite'",
messageSends: ["tag:"],
referencedClasses: []
}),
smalltalk.HTMLCanvas);

smalltalk.addMethod(
smalltalk.method({
selector: "code",
category: 'tags',
fn: function (){
var self=this;
return smalltalk.withContext(function($ctx1) { 
var $1;
$1=self._tag_("code");
return $1;
}, function($ctx1) {$ctx1.fill(self,"code",{},smalltalk.HTMLCanvas)})},
args: [],
source: "code\x0a\x09^self tag: 'code'",
messageSends: ["tag:"],
referencedClasses: []
}),
smalltalk.HTMLCanvas);

smalltalk.addMethod(
smalltalk.method({
selector: "col",
category: 'tags',
fn: function (){
var self=this;
return smalltalk.withContext(function($ctx1) { 
var $1;
$1=self._tag_("col");
return $1;
}, function($ctx1) {$ctx1.fill(self,"col",{},smalltalk.HTMLCanvas)})},
args: [],
source: "col\x0a\x09^self tag: 'col'",
messageSends: ["tag:"],
referencedClasses: []
}),
smalltalk.HTMLCanvas);

smalltalk.addMethod(
smalltalk.method({
selector: "colgroup",
category: 'tags',
fn: function (){
var self=this;
return smalltalk.withContext(function($ctx1) { 
var $1;
$1=self._tag_("colgroup");
return $1;
}, function($ctx1) {$ctx1.fill(self,"colgroup",{},smalltalk.HTMLCanvas)})},
args: [],
source: "colgroup\x0a\x09^self tag: 'colgroup'",
messageSends: ["tag:"],
referencedClasses: []
}),
smalltalk.HTMLCanvas);

smalltalk.addMethod(
smalltalk.method({
selector: "command",
category: 'tags',
fn: function (){
var self=this;
return smalltalk.withContext(function($ctx1) { 
var $1;
$1=self._tag_("command");
return $1;
}, function($ctx1) {$ctx1.fill(self,"command",{},smalltalk.HTMLCanvas)})},
args: [],
source: "command\x0a\x09^self tag: 'command'",
messageSends: ["tag:"],
referencedClasses: []
}),
smalltalk.HTMLCanvas);

smalltalk.addMethod(
smalltalk.method({
selector: "datalist",
category: 'tags',
fn: function (){
var self=this;
return smalltalk.withContext(function($ctx1) { 
var $1;
$1=self._tag_("datalist");
return $1;
}, function($ctx1) {$ctx1.fill(self,"datalist",{},smalltalk.HTMLCanvas)})},
args: [],
source: "datalist\x0a\x09^self tag: 'datalist'",
messageSends: ["tag:"],
referencedClasses: []
}),
smalltalk.HTMLCanvas);

smalltalk.addMethod(
smalltalk.method({
selector: "dd",
category: 'tags',
fn: function (){
var self=this;
return smalltalk.withContext(function($ctx1) { 
var $1;
$1=self._tag_("dd");
return $1;
}, function($ctx1) {$ctx1.fill(self,"dd",{},smalltalk.HTMLCanvas)})},
args: [],
source: "dd\x0a\x09^self tag: 'dd'",
messageSends: ["tag:"],
referencedClasses: []
}),
smalltalk.HTMLCanvas);

smalltalk.addMethod(
smalltalk.method({
selector: "del",
category: 'tags',
fn: function (){
var self=this;
return smalltalk.withContext(function($ctx1) { 
var $1;
$1=self._tag_("del");
return $1;
}, function($ctx1) {$ctx1.fill(self,"del",{},smalltalk.HTMLCanvas)})},
args: [],
source: "del\x0a\x09^self tag: 'del'",
messageSends: ["tag:"],
referencedClasses: []
}),
smalltalk.HTMLCanvas);

smalltalk.addMethod(
smalltalk.method({
selector: "details",
category: 'tags',
fn: function (){
var self=this;
return smalltalk.withContext(function($ctx1) { 
var $1;
$1=self._tag_("details");
return $1;
}, function($ctx1) {$ctx1.fill(self,"details",{},smalltalk.HTMLCanvas)})},
args: [],
source: "details\x0a\x09^self tag: 'details'",
messageSends: ["tag:"],
referencedClasses: []
}),
smalltalk.HTMLCanvas);

smalltalk.addMethod(
smalltalk.method({
selector: "div",
category: 'tags',
fn: function (){
var self=this;
return smalltalk.withContext(function($ctx1) { 
var $1;
$1=self._tag_("div");
return $1;
}, function($ctx1) {$ctx1.fill(self,"div",{},smalltalk.HTMLCanvas)})},
args: [],
source: "div\x0a\x09^self tag: 'div'",
messageSends: ["tag:"],
referencedClasses: []
}),
smalltalk.HTMLCanvas);

smalltalk.addMethod(
smalltalk.method({
selector: "div:",
category: 'tags',
fn: function (aBlock){
var self=this;
return smalltalk.withContext(function($ctx1) { 
var $1;
$1=_st(self._div())._with_(aBlock);
return $1;
}, function($ctx1) {$ctx1.fill(self,"div:",{aBlock:aBlock},smalltalk.HTMLCanvas)})},
args: ["aBlock"],
source: "div: aBlock\x0a\x09^self div with: aBlock",
messageSends: ["with:", "div"],
referencedClasses: []
}),
smalltalk.HTMLCanvas);

smalltalk.addMethod(
smalltalk.method({
selector: "dl",
category: 'tags',
fn: function (){
var self=this;
return smalltalk.withContext(function($ctx1) { 
var $1;
$1=self._tag_("dl");
return $1;
}, function($ctx1) {$ctx1.fill(self,"dl",{},smalltalk.HTMLCanvas)})},
args: [],
source: "dl\x0a\x09^self tag: 'dl'",
messageSends: ["tag:"],
referencedClasses: []
}),
smalltalk.HTMLCanvas);

smalltalk.addMethod(
smalltalk.method({
selector: "dt",
category: 'tags',
fn: function (){
var self=this;
return smalltalk.withContext(function($ctx1) { 
var $1;
$1=self._tag_("dt");
return $1;
}, function($ctx1) {$ctx1.fill(self,"dt",{},smalltalk.HTMLCanvas)})},
args: [],
source: "dt\x0a\x09^self tag: 'dt'",
messageSends: ["tag:"],
referencedClasses: []
}),
smalltalk.HTMLCanvas);

smalltalk.addMethod(
smalltalk.method({
selector: "em",
category: 'tags',
fn: function (){
var self=this;
return smalltalk.withContext(function($ctx1) { 
var $1;
$1=self._tag_("em");
return $1;
}, function($ctx1) {$ctx1.fill(self,"em",{},smalltalk.HTMLCanvas)})},
args: [],
source: "em\x0a\x09^self tag: 'em'",
messageSends: ["tag:"],
referencedClasses: []
}),
smalltalk.HTMLCanvas);

smalltalk.addMethod(
smalltalk.method({
selector: "embed",
category: 'tags',
fn: function (){
var self=this;
return smalltalk.withContext(function($ctx1) { 
var $1;
$1=self._tag_("embed");
return $1;
}, function($ctx1) {$ctx1.fill(self,"embed",{},smalltalk.HTMLCanvas)})},
args: [],
source: "embed\x0a\x09^self tag: 'embed'",
messageSends: ["tag:"],
referencedClasses: []
}),
smalltalk.HTMLCanvas);

smalltalk.addMethod(
smalltalk.method({
selector: "entity:",
category: 'adding',
fn: function (aString){
var self=this;
var result;
return smalltalk.withContext(function($ctx1) { 
var $1;
result=_st(_st("<span />"._asJQuery())._html_(_st("&".__comma(aString)).__comma(";")))._text();
$1=_st(_st(result)._size()).__eq((1));
if(! smalltalk.assert($1)){
self._error_("Not an HTML entity: ".__comma(aString));
};
self._with_(result);
return self}, function($ctx1) {$ctx1.fill(self,"entity:",{aString:aString,result:result},smalltalk.HTMLCanvas)})},
args: ["aString"],
source: "entity: aString\x0a\x09\x22Adds a character representing html entity, eg.\x0a\x09html entity: 'copy'\x0a\x09adds a copyright sign.\x0a\x09If a name does not represent valid HTML entity, error is raised.\x22\x0a\x09| result |\x0a\x09result := ('<span />' asJQuery html: '&', aString, ';') text.\x0a\x09result size = 1 ifFalse: [ self error: 'Not an HTML entity: ', aString ].\x0a\x09self with: result",
messageSends: ["text", "html:", ",", "asJQuery", "ifFalse:", "error:", "=", "size", "with:"],
referencedClasses: []
}),
smalltalk.HTMLCanvas);

smalltalk.addMethod(
smalltalk.method({
selector: "fieldset",
category: 'tags',
fn: function (){
var self=this;
return smalltalk.withContext(function($ctx1) { 
var $1;
$1=self._tag_("fieldset");
return $1;
}, function($ctx1) {$ctx1.fill(self,"fieldset",{},smalltalk.HTMLCanvas)})},
args: [],
source: "fieldset\x0a\x09^self tag: 'fieldset'",
messageSends: ["tag:"],
referencedClasses: []
}),
smalltalk.HTMLCanvas);

smalltalk.addMethod(
smalltalk.method({
selector: "figcaption",
category: 'tags',
fn: function (){
var self=this;
return smalltalk.withContext(function($ctx1) { 
var $1;
$1=self._tag_("figcaption");
return $1;
}, function($ctx1) {$ctx1.fill(self,"figcaption",{},smalltalk.HTMLCanvas)})},
args: [],
source: "figcaption\x0a\x09^self tag: 'figcaption'",
messageSends: ["tag:"],
referencedClasses: []
}),
smalltalk.HTMLCanvas);

smalltalk.addMethod(
smalltalk.method({
selector: "figure",
category: 'tags',
fn: function (){
var self=this;
return smalltalk.withContext(function($ctx1) { 
var $1;
$1=self._tag_("figure");
return $1;
}, function($ctx1) {$ctx1.fill(self,"figure",{},smalltalk.HTMLCanvas)})},
args: [],
source: "figure\x0a\x09^self tag: 'figure'",
messageSends: ["tag:"],
referencedClasses: []
}),
smalltalk.HTMLCanvas);

smalltalk.addMethod(
smalltalk.method({
selector: "footer",
category: 'tags',
fn: function (){
var self=this;
return smalltalk.withContext(function($ctx1) { 
var $1;
$1=self._tag_("footer");
return $1;
}, function($ctx1) {$ctx1.fill(self,"footer",{},smalltalk.HTMLCanvas)})},
args: [],
source: "footer\x0a\x09^self tag: 'footer'",
messageSends: ["tag:"],
referencedClasses: []
}),
smalltalk.HTMLCanvas);

smalltalk.addMethod(
smalltalk.method({
selector: "form",
category: 'tags',
fn: function (){
var self=this;
return smalltalk.withContext(function($ctx1) { 
var $1;
$1=self._tag_("form");
return $1;
}, function($ctx1) {$ctx1.fill(self,"form",{},smalltalk.HTMLCanvas)})},
args: [],
source: "form\x0a\x09^self tag: 'form'",
messageSends: ["tag:"],
referencedClasses: []
}),
smalltalk.HTMLCanvas);

smalltalk.addMethod(
smalltalk.method({
selector: "h1",
category: 'tags',
fn: function (){
var self=this;
return smalltalk.withContext(function($ctx1) { 
var $1;
$1=self._tag_("h1");
return $1;
}, function($ctx1) {$ctx1.fill(self,"h1",{},smalltalk.HTMLCanvas)})},
args: [],
source: "h1\x0a\x09^self tag: 'h1'",
messageSends: ["tag:"],
referencedClasses: []
}),
smalltalk.HTMLCanvas);

smalltalk.addMethod(
smalltalk.method({
selector: "h1:",
category: 'tags',
fn: function (anObject){
var self=this;
return smalltalk.withContext(function($ctx1) { 
var $1;
$1=_st(self._h1())._with_(anObject);
return $1;
}, function($ctx1) {$ctx1.fill(self,"h1:",{anObject:anObject},smalltalk.HTMLCanvas)})},
args: ["anObject"],
source: "h1: anObject\x0a\x09^self h1 with: anObject",
messageSends: ["with:", "h1"],
referencedClasses: []
}),
smalltalk.HTMLCanvas);

smalltalk.addMethod(
smalltalk.method({
selector: "h2",
category: 'tags',
fn: function (){
var self=this;
return smalltalk.withContext(function($ctx1) { 
var $1;
$1=self._tag_("h2");
return $1;
}, function($ctx1) {$ctx1.fill(self,"h2",{},smalltalk.HTMLCanvas)})},
args: [],
source: "h2\x0a\x09^self tag: 'h2'",
messageSends: ["tag:"],
referencedClasses: []
}),
smalltalk.HTMLCanvas);

smalltalk.addMethod(
smalltalk.method({
selector: "h2:",
category: 'tags',
fn: function (anObject){
var self=this;
return smalltalk.withContext(function($ctx1) { 
var $1;
$1=_st(self._h2())._with_(anObject);
return $1;
}, function($ctx1) {$ctx1.fill(self,"h2:",{anObject:anObject},smalltalk.HTMLCanvas)})},
args: ["anObject"],
source: "h2: anObject\x0a\x09^ self h2 with: anObject",
messageSends: ["with:", "h2"],
referencedClasses: []
}),
smalltalk.HTMLCanvas);

smalltalk.addMethod(
smalltalk.method({
selector: "h3",
category: 'tags',
fn: function (){
var self=this;
return smalltalk.withContext(function($ctx1) { 
var $1;
$1=self._tag_("h3");
return $1;
}, function($ctx1) {$ctx1.fill(self,"h3",{},smalltalk.HTMLCanvas)})},
args: [],
source: "h3\x0a\x09^self tag: 'h3'",
messageSends: ["tag:"],
referencedClasses: []
}),
smalltalk.HTMLCanvas);

smalltalk.addMethod(
smalltalk.method({
selector: "h3:",
category: 'tags',
fn: function (anObject){
var self=this;
return smalltalk.withContext(function($ctx1) { 
var $1;
$1=_st(self._h3())._with_(anObject);
return $1;
}, function($ctx1) {$ctx1.fill(self,"h3:",{anObject:anObject},smalltalk.HTMLCanvas)})},
args: ["anObject"],
source: "h3: anObject\x0a\x09^self h3 with: anObject",
messageSends: ["with:", "h3"],
referencedClasses: []
}),
smalltalk.HTMLCanvas);

smalltalk.addMethod(
smalltalk.method({
selector: "h4",
category: 'tags',
fn: function (){
var self=this;
return smalltalk.withContext(function($ctx1) { 
var $1;
$1=self._tag_("h4");
return $1;
}, function($ctx1) {$ctx1.fill(self,"h4",{},smalltalk.HTMLCanvas)})},
args: [],
source: "h4\x0a\x09^self tag: 'h4'",
messageSends: ["tag:"],
referencedClasses: []
}),
smalltalk.HTMLCanvas);

smalltalk.addMethod(
smalltalk.method({
selector: "h4:",
category: 'tags',
fn: function (anObject){
var self=this;
return smalltalk.withContext(function($ctx1) { 
var $1;
$1=_st(self._h4())._with_(anObject);
return $1;
}, function($ctx1) {$ctx1.fill(self,"h4:",{anObject:anObject},smalltalk.HTMLCanvas)})},
args: ["anObject"],
source: "h4: anObject\x0a\x09^self h4 with: anObject",
messageSends: ["with:", "h4"],
referencedClasses: []
}),
smalltalk.HTMLCanvas);

smalltalk.addMethod(
smalltalk.method({
selector: "h5",
category: 'tags',
fn: function (){
var self=this;
return smalltalk.withContext(function($ctx1) { 
var $1;
$1=self._tag_("h5");
return $1;
}, function($ctx1) {$ctx1.fill(self,"h5",{},smalltalk.HTMLCanvas)})},
args: [],
source: "h5\x0a\x09^self tag: 'h5'",
messageSends: ["tag:"],
referencedClasses: []
}),
smalltalk.HTMLCanvas);

smalltalk.addMethod(
smalltalk.method({
selector: "h5:",
category: 'tags',
fn: function (anObject){
var self=this;
return smalltalk.withContext(function($ctx1) { 
var $1;
$1=_st(self._h5())._with_(anObject);
return $1;
}, function($ctx1) {$ctx1.fill(self,"h5:",{anObject:anObject},smalltalk.HTMLCanvas)})},
args: ["anObject"],
source: "h5: anObject\x0a\x09^self h5 with: anObject",
messageSends: ["with:", "h5"],
referencedClasses: []
}),
smalltalk.HTMLCanvas);

smalltalk.addMethod(
smalltalk.method({
selector: "h6",
category: 'tags',
fn: function (){
var self=this;
return smalltalk.withContext(function($ctx1) { 
var $1;
$1=self._tag_("h6");
return $1;
}, function($ctx1) {$ctx1.fill(self,"h6",{},smalltalk.HTMLCanvas)})},
args: [],
source: "h6\x0a\x09^self tag: 'h6'",
messageSends: ["tag:"],
referencedClasses: []
}),
smalltalk.HTMLCanvas);

smalltalk.addMethod(
smalltalk.method({
selector: "h6:",
category: 'tags',
fn: function (anObject){
var self=this;
return smalltalk.withContext(function($ctx1) { 
var $1;
$1=_st(self._h6())._with_(anObject);
return $1;
}, function($ctx1) {$ctx1.fill(self,"h6:",{anObject:anObject},smalltalk.HTMLCanvas)})},
args: ["anObject"],
source: "h6: anObject\x0a\x09^self h6 with: anObject",
messageSends: ["with:", "h6"],
referencedClasses: []
}),
smalltalk.HTMLCanvas);

smalltalk.addMethod(
smalltalk.method({
selector: "head",
category: 'tags',
fn: function (){
var self=this;
return smalltalk.withContext(function($ctx1) { 
var $1;
$1=self._tag_("head");
return $1;
}, function($ctx1) {$ctx1.fill(self,"head",{},smalltalk.HTMLCanvas)})},
args: [],
source: "head\x0a\x09^self tag: 'head'",
messageSends: ["tag:"],
referencedClasses: []
}),
smalltalk.HTMLCanvas);

smalltalk.addMethod(
smalltalk.method({
selector: "header",
category: 'tags',
fn: function (){
var self=this;
return smalltalk.withContext(function($ctx1) { 
var $1;
$1=self._tag_("header");
return $1;
}, function($ctx1) {$ctx1.fill(self,"header",{},smalltalk.HTMLCanvas)})},
args: [],
source: "header\x0a\x09^self tag: 'header'",
messageSends: ["tag:"],
referencedClasses: []
}),
smalltalk.HTMLCanvas);

smalltalk.addMethod(
smalltalk.method({
selector: "hgroup",
category: 'tags',
fn: function (){
var self=this;
return smalltalk.withContext(function($ctx1) { 
var $1;
$1=self._tag_("hgroup");
return $1;
}, function($ctx1) {$ctx1.fill(self,"hgroup",{},smalltalk.HTMLCanvas)})},
args: [],
source: "hgroup\x0a\x09^self tag: 'hgroup'",
messageSends: ["tag:"],
referencedClasses: []
}),
smalltalk.HTMLCanvas);

smalltalk.addMethod(
smalltalk.method({
selector: "hr",
category: 'tags',
fn: function (){
var self=this;
return smalltalk.withContext(function($ctx1) { 
var $1;
$1=self._tag_("hr");
return $1;
}, function($ctx1) {$ctx1.fill(self,"hr",{},smalltalk.HTMLCanvas)})},
args: [],
source: "hr\x0a\x09^self tag: 'hr'",
messageSends: ["tag:"],
referencedClasses: []
}),
smalltalk.HTMLCanvas);

smalltalk.addMethod(
smalltalk.method({
selector: "html",
category: 'tags',
fn: function (){
var self=this;
return smalltalk.withContext(function($ctx1) { 
var $1;
$1=self._tag_("html");
return $1;
}, function($ctx1) {$ctx1.fill(self,"html",{},smalltalk.HTMLCanvas)})},
args: [],
source: "html\x0a\x09^self tag: 'html'",
messageSends: ["tag:"],
referencedClasses: []
}),
smalltalk.HTMLCanvas);

smalltalk.addMethod(
smalltalk.method({
selector: "iframe",
category: 'tags',
fn: function (){
var self=this;
return smalltalk.withContext(function($ctx1) { 
var $1;
$1=self._tag_("iframe");
return $1;
}, function($ctx1) {$ctx1.fill(self,"iframe",{},smalltalk.HTMLCanvas)})},
args: [],
source: "iframe\x0a\x09^self tag: 'iframe'",
messageSends: ["tag:"],
referencedClasses: []
}),
smalltalk.HTMLCanvas);

smalltalk.addMethod(
smalltalk.method({
selector: "iframe:",
category: 'tags',
fn: function (aString){
var self=this;
return smalltalk.withContext(function($ctx1) { 
var $1;
$1=_st(self._iframe())._src_(aString);
return $1;
}, function($ctx1) {$ctx1.fill(self,"iframe:",{aString:aString},smalltalk.HTMLCanvas)})},
args: ["aString"],
source: "iframe: aString\x0a\x09^self iframe src: aString",
messageSends: ["src:", "iframe"],
referencedClasses: []
}),
smalltalk.HTMLCanvas);

smalltalk.addMethod(
smalltalk.method({
selector: "img",
category: 'tags',
fn: function (){
var self=this;
return smalltalk.withContext(function($ctx1) { 
var $1;
$1=self._tag_("img");
return $1;
}, function($ctx1) {$ctx1.fill(self,"img",{},smalltalk.HTMLCanvas)})},
args: [],
source: "img\x0a\x09^self tag: 'img'",
messageSends: ["tag:"],
referencedClasses: []
}),
smalltalk.HTMLCanvas);

smalltalk.addMethod(
smalltalk.method({
selector: "img:",
category: 'tags',
fn: function (aString){
var self=this;
return smalltalk.withContext(function($ctx1) { 
var $1;
$1=_st(self._img())._src_(aString);
return $1;
}, function($ctx1) {$ctx1.fill(self,"img:",{aString:aString},smalltalk.HTMLCanvas)})},
args: ["aString"],
source: "img: aString\x0a\x09^self img src: aString",
messageSends: ["src:", "img"],
referencedClasses: []
}),
smalltalk.HTMLCanvas);

smalltalk.addMethod(
smalltalk.method({
selector: "initialize",
category: 'initialization',
fn: function (){
var self=this;
function $TagBrush(){return smalltalk.TagBrush||(typeof TagBrush=="undefined"?nil:TagBrush)}
return smalltalk.withContext(function($ctx1) { 
var $1;
smalltalk.HTMLCanvas.superclass.fn.prototype._initialize.apply(_st(self), []);
$1=self["@root"];
if(($receiver = $1) == nil || $receiver == undefined){
self["@root"]=_st($TagBrush())._fromString_canvas_("div",self);
self["@root"];
} else {
$1;
};
return self}, function($ctx1) {$ctx1.fill(self,"initialize",{},smalltalk.HTMLCanvas)})},
args: [],
source: "initialize\x0a\x09super initialize.\x0a\x09root ifNil: [root := TagBrush fromString: 'div' canvas: self]",
messageSends: ["initialize", "ifNil:", "fromString:canvas:"],
referencedClasses: ["TagBrush"]
}),
smalltalk.HTMLCanvas);

smalltalk.addMethod(
smalltalk.method({
selector: "initializeFromJQuery:",
category: 'initialization',
fn: function (aJQuery){
var self=this;
function $TagBrush(){return smalltalk.TagBrush||(typeof TagBrush=="undefined"?nil:TagBrush)}
return smalltalk.withContext(function($ctx1) { 
self["@root"]=_st($TagBrush())._fromJQuery_canvas_(aJQuery,self);
return self}, function($ctx1) {$ctx1.fill(self,"initializeFromJQuery:",{aJQuery:aJQuery},smalltalk.HTMLCanvas)})},
args: ["aJQuery"],
source: "initializeFromJQuery: aJQuery\x0a\x09root := TagBrush fromJQuery: aJQuery canvas: self",
messageSends: ["fromJQuery:canvas:"],
referencedClasses: ["TagBrush"]
}),
smalltalk.HTMLCanvas);

smalltalk.addMethod(
smalltalk.method({
selector: "input",
category: 'tags',
fn: function (){
var self=this;
return smalltalk.withContext(function($ctx1) { 
var $1;
$1=self._tag_("input");
return $1;
}, function($ctx1) {$ctx1.fill(self,"input",{},smalltalk.HTMLCanvas)})},
args: [],
source: "input\x0a\x09^self tag: 'input'",
messageSends: ["tag:"],
referencedClasses: []
}),
smalltalk.HTMLCanvas);

smalltalk.addMethod(
smalltalk.method({
selector: "label",
category: 'tags',
fn: function (){
var self=this;
return smalltalk.withContext(function($ctx1) { 
var $1;
$1=self._tag_("label");
return $1;
}, function($ctx1) {$ctx1.fill(self,"label",{},smalltalk.HTMLCanvas)})},
args: [],
source: "label\x0a\x09^self tag: 'label'",
messageSends: ["tag:"],
referencedClasses: []
}),
smalltalk.HTMLCanvas);

smalltalk.addMethod(
smalltalk.method({
selector: "legend",
category: 'tags',
fn: function (){
var self=this;
return smalltalk.withContext(function($ctx1) { 
var $1;
$1=self._tag_("legend");
return $1;
}, function($ctx1) {$ctx1.fill(self,"legend",{},smalltalk.HTMLCanvas)})},
args: [],
source: "legend\x0a\x09^self tag: 'legend'",
messageSends: ["tag:"],
referencedClasses: []
}),
smalltalk.HTMLCanvas);

smalltalk.addMethod(
smalltalk.method({
selector: "li",
category: 'tags',
fn: function (){
var self=this;
return smalltalk.withContext(function($ctx1) { 
var $1;
$1=self._tag_("li");
return $1;
}, function($ctx1) {$ctx1.fill(self,"li",{},smalltalk.HTMLCanvas)})},
args: [],
source: "li\x0a\x09^self tag: 'li'",
messageSends: ["tag:"],
referencedClasses: []
}),
smalltalk.HTMLCanvas);

smalltalk.addMethod(
smalltalk.method({
selector: "li:",
category: 'tags',
fn: function (anObject){
var self=this;
return smalltalk.withContext(function($ctx1) { 
var $1;
$1=_st(self._li())._with_(anObject);
return $1;
}, function($ctx1) {$ctx1.fill(self,"li:",{anObject:anObject},smalltalk.HTMLCanvas)})},
args: ["anObject"],
source: "li: anObject\x0a\x09^self li with: anObject",
messageSends: ["with:", "li"],
referencedClasses: []
}),
smalltalk.HTMLCanvas);

smalltalk.addMethod(
smalltalk.method({
selector: "link",
category: 'tags',
fn: function (){
var self=this;
return smalltalk.withContext(function($ctx1) { 
var $1;
$1=self._tag_("link");
return $1;
}, function($ctx1) {$ctx1.fill(self,"link",{},smalltalk.HTMLCanvas)})},
args: [],
source: "link\x0a\x09^self tag: 'link'",
messageSends: ["tag:"],
referencedClasses: []
}),
smalltalk.HTMLCanvas);

smalltalk.addMethod(
smalltalk.method({
selector: "map",
category: 'tags',
fn: function (){
var self=this;
return smalltalk.withContext(function($ctx1) { 
var $1;
$1=self._tag_("map");
return $1;
}, function($ctx1) {$ctx1.fill(self,"map",{},smalltalk.HTMLCanvas)})},
args: [],
source: "map\x0a\x09^self tag: 'map'",
messageSends: ["tag:"],
referencedClasses: []
}),
smalltalk.HTMLCanvas);

smalltalk.addMethod(
smalltalk.method({
selector: "mark",
category: 'tags',
fn: function (){
var self=this;
return smalltalk.withContext(function($ctx1) { 
var $1;
$1=self._tag_("mark");
return $1;
}, function($ctx1) {$ctx1.fill(self,"mark",{},smalltalk.HTMLCanvas)})},
args: [],
source: "mark\x0a\x09^self tag: 'mark'",
messageSends: ["tag:"],
referencedClasses: []
}),
smalltalk.HTMLCanvas);

smalltalk.addMethod(
smalltalk.method({
selector: "menu",
category: 'tags',
fn: function (){
var self=this;
return smalltalk.withContext(function($ctx1) { 
var $1;
$1=self._tag_("menu");
return $1;
}, function($ctx1) {$ctx1.fill(self,"menu",{},smalltalk.HTMLCanvas)})},
args: [],
source: "menu\x0a\x09^self tag: 'menu'",
messageSends: ["tag:"],
referencedClasses: []
}),
smalltalk.HTMLCanvas);

smalltalk.addMethod(
smalltalk.method({
selector: "meta",
category: 'tags',
fn: function (){
var self=this;
return smalltalk.withContext(function($ctx1) { 
var $1;
$1=self._tag_("meta");
return $1;
}, function($ctx1) {$ctx1.fill(self,"meta",{},smalltalk.HTMLCanvas)})},
args: [],
source: "meta\x0a\x09^self tag: 'meta'",
messageSends: ["tag:"],
referencedClasses: []
}),
smalltalk.HTMLCanvas);

smalltalk.addMethod(
smalltalk.method({
selector: "nav",
category: 'tags',
fn: function (){
var self=this;
return smalltalk.withContext(function($ctx1) { 
var $1;
$1=self._tag_("nav");
return $1;
}, function($ctx1) {$ctx1.fill(self,"nav",{},smalltalk.HTMLCanvas)})},
args: [],
source: "nav\x0a\x09^self tag: 'nav'",
messageSends: ["tag:"],
referencedClasses: []
}),
smalltalk.HTMLCanvas);

smalltalk.addMethod(
smalltalk.method({
selector: "newTag:",
category: 'tags',
fn: function (aString){
var self=this;
function $TagBrush(){return smalltalk.TagBrush||(typeof TagBrush=="undefined"?nil:TagBrush)}
return smalltalk.withContext(function($ctx1) { 
var $1;
$1=_st($TagBrush())._fromString_canvas_(aString,self);
return $1;
}, function($ctx1) {$ctx1.fill(self,"newTag:",{aString:aString},smalltalk.HTMLCanvas)})},
args: ["aString"],
source: "newTag: aString\x0a\x09^TagBrush fromString: aString canvas: self",
messageSends: ["fromString:canvas:"],
referencedClasses: ["TagBrush"]
}),
smalltalk.HTMLCanvas);

smalltalk.addMethod(
smalltalk.method({
selector: "noscript",
category: 'tags',
fn: function (){
var self=this;
return smalltalk.withContext(function($ctx1) { 
var $1;
$1=self._tag_("noscript");
return $1;
}, function($ctx1) {$ctx1.fill(self,"noscript",{},smalltalk.HTMLCanvas)})},
args: [],
source: "noscript\x0a\x09^self tag: 'noscript'",
messageSends: ["tag:"],
referencedClasses: []
}),
smalltalk.HTMLCanvas);

smalltalk.addMethod(
smalltalk.method({
selector: "object",
category: 'tags',
fn: function (){
var self=this;
return smalltalk.withContext(function($ctx1) { 
var $1;
$1=self._tag_("object");
return $1;
}, function($ctx1) {$ctx1.fill(self,"object",{},smalltalk.HTMLCanvas)})},
args: [],
source: "object\x0a\x09^self tag: 'object'",
messageSends: ["tag:"],
referencedClasses: []
}),
smalltalk.HTMLCanvas);

smalltalk.addMethod(
smalltalk.method({
selector: "ol",
category: 'tags',
fn: function (){
var self=this;
return smalltalk.withContext(function($ctx1) { 
var $1;
$1=self._tag_("ol");
return $1;
}, function($ctx1) {$ctx1.fill(self,"ol",{},smalltalk.HTMLCanvas)})},
args: [],
source: "ol\x0a\x09^self tag: 'ol'",
messageSends: ["tag:"],
referencedClasses: []
}),
smalltalk.HTMLCanvas);

smalltalk.addMethod(
smalltalk.method({
selector: "ol:",
category: 'tags',
fn: function (anObject){
var self=this;
return smalltalk.withContext(function($ctx1) { 
var $1;
$1=_st(self._ol())._with_(anObject);
return $1;
}, function($ctx1) {$ctx1.fill(self,"ol:",{anObject:anObject},smalltalk.HTMLCanvas)})},
args: ["anObject"],
source: "ol: anObject\x0a\x09^self ol with: anObject",
messageSends: ["with:", "ol"],
referencedClasses: []
}),
smalltalk.HTMLCanvas);

smalltalk.addMethod(
smalltalk.method({
selector: "optgroup",
category: 'tags',
fn: function (){
var self=this;
return smalltalk.withContext(function($ctx1) { 
var $1;
$1=self._tag_("optgroup");
return $1;
}, function($ctx1) {$ctx1.fill(self,"optgroup",{},smalltalk.HTMLCanvas)})},
args: [],
source: "optgroup\x0a\x09^self tag: 'optgroup'",
messageSends: ["tag:"],
referencedClasses: []
}),
smalltalk.HTMLCanvas);

smalltalk.addMethod(
smalltalk.method({
selector: "option",
category: 'tags',
fn: function (){
var self=this;
return smalltalk.withContext(function($ctx1) { 
var $1;
$1=self._tag_("option");
return $1;
}, function($ctx1) {$ctx1.fill(self,"option",{},smalltalk.HTMLCanvas)})},
args: [],
source: "option\x0a\x09^self tag: 'option'",
messageSends: ["tag:"],
referencedClasses: []
}),
smalltalk.HTMLCanvas);

smalltalk.addMethod(
smalltalk.method({
selector: "output",
category: 'tags',
fn: function (){
var self=this;
return smalltalk.withContext(function($ctx1) { 
var $1;
$1=self._tag_("output");
return $1;
}, function($ctx1) {$ctx1.fill(self,"output",{},smalltalk.HTMLCanvas)})},
args: [],
source: "output\x0a\x09^self tag: 'output'",
messageSends: ["tag:"],
referencedClasses: []
}),
smalltalk.HTMLCanvas);

smalltalk.addMethod(
smalltalk.method({
selector: "p",
category: 'tags',
fn: function (){
var self=this;
return smalltalk.withContext(function($ctx1) { 
var $1;
$1=self._tag_("p");
return $1;
}, function($ctx1) {$ctx1.fill(self,"p",{},smalltalk.HTMLCanvas)})},
args: [],
source: "p\x0a\x09^self tag: 'p'",
messageSends: ["tag:"],
referencedClasses: []
}),
smalltalk.HTMLCanvas);

smalltalk.addMethod(
smalltalk.method({
selector: "p:",
category: 'tags',
fn: function (anObject){
var self=this;
return smalltalk.withContext(function($ctx1) { 
var $1;
$1=_st(self._p())._with_(anObject);
return $1;
}, function($ctx1) {$ctx1.fill(self,"p:",{anObject:anObject},smalltalk.HTMLCanvas)})},
args: ["anObject"],
source: "p: anObject\x0a\x09^self p with: anObject",
messageSends: ["with:", "p"],
referencedClasses: []
}),
smalltalk.HTMLCanvas);

smalltalk.addMethod(
smalltalk.method({
selector: "param",
category: 'tags',
fn: function (){
var self=this;
return smalltalk.withContext(function($ctx1) { 
var $1;
$1=self._tag_("param");
return $1;
}, function($ctx1) {$ctx1.fill(self,"param",{},smalltalk.HTMLCanvas)})},
args: [],
source: "param\x0a\x09^self tag: 'param'",
messageSends: ["tag:"],
referencedClasses: []
}),
smalltalk.HTMLCanvas);

smalltalk.addMethod(
smalltalk.method({
selector: "pre",
category: 'tags',
fn: function (){
var self=this;
return smalltalk.withContext(function($ctx1) { 
var $1;
$1=self._tag_("pre");
return $1;
}, function($ctx1) {$ctx1.fill(self,"pre",{},smalltalk.HTMLCanvas)})},
args: [],
source: "pre\x0a\x09^self tag: 'pre'",
messageSends: ["tag:"],
referencedClasses: []
}),
smalltalk.HTMLCanvas);

smalltalk.addMethod(
smalltalk.method({
selector: "progress",
category: 'tags',
fn: function (){
var self=this;
return smalltalk.withContext(function($ctx1) { 
var $1;
$1=self._tag_("progress");
return $1;
}, function($ctx1) {$ctx1.fill(self,"progress",{},smalltalk.HTMLCanvas)})},
args: [],
source: "progress\x0a\x09^self tag: 'progress'",
messageSends: ["tag:"],
referencedClasses: []
}),
smalltalk.HTMLCanvas);

smalltalk.addMethod(
smalltalk.method({
selector: "root",
category: 'accessing',
fn: function (){
var self=this;
return smalltalk.withContext(function($ctx1) { 
var $1;
$1=self["@root"];
return $1;
}, function($ctx1) {$ctx1.fill(self,"root",{},smalltalk.HTMLCanvas)})},
args: [],
source: "root\x0a\x09^root",
messageSends: [],
referencedClasses: []
}),
smalltalk.HTMLCanvas);

smalltalk.addMethod(
smalltalk.method({
selector: "root:",
category: 'accessing',
fn: function (aTagBrush){
var self=this;
return smalltalk.withContext(function($ctx1) { 
self["@root"]=aTagBrush;
return self}, function($ctx1) {$ctx1.fill(self,"root:",{aTagBrush:aTagBrush},smalltalk.HTMLCanvas)})},
args: ["aTagBrush"],
source: "root: aTagBrush\x0a\x09root := aTagBrush",
messageSends: [],
referencedClasses: []
}),
smalltalk.HTMLCanvas);

smalltalk.addMethod(
smalltalk.method({
selector: "script",
category: 'tags',
fn: function (){
var self=this;
return smalltalk.withContext(function($ctx1) { 
var $1;
$1=self._tag_("script");
return $1;
}, function($ctx1) {$ctx1.fill(self,"script",{},smalltalk.HTMLCanvas)})},
args: [],
source: "script\x0a\x09^self tag: 'script'",
messageSends: ["tag:"],
referencedClasses: []
}),
smalltalk.HTMLCanvas);

smalltalk.addMethod(
smalltalk.method({
selector: "section",
category: 'tags',
fn: function (){
var self=this;
return smalltalk.withContext(function($ctx1) { 
var $1;
$1=self._tag_("section");
return $1;
}, function($ctx1) {$ctx1.fill(self,"section",{},smalltalk.HTMLCanvas)})},
args: [],
source: "section\x0a\x09^self tag: 'section'",
messageSends: ["tag:"],
referencedClasses: []
}),
smalltalk.HTMLCanvas);

smalltalk.addMethod(
smalltalk.method({
selector: "select",
category: 'tags',
fn: function (){
var self=this;
return smalltalk.withContext(function($ctx1) { 
var $1;
$1=self._tag_("select");
return $1;
}, function($ctx1) {$ctx1.fill(self,"select",{},smalltalk.HTMLCanvas)})},
args: [],
source: "select\x0a\x09^self tag: 'select'",
messageSends: ["tag:"],
referencedClasses: []
}),
smalltalk.HTMLCanvas);

smalltalk.addMethod(
smalltalk.method({
selector: "small",
category: 'tags',
fn: function (){
var self=this;
return smalltalk.withContext(function($ctx1) { 
var $1;
$1=self._tag_("small");
return $1;
}, function($ctx1) {$ctx1.fill(self,"small",{},smalltalk.HTMLCanvas)})},
args: [],
source: "small\x0a\x09^self tag: 'small'",
messageSends: ["tag:"],
referencedClasses: []
}),
smalltalk.HTMLCanvas);

smalltalk.addMethod(
smalltalk.method({
selector: "snippet:",
category: 'accessing',
fn: function (anElement){
var self=this;
var clone,caret;
function $TagBrush(){return smalltalk.TagBrush||(typeof TagBrush=="undefined"?nil:TagBrush)}
return smalltalk.withContext(function($ctx1) { 
var $1,$2;
clone=_st(_st(anElement)._asJQuery())._clone();
self._with_(_st($TagBrush())._fromJQuery_canvas_(clone,self));
caret=_st(clone)._find_("[data-snippet=\x22*\x22]");
$1=_st(_st(caret)._toArray())._isEmpty();
if(smalltalk.assert($1)){
caret=clone;
caret;
};
$2=_st($TagBrush())._fromJQuery_canvas_(_st(caret)._removeAttr_("data-snippet"),self);
return $2;
}, function($ctx1) {$ctx1.fill(self,"snippet:",{anElement:anElement,clone:clone,caret:caret},smalltalk.HTMLCanvas)})},
args: ["anElement"],
source: "snippet: anElement\x0a\x09\x22Adds clone of anElement, finds [data-snippet=\x22\x22*\x22\x22] subelement\x0a\x09and returns TagBrush as if that subelement was just added.\x0a\x09\x0a\x09Rarely needed to use directly, use `html foo` dynamically installed method\x0a\x09for a snippet named foo.\x22\x0a\x09\x0a\x09| clone caret |\x0a\x09\x0a\x09clone := anElement asJQuery clone.\x0a\x09self with: (TagBrush fromJQuery: clone canvas: self).\x0a\x09caret := clone find: '[data-snippet=\x22*\x22]'.\x0a\x09caret toArray isEmpty ifTrue: [ caret := clone ].\x0a\x09^TagBrush fromJQuery: (caret removeAttr: 'data-snippet') canvas: self",
messageSends: ["clone", "asJQuery", "with:", "fromJQuery:canvas:", "find:", "ifTrue:", "isEmpty", "toArray", "removeAttr:"],
referencedClasses: ["TagBrush"]
}),
smalltalk.HTMLCanvas);

smalltalk.addMethod(
smalltalk.method({
selector: "source",
category: 'tags',
fn: function (){
var self=this;
return smalltalk.withContext(function($ctx1) { 
var $1;
$1=self._tag_("source");
return $1;
}, function($ctx1) {$ctx1.fill(self,"source",{},smalltalk.HTMLCanvas)})},
args: [],
source: "source\x0a\x09^self tag: 'source'",
messageSends: ["tag:"],
referencedClasses: []
}),
smalltalk.HTMLCanvas);

smalltalk.addMethod(
smalltalk.method({
selector: "span",
category: 'tags',
fn: function (){
var self=this;
return smalltalk.withContext(function($ctx1) { 
var $1;
$1=self._tag_("span");
return $1;
}, function($ctx1) {$ctx1.fill(self,"span",{},smalltalk.HTMLCanvas)})},
args: [],
source: "span\x0a\x09^self tag: 'span'",
messageSends: ["tag:"],
referencedClasses: []
}),
smalltalk.HTMLCanvas);

smalltalk.addMethod(
smalltalk.method({
selector: "span:",
category: 'tags',
fn: function (anObject){
var self=this;
return smalltalk.withContext(function($ctx1) { 
var $1;
$1=_st(self._span())._with_(anObject);
return $1;
}, function($ctx1) {$ctx1.fill(self,"span:",{anObject:anObject},smalltalk.HTMLCanvas)})},
args: ["anObject"],
source: "span: anObject\x0a\x09^self span with: anObject",
messageSends: ["with:", "span"],
referencedClasses: []
}),
smalltalk.HTMLCanvas);

smalltalk.addMethod(
smalltalk.method({
selector: "strong",
category: 'tags',
fn: function (){
var self=this;
return smalltalk.withContext(function($ctx1) { 
var $1;
$1=self._tag_("strong");
return $1;
}, function($ctx1) {$ctx1.fill(self,"strong",{},smalltalk.HTMLCanvas)})},
args: [],
source: "strong\x0a\x09^self tag: 'strong'",
messageSends: ["tag:"],
referencedClasses: []
}),
smalltalk.HTMLCanvas);

smalltalk.addMethod(
smalltalk.method({
selector: "strong:",
category: 'tags',
fn: function (anObject){
var self=this;
return smalltalk.withContext(function($ctx1) { 
var $1;
$1=_st(self._strong())._with_(anObject);
return $1;
}, function($ctx1) {$ctx1.fill(self,"strong:",{anObject:anObject},smalltalk.HTMLCanvas)})},
args: ["anObject"],
source: "strong: anObject\x0a\x09^self strong with: anObject",
messageSends: ["with:", "strong"],
referencedClasses: []
}),
smalltalk.HTMLCanvas);

smalltalk.addMethod(
smalltalk.method({
selector: "style",
category: 'tags',
fn: function (){
var self=this;
function $StyleTag(){return smalltalk.StyleTag||(typeof StyleTag=="undefined"?nil:StyleTag)}
return smalltalk.withContext(function($ctx1) { 
var $1;
$1=_st(self["@root"])._addBrush_(_st($StyleTag())._canvas_(self));
return $1;
}, function($ctx1) {$ctx1.fill(self,"style",{},smalltalk.HTMLCanvas)})},
args: [],
source: "style\x0a\x09^ root addBrush: (StyleTag canvas: self)",
messageSends: ["addBrush:", "canvas:"],
referencedClasses: ["StyleTag"]
}),
smalltalk.HTMLCanvas);

smalltalk.addMethod(
smalltalk.method({
selector: "style:",
category: 'tags',
fn: function (aString){
var self=this;
return smalltalk.withContext(function($ctx1) { 
var $2,$3,$1;
$2=self._style();
_st($2)._with_(aString);
$3=_st($2)._yourself();
$1=$3;
return $1;
}, function($ctx1) {$ctx1.fill(self,"style:",{aString:aString},smalltalk.HTMLCanvas)})},
args: ["aString"],
source: "style: aString\x0a\x09^ self style with: aString; yourself",
messageSends: ["with:", "style", "yourself"],
referencedClasses: []
}),
smalltalk.HTMLCanvas);

smalltalk.addMethod(
smalltalk.method({
selector: "sub",
category: 'tags',
fn: function (){
var self=this;
return smalltalk.withContext(function($ctx1) { 
var $1;
$1=self._tag_("sub");
return $1;
}, function($ctx1) {$ctx1.fill(self,"sub",{},smalltalk.HTMLCanvas)})},
args: [],
source: "sub\x0a\x09^self tag: 'sub'",
messageSends: ["tag:"],
referencedClasses: []
}),
smalltalk.HTMLCanvas);

smalltalk.addMethod(
smalltalk.method({
selector: "summary",
category: 'tags',
fn: function (){
var self=this;
return smalltalk.withContext(function($ctx1) { 
var $1;
$1=self._tag_("summary");
return $1;
}, function($ctx1) {$ctx1.fill(self,"summary",{},smalltalk.HTMLCanvas)})},
args: [],
source: "summary\x0a\x09^self tag: 'summary'",
messageSends: ["tag:"],
referencedClasses: []
}),
smalltalk.HTMLCanvas);

smalltalk.addMethod(
smalltalk.method({
selector: "sup",
category: 'tags',
fn: function (){
var self=this;
return smalltalk.withContext(function($ctx1) { 
var $1;
$1=self._tag_("sup");
return $1;
}, function($ctx1) {$ctx1.fill(self,"sup",{},smalltalk.HTMLCanvas)})},
args: [],
source: "sup\x0a\x09^self tag: 'sup'",
messageSends: ["tag:"],
referencedClasses: []
}),
smalltalk.HTMLCanvas);

smalltalk.addMethod(
smalltalk.method({
selector: "table",
category: 'tags',
fn: function (){
var self=this;
return smalltalk.withContext(function($ctx1) { 
var $1;
$1=self._tag_("table");
return $1;
}, function($ctx1) {$ctx1.fill(self,"table",{},smalltalk.HTMLCanvas)})},
args: [],
source: "table\x0a\x09^self tag: 'table'",
messageSends: ["tag:"],
referencedClasses: []
}),
smalltalk.HTMLCanvas);

smalltalk.addMethod(
smalltalk.method({
selector: "tag:",
category: 'tags',
fn: function (aString){
var self=this;
return smalltalk.withContext(function($ctx1) { 
var $1;
$1=_st(self["@root"])._addBrush_(self._newTag_(aString));
return $1;
}, function($ctx1) {$ctx1.fill(self,"tag:",{aString:aString},smalltalk.HTMLCanvas)})},
args: ["aString"],
source: "tag: aString\x0a\x09^root addBrush: (self newTag: aString)",
messageSends: ["addBrush:", "newTag:"],
referencedClasses: []
}),
smalltalk.HTMLCanvas);

smalltalk.addMethod(
smalltalk.method({
selector: "tbody",
category: 'tags',
fn: function (){
var self=this;
return smalltalk.withContext(function($ctx1) { 
var $1;
$1=self._tag_("tbody");
return $1;
}, function($ctx1) {$ctx1.fill(self,"tbody",{},smalltalk.HTMLCanvas)})},
args: [],
source: "tbody\x0a\x09^self tag: 'tbody'",
messageSends: ["tag:"],
referencedClasses: []
}),
smalltalk.HTMLCanvas);

smalltalk.addMethod(
smalltalk.method({
selector: "td",
category: 'tags',
fn: function (){
var self=this;
return smalltalk.withContext(function($ctx1) { 
var $1;
$1=self._tag_("td");
return $1;
}, function($ctx1) {$ctx1.fill(self,"td",{},smalltalk.HTMLCanvas)})},
args: [],
source: "td\x0a\x09^self tag: 'td'",
messageSends: ["tag:"],
referencedClasses: []
}),
smalltalk.HTMLCanvas);

smalltalk.addMethod(
smalltalk.method({
selector: "textarea",
category: 'tags',
fn: function (){
var self=this;
return smalltalk.withContext(function($ctx1) { 
var $1;
$1=self._tag_("textarea");
return $1;
}, function($ctx1) {$ctx1.fill(self,"textarea",{},smalltalk.HTMLCanvas)})},
args: [],
source: "textarea\x0a\x09^self tag: 'textarea'",
messageSends: ["tag:"],
referencedClasses: []
}),
smalltalk.HTMLCanvas);

smalltalk.addMethod(
smalltalk.method({
selector: "tfoot",
category: 'tags',
fn: function (){
var self=this;
return smalltalk.withContext(function($ctx1) { 
var $1;
$1=self._tag_("tfoot");
return $1;
}, function($ctx1) {$ctx1.fill(self,"tfoot",{},smalltalk.HTMLCanvas)})},
args: [],
source: "tfoot\x0a\x09^self tag: 'tfoot'",
messageSends: ["tag:"],
referencedClasses: []
}),
smalltalk.HTMLCanvas);

smalltalk.addMethod(
smalltalk.method({
selector: "th",
category: 'tags',
fn: function (){
var self=this;
return smalltalk.withContext(function($ctx1) { 
var $1;
$1=self._tag_("th");
return $1;
}, function($ctx1) {$ctx1.fill(self,"th",{},smalltalk.HTMLCanvas)})},
args: [],
source: "th\x0a\x09^self tag: 'th'",
messageSends: ["tag:"],
referencedClasses: []
}),
smalltalk.HTMLCanvas);

smalltalk.addMethod(
smalltalk.method({
selector: "thead",
category: 'tags',
fn: function (){
var self=this;
return smalltalk.withContext(function($ctx1) { 
var $1;
$1=self._tag_("thead");
return $1;
}, function($ctx1) {$ctx1.fill(self,"thead",{},smalltalk.HTMLCanvas)})},
args: [],
source: "thead\x0a\x09^self tag: 'thead'",
messageSends: ["tag:"],
referencedClasses: []
}),
smalltalk.HTMLCanvas);

smalltalk.addMethod(
smalltalk.method({
selector: "time",
category: 'tags',
fn: function (){
var self=this;
return smalltalk.withContext(function($ctx1) { 
var $1;
$1=self._tag_("time");
return $1;
}, function($ctx1) {$ctx1.fill(self,"time",{},smalltalk.HTMLCanvas)})},
args: [],
source: "time\x0a\x09^self tag: 'time'",
messageSends: ["tag:"],
referencedClasses: []
}),
smalltalk.HTMLCanvas);

smalltalk.addMethod(
smalltalk.method({
selector: "title",
category: 'tags',
fn: function (){
var self=this;
return smalltalk.withContext(function($ctx1) { 
var $1;
$1=self._tag_("title");
return $1;
}, function($ctx1) {$ctx1.fill(self,"title",{},smalltalk.HTMLCanvas)})},
args: [],
source: "title\x0a\x09^self tag: 'title'",
messageSends: ["tag:"],
referencedClasses: []
}),
smalltalk.HTMLCanvas);

smalltalk.addMethod(
smalltalk.method({
selector: "tr",
category: 'tags',
fn: function (){
var self=this;
return smalltalk.withContext(function($ctx1) { 
var $1;
$1=self._tag_("tr");
return $1;
}, function($ctx1) {$ctx1.fill(self,"tr",{},smalltalk.HTMLCanvas)})},
args: [],
source: "tr\x0a\x09^self tag: 'tr'",
messageSends: ["tag:"],
referencedClasses: []
}),
smalltalk.HTMLCanvas);

smalltalk.addMethod(
smalltalk.method({
selector: "ul",
category: 'tags',
fn: function (){
var self=this;
return smalltalk.withContext(function($ctx1) { 
var $1;
$1=self._tag_("ul");
return $1;
}, function($ctx1) {$ctx1.fill(self,"ul",{},smalltalk.HTMLCanvas)})},
args: [],
source: "ul\x0a\x09^self tag: 'ul'",
messageSends: ["tag:"],
referencedClasses: []
}),
smalltalk.HTMLCanvas);

smalltalk.addMethod(
smalltalk.method({
selector: "ul:",
category: 'tags',
fn: function (anObject){
var self=this;
return smalltalk.withContext(function($ctx1) { 
var $1;
$1=_st(self._ul())._with_(anObject);
return $1;
}, function($ctx1) {$ctx1.fill(self,"ul:",{anObject:anObject},smalltalk.HTMLCanvas)})},
args: ["anObject"],
source: "ul: anObject\x0a\x09^self ul with: anObject",
messageSends: ["with:", "ul"],
referencedClasses: []
}),
smalltalk.HTMLCanvas);

smalltalk.addMethod(
smalltalk.method({
selector: "video",
category: 'tags',
fn: function (){
var self=this;
return smalltalk.withContext(function($ctx1) { 
var $1;
$1=self._tag_("video");
return $1;
}, function($ctx1) {$ctx1.fill(self,"video",{},smalltalk.HTMLCanvas)})},
args: [],
source: "video\x0a\x09^self tag: 'video'",
messageSends: ["tag:"],
referencedClasses: []
}),
smalltalk.HTMLCanvas);

smalltalk.addMethod(
smalltalk.method({
selector: "with:",
category: 'adding',
fn: function (anObject){
var self=this;
return smalltalk.withContext(function($ctx1) { 
var $1;
$1=_st(self._root())._with_(anObject);
return $1;
}, function($ctx1) {$ctx1.fill(self,"with:",{anObject:anObject},smalltalk.HTMLCanvas)})},
args: ["anObject"],
source: "with: anObject\x0a\x09^self root with: anObject",
messageSends: ["with:", "root"],
referencedClasses: []
}),
smalltalk.HTMLCanvas);


smalltalk.addMethod(
smalltalk.method({
selector: "browserVersion",
category: 'instance creation',
fn: function (){
var self=this;
return smalltalk.withContext(function($ctx1) { 
var $1;
$1=_st(_st(jQuery)._at_("browser"))._version();
return $1;
}, function($ctx1) {$ctx1.fill(self,"browserVersion",{},smalltalk.HTMLCanvas.klass)})},
args: [],
source: "browserVersion\x0a\x09^(jQuery at: #browser) version",
messageSends: ["version", "at:"],
referencedClasses: []
}),
smalltalk.HTMLCanvas.klass);

smalltalk.addMethod(
smalltalk.method({
selector: "isMSIE",
category: 'instance creation',
fn: function (){
var self=this;
return smalltalk.withContext(function($ctx1) { 
var $1;
$1=_st(_st(_st(jQuery)._at_("browser"))._at_("msie"))._notNil();
return $1;
}, function($ctx1) {$ctx1.fill(self,"isMSIE",{},smalltalk.HTMLCanvas.klass)})},
args: [],
source: "isMSIE\x0a\x09^((jQuery at: #browser) at: #msie) notNil",
messageSends: ["notNil", "at:"],
referencedClasses: []
}),
smalltalk.HTMLCanvas.klass);

smalltalk.addMethod(
smalltalk.method({
selector: "isMozilla",
category: 'instance creation',
fn: function (){
var self=this;
return smalltalk.withContext(function($ctx1) { 
var $1;
$1=_st(_st(_st(jQuery)._at_("browser"))._at_("mozilla"))._notNil();
return $1;
}, function($ctx1) {$ctx1.fill(self,"isMozilla",{},smalltalk.HTMLCanvas.klass)})},
args: [],
source: "isMozilla\x0a\x09^((jQuery at: #browser) at: #mozilla) notNil",
messageSends: ["notNil", "at:"],
referencedClasses: []
}),
smalltalk.HTMLCanvas.klass);

smalltalk.addMethod(
smalltalk.method({
selector: "isOpera",
category: 'instance creation',
fn: function (){
var self=this;
return smalltalk.withContext(function($ctx1) { 
var $1;
$1=_st(_st(_st(jQuery)._at_("browser"))._at_("opera"))._notNil();
return $1;
}, function($ctx1) {$ctx1.fill(self,"isOpera",{},smalltalk.HTMLCanvas.klass)})},
args: [],
source: "isOpera\x0a\x09^((jQuery at: #browser) at: #opera) notNil",
messageSends: ["notNil", "at:"],
referencedClasses: []
}),
smalltalk.HTMLCanvas.klass);

smalltalk.addMethod(
smalltalk.method({
selector: "isWebkit",
category: 'instance creation',
fn: function (){
var self=this;
return smalltalk.withContext(function($ctx1) { 
var $1;
$1=_st(_st(_st(jQuery)._at_("browser"))._at_("webkit"))._notNil();
return $1;
}, function($ctx1) {$ctx1.fill(self,"isWebkit",{},smalltalk.HTMLCanvas.klass)})},
args: [],
source: "isWebkit\x0a\x09^((jQuery at: #browser) at: #webkit) notNil",
messageSends: ["notNil", "at:"],
referencedClasses: []
}),
smalltalk.HTMLCanvas.klass);

smalltalk.addMethod(
smalltalk.method({
selector: "onJQuery:",
category: 'instance creation',
fn: function (aJQuery){
var self=this;
return smalltalk.withContext(function($ctx1) { 
var $2,$3,$1;
$2=self._basicNew();
_st($2)._initializeFromJQuery_(aJQuery);
_st($2)._initialize();
$3=_st($2)._yourself();
$1=$3;
return $1;
}, function($ctx1) {$ctx1.fill(self,"onJQuery:",{aJQuery:aJQuery},smalltalk.HTMLCanvas.klass)})},
args: ["aJQuery"],
source: "onJQuery: aJQuery\x0a\x09^self basicNew\x0a\x09\x09initializeFromJQuery: aJQuery;\x0a\x09\x09initialize;\x0a\x09\x09yourself",
messageSends: ["initializeFromJQuery:", "basicNew", "initialize", "yourself"],
referencedClasses: []
}),
smalltalk.HTMLCanvas.klass);


smalltalk.addClass('HTMLSnippet', smalltalk.Object, ['snippets'], 'Canvas');
smalltalk.HTMLSnippet.comment="My sole instance is the registry of html snippets.\x0a`HTMLSnippet current` is the public singleton instance.\x0a\x0aOn startup, it scans the document for any html elements\x0awith `'data-snippet=\x22foo\x22'` attribute and takes them off the document,\x0aremembering them in the store under the specified name.\x0aIt also install method #foo into HTMLCanvas dynamically.\x0a\x0aEvery html snippet should mark a 'caret', a place where contents\x0acan be inserted, by 'data-snippet=\x22*\x22' (a special name for caret).\x0aFor example:\x0a\x0a`<li data-snippet='menuelement' class='...'><a data-snippet='*'></a></li>`\x0a\x0adefines a list element with a link inside; the link itself is marked as a caret.\x0a\x0aYou can later issue\x0a\x0a`html menuelement href: '/foo'; with: 'A foo'`\x0a\x0ato insert the whole snippet and directly manipulate the caret, so it renders:\x0a\x0a`<li class='...'><a href='/foo'>A foo</a></li>`\x0a\x0aFor a self-careting tags (not very useful, but you do not need to fill class etc.\x0ayou can use\x0a\x0a`<div class='lots of classes' attr1='one' attr2='two' data-snippet='*bar'></div>`\x0a\x0aand in code later do:\x0a\x0a`html bar with: [ xxx ]`\x0a\x0ato render\x0a\x0a`<div class='lots of classes' attr1='one' attr2='two'>...added by xxx...</div>`";
smalltalk.addMethod(
smalltalk.method({
selector: "initializeFromJQuery:",
category: 'initialization',
fn: function (aJQuery){
var self=this;
return smalltalk.withContext(function($ctx1) { 
_st(self._snippetsFromJQuery_(aJQuery))._do_((function(each){
return smalltalk.withContext(function($ctx2) {
return self._installSnippetFromJQuery_(_st(each)._asJQuery());
}, function($ctx2) {$ctx2.fillBlock({each:each},$ctx1)})}));
return self}, function($ctx1) {$ctx1.fill(self,"initializeFromJQuery:",{aJQuery:aJQuery},smalltalk.HTMLSnippet)})},
args: ["aJQuery"],
source: "initializeFromJQuery: aJQuery\x0a\x09\x22Finds and takes out all snippets out of aJQuery.\x0a\x09Installs it into self.\x22\x0a\x09\x0a\x09(self snippetsFromJQuery: aJQuery) do: [ :each |\x0a\x09\x09self installSnippetFromJQuery: each asJQuery ]",
messageSends: ["do:", "installSnippetFromJQuery:", "asJQuery", "snippetsFromJQuery:"],
referencedClasses: []
}),
smalltalk.HTMLSnippet);

smalltalk.addMethod(
smalltalk.method({
selector: "installSnippetFromJQuery:",
category: 'snippet installation',
fn: function (element){
var self=this;
var name;
return smalltalk.withContext(function($ctx1) { 
var $1,$2;
name=_st(element)._attr_("data-snippet");
$1=_st(name).__eq("*");
if(! smalltalk.assert($1)){
$2=_st("^\x5c*"._asRegexp())._test_(name);
if(smalltalk.assert($2)){
name=_st(name)._allButFirst();
name;
_st(element)._attr_put_("data-snippet","*");
} else {
_st(element)._removeAttr_("data-snippet");
};
self._snippetAt_install_(name,_st(_st(element)._detach())._get_((0)));
};
return self}, function($ctx1) {$ctx1.fill(self,"installSnippetFromJQuery:",{element:element,name:name},smalltalk.HTMLSnippet)})},
args: ["element"],
source: "installSnippetFromJQuery: element\x0a\x09| name |\x0a\x09name := element attr: 'data-snippet'.\x0a\x09name = '*' ifFalse: [\x0a\x09\x09('^\x5c*' asRegexp test: name)\x0a\x09\x09\x09ifTrue: [\x0a\x09\x09\x09\x09name := name allButFirst.\x0a\x09\x09\x09\x09element attr: 'data-snippet' put: '*' ]\x0a\x09\x09\x09ifFalse: [\x0a\x09\x09\x09\x09element removeAttr: 'data-snippet' ].\x0a\x09\x09self snippetAt: name install: (element detach get: 0) ]",
messageSends: ["attr:", "ifFalse:", "ifTrue:ifFalse:", "allButFirst", "attr:put:", "removeAttr:", "test:", "asRegexp", "snippetAt:install:", "get:", "detach", "="],
referencedClasses: []
}),
smalltalk.HTMLSnippet);

smalltalk.addMethod(
smalltalk.method({
selector: "snippetAt:",
category: 'accessing',
fn: function (aString){
var self=this;
return smalltalk.withContext(function($ctx1) { 
var $1;
$1=_st(self._snippets())._at_(aString);
return $1;
}, function($ctx1) {$ctx1.fill(self,"snippetAt:",{aString:aString},smalltalk.HTMLSnippet)})},
args: ["aString"],
source: "snippetAt: aString\x0a\x09^ self snippets at: aString",
messageSends: ["at:", "snippets"],
referencedClasses: []
}),
smalltalk.HTMLSnippet);

smalltalk.addMethod(
smalltalk.method({
selector: "snippetAt:compile:",
category: 'method generation',
fn: function (aString,anElement){
var self=this;
function $HTMLCanvas(){return smalltalk.HTMLCanvas||(typeof HTMLCanvas=="undefined"?nil:HTMLCanvas)}
function $ClassBuilder(){return smalltalk.ClassBuilder||(typeof ClassBuilder=="undefined"?nil:ClassBuilder)}
return smalltalk.withContext(function($ctx1) { 
_st(_st($ClassBuilder())._new())._installMethod_forClass_category_(_st(_st((function(htmlReceiver){
return smalltalk.withContext(function($ctx2) {
return _st(htmlReceiver)._snippet_(anElement);
}, function($ctx2) {$ctx2.fillBlock({htmlReceiver:htmlReceiver},$ctx1)})}))._currySelf())._asCompiledMethod_(aString),$HTMLCanvas(),"**snippets");
return self}, function($ctx1) {$ctx1.fill(self,"snippetAt:compile:",{aString:aString,anElement:anElement},smalltalk.HTMLSnippet)})},
args: ["aString", "anElement"],
source: "snippetAt: aString compile: anElement\x0a\x09\x22Method generation for the snippet.\x0a\x09The selector is aString, the method block uses anElement\x22\x0a\x09\x0a\x09ClassBuilder new\x0a\x09\x09installMethod: ([ :htmlReceiver | htmlReceiver snippet: anElement ]\x0a\x09\x09\x09currySelf asCompiledMethod: aString)\x0a\x09\x09forClass: HTMLCanvas\x0a\x09\x09category: '**snippets'",
messageSends: ["installMethod:forClass:category:", "asCompiledMethod:", "currySelf", "snippet:", "new"],
referencedClasses: ["HTMLCanvas", "ClassBuilder"]
}),
smalltalk.HTMLSnippet);

smalltalk.addMethod(
smalltalk.method({
selector: "snippetAt:install:",
category: 'snippet installation',
fn: function (aString,anElement){
var self=this;
return smalltalk.withContext(function($ctx1) { 
_st(self._snippets())._at_put_(aString,anElement);
self._snippetAt_compile_(aString,anElement);
return self}, function($ctx1) {$ctx1.fill(self,"snippetAt:install:",{aString:aString,anElement:anElement},smalltalk.HTMLSnippet)})},
args: ["aString", "anElement"],
source: "snippetAt: aString install: anElement\x0a\x09self snippets at: aString put: anElement.\x0a\x09self snippetAt: aString compile: anElement",
messageSends: ["at:put:", "snippets", "snippetAt:compile:"],
referencedClasses: []
}),
smalltalk.HTMLSnippet);

smalltalk.addMethod(
smalltalk.method({
selector: "snippets",
category: 'accessing',
fn: function (){
var self=this;
return smalltalk.withContext(function($ctx1) { 
var $2,$1;
$2=self["@snippets"];
if(($receiver = $2) == nil || $receiver == undefined){
self["@snippets"]=smalltalk.HashedCollection._from_([]);
$1=self["@snippets"];
} else {
$1=$2;
};
return $1;
}, function($ctx1) {$ctx1.fill(self,"snippets",{},smalltalk.HTMLSnippet)})},
args: [],
source: "snippets\x0a\x09^snippets ifNil: [ snippets := #{} ]",
messageSends: ["ifNil:"],
referencedClasses: []
}),
smalltalk.HTMLSnippet);

smalltalk.addMethod(
smalltalk.method({
selector: "snippetsFromJQuery:",
category: 'private',
fn: function (aJQuery){
var self=this;
return smalltalk.withContext(function($ctx1) { 
var $1;
$1=_st(_st(aJQuery)._find_("[data-snippet]"))._toArray();
return $1;
}, function($ctx1) {$ctx1.fill(self,"snippetsFromJQuery:",{aJQuery:aJQuery},smalltalk.HTMLSnippet)})},
args: ["aJQuery"],
source: "snippetsFromJQuery: aJQuery\x0a\x09^ (aJQuery find: '[data-snippet]') toArray",
messageSends: ["toArray", "find:"],
referencedClasses: []
}),
smalltalk.HTMLSnippet);


smalltalk.HTMLSnippet.klass.iVarNames = ['current'];
smalltalk.addMethod(
smalltalk.method({
selector: "current",
category: 'instance creation',
fn: function (){
var self=this;
return smalltalk.withContext(function($ctx1) { 
var $1;
$1=self["@current"];
return $1;
}, function($ctx1) {$ctx1.fill(self,"current",{},smalltalk.HTMLSnippet.klass)})},
args: [],
source: "current\x0a\x09^ current",
messageSends: [],
referencedClasses: []
}),
smalltalk.HTMLSnippet.klass);

smalltalk.addMethod(
smalltalk.method({
selector: "ensureCurrent",
category: 'initialization',
fn: function (){
var self=this;
return smalltalk.withContext(function($ctx1) { 
var $1,$2,$3;
$1=self["@current"];
if(($receiver = $1) == nil || $receiver == undefined){
$2=smalltalk.HTMLSnippet.klass.superclass.fn.prototype._new.apply(_st(self), []);
_st($2)._initializeFromJQuery_(_st(document)._asJQuery());
$3=_st($2)._yourself();
self["@current"]=$3;
self["@current"];
} else {
$1;
};
return self}, function($ctx1) {$ctx1.fill(self,"ensureCurrent",{},smalltalk.HTMLSnippet.klass)})},
args: [],
source: "ensureCurrent\x0a\x09current ifNil: [\x0a\x09\x09current := super new\x0a\x09\x09\x09initializeFromJQuery: document asJQuery;\x0a\x09\x09\x09yourself ]",
messageSends: ["ifNil:", "initializeFromJQuery:", "asJQuery", "new", "yourself"],
referencedClasses: []
}),
smalltalk.HTMLSnippet.klass);

smalltalk.addMethod(
smalltalk.method({
selector: "initialize",
category: 'initialization',
fn: function (){
var self=this;
return smalltalk.withContext(function($ctx1) { 
var $1;
smalltalk.HTMLSnippet.klass.superclass.fn.prototype._initialize.apply(_st(self), []);
$1=self._isDOMAvailable();
if(smalltalk.assert($1)){
self._ensureCurrent();
};
return self}, function($ctx1) {$ctx1.fill(self,"initialize",{},smalltalk.HTMLSnippet.klass)})},
args: [],
source: "initialize\x0a\x09super initialize.\x0a\x09self isDOMAvailable ifTrue: [\x0a\x09\x09self ensureCurrent ]",
messageSends: ["initialize", "ifTrue:", "ensureCurrent", "isDOMAvailable"],
referencedClasses: []
}),
smalltalk.HTMLSnippet.klass);

smalltalk.addMethod(
smalltalk.method({
selector: "isDOMAvailable",
category: 'instance creation',
fn: function (){
var self=this;
return smalltalk.withContext(function($ctx1) { 
 return typeof document !== 'undefined' ;
return self}, function($ctx1) {$ctx1.fill(self,"isDOMAvailable",{},smalltalk.HTMLSnippet.klass)})},
args: [],
source: "isDOMAvailable\x0a\x09< return typeof document !== 'undefined' >",
messageSends: [],
referencedClasses: []
}),
smalltalk.HTMLSnippet.klass);

smalltalk.addMethod(
smalltalk.method({
selector: "new",
category: 'instance creation',
fn: function (){
var self=this;
return smalltalk.withContext(function($ctx1) { 
self._shouldNotImplement();
return self}, function($ctx1) {$ctx1.fill(self,"new",{},smalltalk.HTMLSnippet.klass)})},
args: [],
source: "new\x0a\x09self shouldNotImplement",
messageSends: ["shouldNotImplement"],
referencedClasses: []
}),
smalltalk.HTMLSnippet.klass);


smalltalk.addClass('TagBrush', smalltalk.Object, ['canvas', 'element'], 'Canvas');
smalltalk.TagBrush.comment="I am a brush for building a single DOM element (which I hold onto).\x0a\x0aAll tags but `<style>` are instances of me (see the `StyleBrush` class).\x0a\x0a## API\x0a\x0a1. Nesting\x0a\x0a    Use `#with:` to nest tags. `#with:` can take aString, `TagBrush` instance, a `Widget` or block closure as parameter.\x0a\x0a    Example: `aTag with: aString with: aCanvas div`\x0a\x0a2. Events\x0a\x0a    The `events` protocol contains all methods related to events (delegating event handling to jQuery).\x0a\x0a    Example: `aTag onClick: [ window alert: 'clicked' ]`\x0a\x0a3. Attributes\x0a\x0a    The `attribute` protocol contains methods for attribute manipulation (delegating to jQuery too).\x0a\x0a    Example: `aTag at: 'value' put: 'hello world'`\x0a\x0a4. Raw access and jQuery\x0a\x0a    The `#element` method can be used to access to JavaScript DOM element object.\x0a\x0a    Example: `aTag element cssStyle`\x0a\x0a    Use `#asJQuery` to access to the receiver converted into a jQuery object.\x0a\x0a    Example: `aTag asJQuery css: 'color' value: 'red'`";
smalltalk.addMethod(
smalltalk.method({
selector: "accesskey:",
category: 'attributes',
fn: function (aString){
var self=this;
return smalltalk.withContext(function($ctx1) { 
self._at_put_("accesskey",aString);
return self}, function($ctx1) {$ctx1.fill(self,"accesskey:",{aString:aString},smalltalk.TagBrush)})},
args: ["aString"],
source: "accesskey: aString\x0a\x09self at: 'accesskey' put: aString",
messageSends: ["at:put:"],
referencedClasses: []
}),
smalltalk.TagBrush);

smalltalk.addMethod(
smalltalk.method({
selector: "action:",
category: 'attributes',
fn: function (aString){
var self=this;
return smalltalk.withContext(function($ctx1) { 
self._at_put_("action",aString);
return self}, function($ctx1) {$ctx1.fill(self,"action:",{aString:aString},smalltalk.TagBrush)})},
args: ["aString"],
source: "action: aString\x0a\x09self at: 'action' put: aString",
messageSends: ["at:put:"],
referencedClasses: []
}),
smalltalk.TagBrush);

smalltalk.addMethod(
smalltalk.method({
selector: "addBrush:",
category: 'adding',
fn: function (aTagBrush){
var self=this;
return smalltalk.withContext(function($ctx1) { 
var $1;
self._appendChild_(_st(aTagBrush)._element());
$1=aTagBrush;
return $1;
}, function($ctx1) {$ctx1.fill(self,"addBrush:",{aTagBrush:aTagBrush},smalltalk.TagBrush)})},
args: ["aTagBrush"],
source: "addBrush: aTagBrush\x0a\x09self appendChild: aTagBrush element.\x0a\x09^aTagBrush",
messageSends: ["appendChild:", "element"],
referencedClasses: []
}),
smalltalk.TagBrush);

smalltalk.addMethod(
smalltalk.method({
selector: "align:",
category: 'attributes',
fn: function (aString){
var self=this;
return smalltalk.withContext(function($ctx1) { 
self._at_put_("align",aString);
return self}, function($ctx1) {$ctx1.fill(self,"align:",{aString:aString},smalltalk.TagBrush)})},
args: ["aString"],
source: "align: aString\x0a\x09self at: 'align' put: aString",
messageSends: ["at:put:"],
referencedClasses: []
}),
smalltalk.TagBrush);

smalltalk.addMethod(
smalltalk.method({
selector: "alt:",
category: 'attributes',
fn: function (aString){
var self=this;
return smalltalk.withContext(function($ctx1) { 
self._at_put_("alt",aString);
return self}, function($ctx1) {$ctx1.fill(self,"alt:",{aString:aString},smalltalk.TagBrush)})},
args: ["aString"],
source: "alt: aString\x0a\x09self at: 'alt' put: aString",
messageSends: ["at:put:"],
referencedClasses: []
}),
smalltalk.TagBrush);

smalltalk.addMethod(
smalltalk.method({
selector: "append:",
category: 'adding',
fn: function (anObject){
var self=this;
return smalltalk.withContext(function($ctx1) { 
_st(anObject)._appendToBrush_(self);
return self}, function($ctx1) {$ctx1.fill(self,"append:",{anObject:anObject},smalltalk.TagBrush)})},
args: ["anObject"],
source: "append: anObject\x0a\x09anObject appendToBrush: self",
messageSends: ["appendToBrush:"],
referencedClasses: []
}),
smalltalk.TagBrush);

smalltalk.addMethod(
smalltalk.method({
selector: "appendBlock:",
category: 'adding',
fn: function (aBlock){
var self=this;
var root;
return smalltalk.withContext(function($ctx1) { 
root=_st(self["@canvas"])._root();
_st(self["@canvas"])._root_(self);
_st(aBlock)._value_(self["@canvas"]);
_st(self["@canvas"])._root_(root);
return self}, function($ctx1) {$ctx1.fill(self,"appendBlock:",{aBlock:aBlock,root:root},smalltalk.TagBrush)})},
args: ["aBlock"],
source: "appendBlock: aBlock\x0a\x09| root |\x0a\x09root := canvas root.\x0a\x09canvas root: self.\x0a\x09aBlock value: canvas.\x0a\x09canvas root: root",
messageSends: ["root", "root:", "value:"],
referencedClasses: []
}),
smalltalk.TagBrush);

smalltalk.addMethod(
smalltalk.method({
selector: "appendChild:",
category: 'adding',
fn: function (anElement){
var self=this;
return smalltalk.withContext(function($ctx1) { 
var element=self['@element'];
	if (null == element.canHaveChildren || element.canHaveChildren) {
		element.appendChild(anElement);
	} else {
		element.text = String(element.text) + anElement.innerHTML;
	} ;
return self}, function($ctx1) {$ctx1.fill(self,"appendChild:",{anElement:anElement},smalltalk.TagBrush)})},
args: ["anElement"],
source: "appendChild: anElement\x0a\x09\x22In IE7 and IE8 appendChild fails on several node types. So we need to check\x22\x0a\x09<var element=self['@element'];\x0a\x09if (null == element.canHaveChildren || element.canHaveChildren) {\x0a\x09\x09element.appendChild(anElement);\x0a\x09} else {\x0a\x09\x09element.text = String(element.text) + anElement.innerHTML;\x0a\x09} >",
messageSends: [],
referencedClasses: []
}),
smalltalk.TagBrush);

smalltalk.addMethod(
smalltalk.method({
selector: "appendString:",
category: 'adding',
fn: function (aString){
var self=this;
return smalltalk.withContext(function($ctx1) { 
self._appendChild_(self._createTextNodeFor_(aString));
return self}, function($ctx1) {$ctx1.fill(self,"appendString:",{aString:aString},smalltalk.TagBrush)})},
args: ["aString"],
source: "appendString: aString\x0a\x09self appendChild: (self createTextNodeFor: aString)",
messageSends: ["appendChild:", "createTextNodeFor:"],
referencedClasses: []
}),
smalltalk.TagBrush);

smalltalk.addMethod(
smalltalk.method({
selector: "appendToBrush:",
category: 'adding',
fn: function (aTagBrush){
var self=this;
return smalltalk.withContext(function($ctx1) { 
_st(aTagBrush)._addBrush_(self);
return self}, function($ctx1) {$ctx1.fill(self,"appendToBrush:",{aTagBrush:aTagBrush},smalltalk.TagBrush)})},
args: ["aTagBrush"],
source: "appendToBrush: aTagBrush\x0a\x09aTagBrush addBrush: self",
messageSends: ["addBrush:"],
referencedClasses: []
}),
smalltalk.TagBrush);

smalltalk.addMethod(
smalltalk.method({
selector: "asJQuery",
category: 'converting',
fn: function (){
var self=this;
return smalltalk.withContext(function($ctx1) { 
var $1;
$1=_st(self._element())._asJQuery();
return $1;
}, function($ctx1) {$ctx1.fill(self,"asJQuery",{},smalltalk.TagBrush)})},
args: [],
source: "asJQuery\x0a\x09^self element asJQuery",
messageSends: ["asJQuery", "element"],
referencedClasses: []
}),
smalltalk.TagBrush);

smalltalk.addMethod(
smalltalk.method({
selector: "at:put:",
category: 'attributes',
fn: function (aString,aValue){
var self=this;
return smalltalk.withContext(function($ctx1) { 
self['@element'].setAttribute(aString, aValue);
return self}, function($ctx1) {$ctx1.fill(self,"at:put:",{aString:aString,aValue:aValue},smalltalk.TagBrush)})},
args: ["aString", "aValue"],
source: "at: aString put: aValue\x0a\x09<self['@element'].setAttribute(aString, aValue)>",
messageSends: [],
referencedClasses: []
}),
smalltalk.TagBrush);

smalltalk.addMethod(
smalltalk.method({
selector: "class:",
category: 'attributes',
fn: function (aString){
var self=this;
return smalltalk.withContext(function($ctx1) { 
self['@element'].className = aString;
return self}, function($ctx1) {$ctx1.fill(self,"class:",{aString:aString},smalltalk.TagBrush)})},
args: ["aString"],
source: "class: aString\x0a\x09<self['@element'].className = aString>",
messageSends: [],
referencedClasses: []
}),
smalltalk.TagBrush);

smalltalk.addMethod(
smalltalk.method({
selector: "cols:",
category: 'attributes',
fn: function (aString){
var self=this;
return smalltalk.withContext(function($ctx1) { 
self._at_put_("cols",aString);
return self}, function($ctx1) {$ctx1.fill(self,"cols:",{aString:aString},smalltalk.TagBrush)})},
args: ["aString"],
source: "cols: aString\x0a\x09self at: 'cols' put: aString",
messageSends: ["at:put:"],
referencedClasses: []
}),
smalltalk.TagBrush);

smalltalk.addMethod(
smalltalk.method({
selector: "contenteditable:",
category: 'attributes',
fn: function (aString){
var self=this;
return smalltalk.withContext(function($ctx1) { 
self._at_put_("contenteditable",aString);
return self}, function($ctx1) {$ctx1.fill(self,"contenteditable:",{aString:aString},smalltalk.TagBrush)})},
args: ["aString"],
source: "contenteditable: aString\x0a\x09self at: 'contenteditable' put: aString",
messageSends: ["at:put:"],
referencedClasses: []
}),
smalltalk.TagBrush);

smalltalk.addMethod(
smalltalk.method({
selector: "contents:",
category: 'adding',
fn: function (anObject){
var self=this;
return smalltalk.withContext(function($ctx1) { 
var $1,$2;
$1=self;
_st($1)._empty();
$2=_st($1)._append_(anObject);
return self}, function($ctx1) {$ctx1.fill(self,"contents:",{anObject:anObject},smalltalk.TagBrush)})},
args: ["anObject"],
source: "contents: anObject\x0a\x09self\x0a\x09empty;\x0a\x09append: anObject",
messageSends: ["empty", "append:"],
referencedClasses: []
}),
smalltalk.TagBrush);

smalltalk.addMethod(
smalltalk.method({
selector: "contextmenu:",
category: 'attributes',
fn: function (aString){
var self=this;
return smalltalk.withContext(function($ctx1) { 
self._at_put_("contextmenu",aString);
return self}, function($ctx1) {$ctx1.fill(self,"contextmenu:",{aString:aString},smalltalk.TagBrush)})},
args: ["aString"],
source: "contextmenu: aString\x0a\x09self at: 'contextmenu' put: aString",
messageSends: ["at:put:"],
referencedClasses: []
}),
smalltalk.TagBrush);

smalltalk.addMethod(
smalltalk.method({
selector: "createElementFor:",
category: 'private',
fn: function (aString){
var self=this;
return smalltalk.withContext(function($ctx1) { 
return document.createElement(String(aString));
return self}, function($ctx1) {$ctx1.fill(self,"createElementFor:",{aString:aString},smalltalk.TagBrush)})},
args: ["aString"],
source: "createElementFor: aString\x0a\x09<return document.createElement(String(aString))>",
messageSends: [],
referencedClasses: []
}),
smalltalk.TagBrush);

smalltalk.addMethod(
smalltalk.method({
selector: "createTextNodeFor:",
category: 'private',
fn: function (aString){
var self=this;
return smalltalk.withContext(function($ctx1) { 
return document.createTextNode(String(aString));
return self}, function($ctx1) {$ctx1.fill(self,"createTextNodeFor:",{aString:aString},smalltalk.TagBrush)})},
args: ["aString"],
source: "createTextNodeFor: aString\x0a\x09<return document.createTextNode(String(aString))>",
messageSends: [],
referencedClasses: []
}),
smalltalk.TagBrush);

smalltalk.addMethod(
smalltalk.method({
selector: "draggable:",
category: 'attributes',
fn: function (aString){
var self=this;
return smalltalk.withContext(function($ctx1) { 
self._at_put_("draggable",aString);
return self}, function($ctx1) {$ctx1.fill(self,"draggable:",{aString:aString},smalltalk.TagBrush)})},
args: ["aString"],
source: "draggable: aString\x0a\x09self at: 'draggable' put: aString",
messageSends: ["at:put:"],
referencedClasses: []
}),
smalltalk.TagBrush);

smalltalk.addMethod(
smalltalk.method({
selector: "element",
category: 'accessing',
fn: function (){
var self=this;
return smalltalk.withContext(function($ctx1) { 
var $1;
$1=self["@element"];
return $1;
}, function($ctx1) {$ctx1.fill(self,"element",{},smalltalk.TagBrush)})},
args: [],
source: "element\x0a\x09^element",
messageSends: [],
referencedClasses: []
}),
smalltalk.TagBrush);

smalltalk.addMethod(
smalltalk.method({
selector: "empty",
category: 'adding',
fn: function (){
var self=this;
return smalltalk.withContext(function($ctx1) { 
_st(self._asJQuery())._empty();
return self}, function($ctx1) {$ctx1.fill(self,"empty",{},smalltalk.TagBrush)})},
args: [],
source: "empty\x0a\x09self asJQuery empty",
messageSends: ["empty", "asJQuery"],
referencedClasses: []
}),
smalltalk.TagBrush);

smalltalk.addMethod(
smalltalk.method({
selector: "for:",
category: 'attributes',
fn: function (aString){
var self=this;
return smalltalk.withContext(function($ctx1) { 
self._at_put_("for",aString);
return self}, function($ctx1) {$ctx1.fill(self,"for:",{aString:aString},smalltalk.TagBrush)})},
args: ["aString"],
source: "for: aString\x0a\x09self at: 'for' put: aString",
messageSends: ["at:put:"],
referencedClasses: []
}),
smalltalk.TagBrush);

smalltalk.addMethod(
smalltalk.method({
selector: "height:",
category: 'attributes',
fn: function (aString){
var self=this;
return smalltalk.withContext(function($ctx1) { 
self._at_put_("height",aString);
return self}, function($ctx1) {$ctx1.fill(self,"height:",{aString:aString},smalltalk.TagBrush)})},
args: ["aString"],
source: "height: aString\x0a\x09self at: 'height' put: aString",
messageSends: ["at:put:"],
referencedClasses: []
}),
smalltalk.TagBrush);

smalltalk.addMethod(
smalltalk.method({
selector: "hidden",
category: 'attributes',
fn: function (){
var self=this;
return smalltalk.withContext(function($ctx1) { 
self._at_put_("hidden","hidden");
return self}, function($ctx1) {$ctx1.fill(self,"hidden",{},smalltalk.TagBrush)})},
args: [],
source: "hidden\x0a\x09self at: 'hidden' put: 'hidden'",
messageSends: ["at:put:"],
referencedClasses: []
}),
smalltalk.TagBrush);

smalltalk.addMethod(
smalltalk.method({
selector: "href:",
category: 'attributes',
fn: function (aString){
var self=this;
return smalltalk.withContext(function($ctx1) { 
self._at_put_("href",aString);
return self}, function($ctx1) {$ctx1.fill(self,"href:",{aString:aString},smalltalk.TagBrush)})},
args: ["aString"],
source: "href: aString\x0a\x09self at: 'href' put: aString",
messageSends: ["at:put:"],
referencedClasses: []
}),
smalltalk.TagBrush);

smalltalk.addMethod(
smalltalk.method({
selector: "id:",
category: 'attributes',
fn: function (aString){
var self=this;
return smalltalk.withContext(function($ctx1) { 
self._at_put_("id",aString);
return self}, function($ctx1) {$ctx1.fill(self,"id:",{aString:aString},smalltalk.TagBrush)})},
args: ["aString"],
source: "id: aString\x0a\x09self at: 'id' put: aString",
messageSends: ["at:put:"],
referencedClasses: []
}),
smalltalk.TagBrush);

smalltalk.addMethod(
smalltalk.method({
selector: "initializeFromJQuery:canvas:",
category: 'initialization',
fn: function (aJQuery,aCanvas){
var self=this;
return smalltalk.withContext(function($ctx1) { 
self["@element"]=_st(aJQuery)._get_((0));
self["@canvas"]=aCanvas;
return self}, function($ctx1) {$ctx1.fill(self,"initializeFromJQuery:canvas:",{aJQuery:aJQuery,aCanvas:aCanvas},smalltalk.TagBrush)})},
args: ["aJQuery", "aCanvas"],
source: "initializeFromJQuery: aJQuery canvas: aCanvas\x0a\x09element := aJQuery get: 0.\x0a\x09canvas := aCanvas",
messageSends: ["get:"],
referencedClasses: []
}),
smalltalk.TagBrush);

smalltalk.addMethod(
smalltalk.method({
selector: "initializeFromString:canvas:",
category: 'initialization',
fn: function (aString,aCanvas){
var self=this;
return smalltalk.withContext(function($ctx1) { 
self["@element"]=self._createElementFor_(aString);
self["@canvas"]=aCanvas;
return self}, function($ctx1) {$ctx1.fill(self,"initializeFromString:canvas:",{aString:aString,aCanvas:aCanvas},smalltalk.TagBrush)})},
args: ["aString", "aCanvas"],
source: "initializeFromString: aString canvas: aCanvas\x0a\x09element := self createElementFor: aString.\x0a\x09canvas := aCanvas",
messageSends: ["createElementFor:"],
referencedClasses: []
}),
smalltalk.TagBrush);

smalltalk.addMethod(
smalltalk.method({
selector: "media:",
category: 'attributes',
fn: function (aString){
var self=this;
return smalltalk.withContext(function($ctx1) { 
self._at_put_("media",aString);
return self}, function($ctx1) {$ctx1.fill(self,"media:",{aString:aString},smalltalk.TagBrush)})},
args: ["aString"],
source: "media: aString\x0a\x09self at: 'media' put: aString",
messageSends: ["at:put:"],
referencedClasses: []
}),
smalltalk.TagBrush);

smalltalk.addMethod(
smalltalk.method({
selector: "method:",
category: 'attributes',
fn: function (aString){
var self=this;
return smalltalk.withContext(function($ctx1) { 
self._at_put_("method",aString);
return self}, function($ctx1) {$ctx1.fill(self,"method:",{aString:aString},smalltalk.TagBrush)})},
args: ["aString"],
source: "method: aString\x0a\x09self at: 'method' put: aString",
messageSends: ["at:put:"],
referencedClasses: []
}),
smalltalk.TagBrush);

smalltalk.addMethod(
smalltalk.method({
selector: "name:",
category: 'attributes',
fn: function (aString){
var self=this;
return smalltalk.withContext(function($ctx1) { 
self._at_put_("name",aString);
return self}, function($ctx1) {$ctx1.fill(self,"name:",{aString:aString},smalltalk.TagBrush)})},
args: ["aString"],
source: "name: aString\x0a\x09self at: 'name' put: aString",
messageSends: ["at:put:"],
referencedClasses: []
}),
smalltalk.TagBrush);

smalltalk.addMethod(
smalltalk.method({
selector: "onBlur:",
category: 'events',
fn: function (aBlock){
var self=this;
return smalltalk.withContext(function($ctx1) { 
_st(self._asJQuery())._bind_do_("blur",aBlock);
return self}, function($ctx1) {$ctx1.fill(self,"onBlur:",{aBlock:aBlock},smalltalk.TagBrush)})},
args: ["aBlock"],
source: "onBlur: aBlock\x0a\x09self asJQuery bind: 'blur' do: aBlock",
messageSends: ["bind:do:", "asJQuery"],
referencedClasses: []
}),
smalltalk.TagBrush);

smalltalk.addMethod(
smalltalk.method({
selector: "onChange:",
category: 'events',
fn: function (aBlock){
var self=this;
return smalltalk.withContext(function($ctx1) { 
_st(self._asJQuery())._bind_do_("change",aBlock);
return self}, function($ctx1) {$ctx1.fill(self,"onChange:",{aBlock:aBlock},smalltalk.TagBrush)})},
args: ["aBlock"],
source: "onChange: aBlock\x0a\x09self asJQuery bind: 'change' do: aBlock",
messageSends: ["bind:do:", "asJQuery"],
referencedClasses: []
}),
smalltalk.TagBrush);

smalltalk.addMethod(
smalltalk.method({
selector: "onClick:",
category: 'events',
fn: function (aBlock){
var self=this;
return smalltalk.withContext(function($ctx1) { 
_st(self._asJQuery())._bind_do_("click",aBlock);
return self}, function($ctx1) {$ctx1.fill(self,"onClick:",{aBlock:aBlock},smalltalk.TagBrush)})},
args: ["aBlock"],
source: "onClick: aBlock\x0a\x09self asJQuery bind: 'click' do: aBlock",
messageSends: ["bind:do:", "asJQuery"],
referencedClasses: []
}),
smalltalk.TagBrush);

smalltalk.addMethod(
smalltalk.method({
selector: "onDblClick:",
category: 'events',
fn: function (aBlock){
var self=this;
return smalltalk.withContext(function($ctx1) { 
_st(self._asJQuery())._bind_do_("dblclick",aBlock);
return self}, function($ctx1) {$ctx1.fill(self,"onDblClick:",{aBlock:aBlock},smalltalk.TagBrush)})},
args: ["aBlock"],
source: "onDblClick: aBlock\x0a\x09self asJQuery bind: 'dblclick' do: aBlock",
messageSends: ["bind:do:", "asJQuery"],
referencedClasses: []
}),
smalltalk.TagBrush);

smalltalk.addMethod(
smalltalk.method({
selector: "onFocus:",
category: 'events',
fn: function (aBlock){
var self=this;
return smalltalk.withContext(function($ctx1) { 
_st(self._asJQuery())._bind_do_("focus",aBlock);
return self}, function($ctx1) {$ctx1.fill(self,"onFocus:",{aBlock:aBlock},smalltalk.TagBrush)})},
args: ["aBlock"],
source: "onFocus: aBlock\x0a\x09self asJQuery bind: 'focus' do: aBlock",
messageSends: ["bind:do:", "asJQuery"],
referencedClasses: []
}),
smalltalk.TagBrush);

smalltalk.addMethod(
smalltalk.method({
selector: "onFocusIn:",
category: 'events',
fn: function (aBlock){
var self=this;
return smalltalk.withContext(function($ctx1) { 
_st(self._asJQuery())._bind_do_("focusin",aBlock);
return self}, function($ctx1) {$ctx1.fill(self,"onFocusIn:",{aBlock:aBlock},smalltalk.TagBrush)})},
args: ["aBlock"],
source: "onFocusIn: aBlock\x0a\x09self asJQuery bind: 'focusin' do: aBlock",
messageSends: ["bind:do:", "asJQuery"],
referencedClasses: []
}),
smalltalk.TagBrush);

smalltalk.addMethod(
smalltalk.method({
selector: "onFocusOut:",
category: 'events',
fn: function (aBlock){
var self=this;
return smalltalk.withContext(function($ctx1) { 
_st(self._asJQuery())._bind_do_("focusout",aBlock);
return self}, function($ctx1) {$ctx1.fill(self,"onFocusOut:",{aBlock:aBlock},smalltalk.TagBrush)})},
args: ["aBlock"],
source: "onFocusOut: aBlock\x0a\x09self asJQuery bind: 'focusout' do: aBlock",
messageSends: ["bind:do:", "asJQuery"],
referencedClasses: []
}),
smalltalk.TagBrush);

smalltalk.addMethod(
smalltalk.method({
selector: "onHover:",
category: 'events',
fn: function (aBlock){
var self=this;
return smalltalk.withContext(function($ctx1) { 
_st(self._asJQuery())._bind_do_("hover",aBlock);
return self}, function($ctx1) {$ctx1.fill(self,"onHover:",{aBlock:aBlock},smalltalk.TagBrush)})},
args: ["aBlock"],
source: "onHover: aBlock\x0a\x09self asJQuery bind: 'hover' do: aBlock",
messageSends: ["bind:do:", "asJQuery"],
referencedClasses: []
}),
smalltalk.TagBrush);

smalltalk.addMethod(
smalltalk.method({
selector: "onKeyDown:",
category: 'events',
fn: function (aBlock){
var self=this;
return smalltalk.withContext(function($ctx1) { 
_st(self._asJQuery())._bind_do_("keydown",aBlock);
return self}, function($ctx1) {$ctx1.fill(self,"onKeyDown:",{aBlock:aBlock},smalltalk.TagBrush)})},
args: ["aBlock"],
source: "onKeyDown: aBlock\x0a\x09self asJQuery bind: 'keydown' do: aBlock",
messageSends: ["bind:do:", "asJQuery"],
referencedClasses: []
}),
smalltalk.TagBrush);

smalltalk.addMethod(
smalltalk.method({
selector: "onKeyPress:",
category: 'events',
fn: function (aBlock){
var self=this;
return smalltalk.withContext(function($ctx1) { 
_st(self._asJQuery())._bind_do_("keypress",aBlock);
return self}, function($ctx1) {$ctx1.fill(self,"onKeyPress:",{aBlock:aBlock},smalltalk.TagBrush)})},
args: ["aBlock"],
source: "onKeyPress: aBlock\x0a\x09self asJQuery bind: 'keypress' do: aBlock",
messageSends: ["bind:do:", "asJQuery"],
referencedClasses: []
}),
smalltalk.TagBrush);

smalltalk.addMethod(
smalltalk.method({
selector: "onKeyUp:",
category: 'events',
fn: function (aBlock){
var self=this;
return smalltalk.withContext(function($ctx1) { 
_st(self._asJQuery())._bind_do_("keyup",aBlock);
return self}, function($ctx1) {$ctx1.fill(self,"onKeyUp:",{aBlock:aBlock},smalltalk.TagBrush)})},
args: ["aBlock"],
source: "onKeyUp: aBlock\x0a\x09self asJQuery bind: 'keyup' do: aBlock",
messageSends: ["bind:do:", "asJQuery"],
referencedClasses: []
}),
smalltalk.TagBrush);

smalltalk.addMethod(
smalltalk.method({
selector: "onMouseDown:",
category: 'events',
fn: function (aBlock){
var self=this;
return smalltalk.withContext(function($ctx1) { 
_st(self._asJQuery())._bind_do_("mousedown",aBlock);
return self}, function($ctx1) {$ctx1.fill(self,"onMouseDown:",{aBlock:aBlock},smalltalk.TagBrush)})},
args: ["aBlock"],
source: "onMouseDown: aBlock\x0a\x09self asJQuery bind: 'mousedown' do: aBlock",
messageSends: ["bind:do:", "asJQuery"],
referencedClasses: []
}),
smalltalk.TagBrush);

smalltalk.addMethod(
smalltalk.method({
selector: "onMouseEnter:",
category: 'events',
fn: function (aBlock){
var self=this;
return smalltalk.withContext(function($ctx1) { 
_st(self._asJQuery())._bind_do_("mouseenter",aBlock);
return self}, function($ctx1) {$ctx1.fill(self,"onMouseEnter:",{aBlock:aBlock},smalltalk.TagBrush)})},
args: ["aBlock"],
source: "onMouseEnter: aBlock\x0a\x09self asJQuery bind: 'mouseenter' do: aBlock",
messageSends: ["bind:do:", "asJQuery"],
referencedClasses: []
}),
smalltalk.TagBrush);

smalltalk.addMethod(
smalltalk.method({
selector: "onMouseLeave:",
category: 'events',
fn: function (aBlock){
var self=this;
return smalltalk.withContext(function($ctx1) { 
_st(self._asJQuery())._bind_do_("mouseleave",aBlock);
return self}, function($ctx1) {$ctx1.fill(self,"onMouseLeave:",{aBlock:aBlock},smalltalk.TagBrush)})},
args: ["aBlock"],
source: "onMouseLeave: aBlock\x0a\x09self asJQuery bind: 'mouseleave' do: aBlock",
messageSends: ["bind:do:", "asJQuery"],
referencedClasses: []
}),
smalltalk.TagBrush);

smalltalk.addMethod(
smalltalk.method({
selector: "onMouseMove:",
category: 'events',
fn: function (aBlock){
var self=this;
return smalltalk.withContext(function($ctx1) { 
_st(self._asJQuery())._bind_do_("mousemove",aBlock);
return self}, function($ctx1) {$ctx1.fill(self,"onMouseMove:",{aBlock:aBlock},smalltalk.TagBrush)})},
args: ["aBlock"],
source: "onMouseMove: aBlock\x0a\x09self asJQuery bind: 'mousemove' do: aBlock",
messageSends: ["bind:do:", "asJQuery"],
referencedClasses: []
}),
smalltalk.TagBrush);

smalltalk.addMethod(
smalltalk.method({
selector: "onMouseOut:",
category: 'events',
fn: function (aBlock){
var self=this;
return smalltalk.withContext(function($ctx1) { 
_st(self._asJQuery())._bind_do_("mouseout",aBlock);
return self}, function($ctx1) {$ctx1.fill(self,"onMouseOut:",{aBlock:aBlock},smalltalk.TagBrush)})},
args: ["aBlock"],
source: "onMouseOut: aBlock\x0a\x09self asJQuery bind: 'mouseout' do: aBlock",
messageSends: ["bind:do:", "asJQuery"],
referencedClasses: []
}),
smalltalk.TagBrush);

smalltalk.addMethod(
smalltalk.method({
selector: "onMouseOver:",
category: 'events',
fn: function (aBlock){
var self=this;
return smalltalk.withContext(function($ctx1) { 
_st(self._asJQuery())._bind_do_("mouseover",aBlock);
return self}, function($ctx1) {$ctx1.fill(self,"onMouseOver:",{aBlock:aBlock},smalltalk.TagBrush)})},
args: ["aBlock"],
source: "onMouseOver: aBlock\x0a\x09self asJQuery bind: 'mouseover' do: aBlock",
messageSends: ["bind:do:", "asJQuery"],
referencedClasses: []
}),
smalltalk.TagBrush);

smalltalk.addMethod(
smalltalk.method({
selector: "onMouseUp:",
category: 'events',
fn: function (aBlock){
var self=this;
return smalltalk.withContext(function($ctx1) { 
_st(self._asJQuery())._bind_do_("mouseup",aBlock);
return self}, function($ctx1) {$ctx1.fill(self,"onMouseUp:",{aBlock:aBlock},smalltalk.TagBrush)})},
args: ["aBlock"],
source: "onMouseUp: aBlock\x0a\x09self asJQuery bind: 'mouseup' do: aBlock",
messageSends: ["bind:do:", "asJQuery"],
referencedClasses: []
}),
smalltalk.TagBrush);

smalltalk.addMethod(
smalltalk.method({
selector: "onSelect:",
category: 'events',
fn: function (aBlock){
var self=this;
return smalltalk.withContext(function($ctx1) { 
_st(self._asJQuery())._bind_do_("select",aBlock);
return self}, function($ctx1) {$ctx1.fill(self,"onSelect:",{aBlock:aBlock},smalltalk.TagBrush)})},
args: ["aBlock"],
source: "onSelect: aBlock\x0a\x09self asJQuery bind: 'select' do: aBlock",
messageSends: ["bind:do:", "asJQuery"],
referencedClasses: []
}),
smalltalk.TagBrush);

smalltalk.addMethod(
smalltalk.method({
selector: "onSubmit:",
category: 'events',
fn: function (aBlock){
var self=this;
return smalltalk.withContext(function($ctx1) { 
_st(self._asJQuery())._bind_do_("submit",aBlock);
return self}, function($ctx1) {$ctx1.fill(self,"onSubmit:",{aBlock:aBlock},smalltalk.TagBrush)})},
args: ["aBlock"],
source: "onSubmit: aBlock\x0a\x09self asJQuery bind: 'submit' do: aBlock",
messageSends: ["bind:do:", "asJQuery"],
referencedClasses: []
}),
smalltalk.TagBrush);

smalltalk.addMethod(
smalltalk.method({
selector: "onUnload:",
category: 'events',
fn: function (aBlock){
var self=this;
return smalltalk.withContext(function($ctx1) { 
_st(self._asJQuery())._bind_do_("unload",aBlock);
return self}, function($ctx1) {$ctx1.fill(self,"onUnload:",{aBlock:aBlock},smalltalk.TagBrush)})},
args: ["aBlock"],
source: "onUnload: aBlock\x0a\x09self asJQuery bind: 'unload' do: aBlock",
messageSends: ["bind:do:", "asJQuery"],
referencedClasses: []
}),
smalltalk.TagBrush);

smalltalk.addMethod(
smalltalk.method({
selector: "placeholder:",
category: 'attributes',
fn: function (aString){
var self=this;
return smalltalk.withContext(function($ctx1) { 
self._at_put_("placeholder",aString);
return self}, function($ctx1) {$ctx1.fill(self,"placeholder:",{aString:aString},smalltalk.TagBrush)})},
args: ["aString"],
source: "placeholder: aString\x0a\x09self at: 'placeholder' put: aString",
messageSends: ["at:put:"],
referencedClasses: []
}),
smalltalk.TagBrush);

smalltalk.addMethod(
smalltalk.method({
selector: "rel:",
category: 'attributes',
fn: function (aString){
var self=this;
return smalltalk.withContext(function($ctx1) { 
self._at_put_("rel",aString);
return self}, function($ctx1) {$ctx1.fill(self,"rel:",{aString:aString},smalltalk.TagBrush)})},
args: ["aString"],
source: "rel: aString\x0a\x09self at: 'rel' put: aString",
messageSends: ["at:put:"],
referencedClasses: []
}),
smalltalk.TagBrush);

smalltalk.addMethod(
smalltalk.method({
selector: "removeAt:",
category: 'attributes',
fn: function (aString){
var self=this;
return smalltalk.withContext(function($ctx1) { 
self['@element'].removeAttribute(aString);
return self}, function($ctx1) {$ctx1.fill(self,"removeAt:",{aString:aString},smalltalk.TagBrush)})},
args: ["aString"],
source: "removeAt: aString\x0a\x09<self['@element'].removeAttribute(aString)>",
messageSends: [],
referencedClasses: []
}),
smalltalk.TagBrush);

smalltalk.addMethod(
smalltalk.method({
selector: "rows:",
category: 'attributes',
fn: function (aString){
var self=this;
return smalltalk.withContext(function($ctx1) { 
self._at_put_("rows",aString);
return self}, function($ctx1) {$ctx1.fill(self,"rows:",{aString:aString},smalltalk.TagBrush)})},
args: ["aString"],
source: "rows: aString\x0a\x09self at: 'rows' put: aString",
messageSends: ["at:put:"],
referencedClasses: []
}),
smalltalk.TagBrush);

smalltalk.addMethod(
smalltalk.method({
selector: "src:",
category: 'attributes',
fn: function (aString){
var self=this;
return smalltalk.withContext(function($ctx1) { 
self._at_put_("src",aString);
return self}, function($ctx1) {$ctx1.fill(self,"src:",{aString:aString},smalltalk.TagBrush)})},
args: ["aString"],
source: "src: aString\x0a\x09self at: 'src' put: aString",
messageSends: ["at:put:"],
referencedClasses: []
}),
smalltalk.TagBrush);

smalltalk.addMethod(
smalltalk.method({
selector: "style:",
category: 'attributes',
fn: function (aString){
var self=this;
return smalltalk.withContext(function($ctx1) { 
self._at_put_("style",aString);
return self}, function($ctx1) {$ctx1.fill(self,"style:",{aString:aString},smalltalk.TagBrush)})},
args: ["aString"],
source: "style: aString\x0a\x09self at: 'style' put: aString",
messageSends: ["at:put:"],
referencedClasses: []
}),
smalltalk.TagBrush);

smalltalk.addMethod(
smalltalk.method({
selector: "tabindex:",
category: 'attributes',
fn: function (aNumber){
var self=this;
return smalltalk.withContext(function($ctx1) { 
self._at_put_("tabindex",aNumber);
return self}, function($ctx1) {$ctx1.fill(self,"tabindex:",{aNumber:aNumber},smalltalk.TagBrush)})},
args: ["aNumber"],
source: "tabindex: aNumber\x0a\x09self at: 'tabindex' put: aNumber",
messageSends: ["at:put:"],
referencedClasses: []
}),
smalltalk.TagBrush);

smalltalk.addMethod(
smalltalk.method({
selector: "target:",
category: 'attributes',
fn: function (aString){
var self=this;
return smalltalk.withContext(function($ctx1) { 
self._at_put_("target",aString);
return self}, function($ctx1) {$ctx1.fill(self,"target:",{aString:aString},smalltalk.TagBrush)})},
args: ["aString"],
source: "target: aString\x0a\x09self at: 'target' put: aString",
messageSends: ["at:put:"],
referencedClasses: []
}),
smalltalk.TagBrush);

smalltalk.addMethod(
smalltalk.method({
selector: "title:",
category: 'attributes',
fn: function (aString){
var self=this;
return smalltalk.withContext(function($ctx1) { 
self._at_put_("title",aString);
return self}, function($ctx1) {$ctx1.fill(self,"title:",{aString:aString},smalltalk.TagBrush)})},
args: ["aString"],
source: "title: aString\x0a\x09self at: 'title' put: aString",
messageSends: ["at:put:"],
referencedClasses: []
}),
smalltalk.TagBrush);

smalltalk.addMethod(
smalltalk.method({
selector: "type:",
category: 'attributes',
fn: function (aString){
var self=this;
return smalltalk.withContext(function($ctx1) { 
self._at_put_("type",aString);
return self}, function($ctx1) {$ctx1.fill(self,"type:",{aString:aString},smalltalk.TagBrush)})},
args: ["aString"],
source: "type: aString\x0a\x09self at: 'type' put: aString",
messageSends: ["at:put:"],
referencedClasses: []
}),
smalltalk.TagBrush);

smalltalk.addMethod(
smalltalk.method({
selector: "valign:",
category: 'attributes',
fn: function (aString){
var self=this;
return smalltalk.withContext(function($ctx1) { 
self._at_put_("valign",aString);
return self}, function($ctx1) {$ctx1.fill(self,"valign:",{aString:aString},smalltalk.TagBrush)})},
args: ["aString"],
source: "valign: aString\x0a\x09self at: 'valign' put: aString",
messageSends: ["at:put:"],
referencedClasses: []
}),
smalltalk.TagBrush);

smalltalk.addMethod(
smalltalk.method({
selector: "value:",
category: 'attributes',
fn: function (aString){
var self=this;
return smalltalk.withContext(function($ctx1) { 
self._at_put_("value",aString);
return self}, function($ctx1) {$ctx1.fill(self,"value:",{aString:aString},smalltalk.TagBrush)})},
args: ["aString"],
source: "value: aString\x0a\x09self at: 'value' put: aString",
messageSends: ["at:put:"],
referencedClasses: []
}),
smalltalk.TagBrush);

smalltalk.addMethod(
smalltalk.method({
selector: "width:",
category: 'attributes',
fn: function (aString){
var self=this;
return smalltalk.withContext(function($ctx1) { 
self._at_put_("width",aString);
return self}, function($ctx1) {$ctx1.fill(self,"width:",{aString:aString},smalltalk.TagBrush)})},
args: ["aString"],
source: "width: aString\x0a\x09self at: 'width' put: aString",
messageSends: ["at:put:"],
referencedClasses: []
}),
smalltalk.TagBrush);

smalltalk.addMethod(
smalltalk.method({
selector: "with:",
category: 'adding',
fn: function (anObject){
var self=this;
return smalltalk.withContext(function($ctx1) { 
self._append_(anObject);
return self}, function($ctx1) {$ctx1.fill(self,"with:",{anObject:anObject},smalltalk.TagBrush)})},
args: ["anObject"],
source: "with: anObject\x0a\x09self append: anObject",
messageSends: ["append:"],
referencedClasses: []
}),
smalltalk.TagBrush);


smalltalk.addMethod(
smalltalk.method({
selector: "fromJQuery:canvas:",
category: 'instance creation',
fn: function (aJQuery,aCanvas){
var self=this;
return smalltalk.withContext(function($ctx1) { 
var $2,$3,$1;
$2=self._new();
_st($2)._initializeFromJQuery_canvas_(aJQuery,aCanvas);
$3=_st($2)._yourself();
$1=$3;
return $1;
}, function($ctx1) {$ctx1.fill(self,"fromJQuery:canvas:",{aJQuery:aJQuery,aCanvas:aCanvas},smalltalk.TagBrush.klass)})},
args: ["aJQuery", "aCanvas"],
source: "fromJQuery: aJQuery canvas: aCanvas\x0a\x09^self new\x0a\x09initializeFromJQuery: aJQuery canvas: aCanvas;\x0a\x09yourself",
messageSends: ["initializeFromJQuery:canvas:", "new", "yourself"],
referencedClasses: []
}),
smalltalk.TagBrush.klass);

smalltalk.addMethod(
smalltalk.method({
selector: "fromString:canvas:",
category: 'instance creation',
fn: function (aString,aCanvas){
var self=this;
return smalltalk.withContext(function($ctx1) { 
var $2,$3,$1;
$2=self._new();
_st($2)._initializeFromString_canvas_(aString,aCanvas);
$3=_st($2)._yourself();
$1=$3;
return $1;
}, function($ctx1) {$ctx1.fill(self,"fromString:canvas:",{aString:aString,aCanvas:aCanvas},smalltalk.TagBrush.klass)})},
args: ["aString", "aCanvas"],
source: "fromString: aString canvas: aCanvas\x0a\x09^self new\x0a\x09initializeFromString: aString canvas: aCanvas;\x0a\x09yourself",
messageSends: ["initializeFromString:canvas:", "new", "yourself"],
referencedClasses: []
}),
smalltalk.TagBrush.klass);


smalltalk.addClass('StyleTag', smalltalk.TagBrush, ['canvas', 'element'], 'Canvas');
smalltalk.StyleTag.comment="I'm a `<style>` tag use to inline CSS or load a stylesheet.\x0a\x0a## Motivation\x0a\x0aThe need for a specific class comes from Internet Explorer compatibility issues.";
smalltalk.addMethod(
smalltalk.method({
selector: "with:",
category: 'adding',
fn: function (aString){
var self=this;
function $HTMLCanvas(){return smalltalk.HTMLCanvas||(typeof HTMLCanvas=="undefined"?nil:HTMLCanvas)}
return smalltalk.withContext(function($ctx1) { 
var $1;
$1=_st($HTMLCanvas())._isMSIE();
if(smalltalk.assert($1)){
_st(_st(self._element())._styleSheet())._cssText_(aString);
} else {
smalltalk.StyleTag.superclass.fn.prototype._with_.apply(_st(self), [aString]);
};
return self}, function($ctx1) {$ctx1.fill(self,"with:",{aString:aString},smalltalk.StyleTag)})},
args: ["aString"],
source: "with: aString\x0a\x09HTMLCanvas isMSIE\x0a\x09\x09ifTrue: [self element styleSheet cssText: aString ]\x0a\x09\x09ifFalse: [super with: aString ].",
messageSends: ["ifTrue:ifFalse:", "cssText:", "styleSheet", "element", "with:", "isMSIE"],
referencedClasses: ["HTMLCanvas"]
}),
smalltalk.StyleTag);


smalltalk.addMethod(
smalltalk.method({
selector: "canvas:",
category: 'instance creation',
fn: function (aCanvas){
var self=this;
return smalltalk.withContext(function($ctx1) { 
var $2,$3,$1;
$2=self._new();
_st($2)._initializeFromString_canvas_("style",aCanvas);
$3=_st($2)._yourself();
$1=$3;
return $1;
}, function($ctx1) {$ctx1.fill(self,"canvas:",{aCanvas:aCanvas},smalltalk.StyleTag.klass)})},
args: ["aCanvas"],
source: "canvas: aCanvas\x0a\x09^self new\x0a\x09initializeFromString: 'style' canvas: aCanvas;\x0a\x09yourself",
messageSends: ["initializeFromString:canvas:", "new", "yourself"],
referencedClasses: []
}),
smalltalk.StyleTag.klass);


smalltalk.addClass('Widget', smalltalk.InterfacingObject, [], 'Canvas');
smalltalk.Widget.comment="I am a presenter building HTML. Subclasses are typically reusable components.\x0a\x0a## API\x0a\x0aUse `#renderContentOn:` to build HTML. (See `HTMLCanvas` and `TagBrush` classes for more about building HTML).\x0a\x0aTo add a widget to the page, the convenience method `#appendToJQuery:` is very useful.\x0a\x0aExemple: \x0a\x0a    Counter new appendToJQuery: 'body' asJQuery";
smalltalk.addMethod(
smalltalk.method({
selector: "appendToBrush:",
category: 'adding',
fn: function (aTagBrush){
var self=this;
return smalltalk.withContext(function($ctx1) { 
self._appendToJQuery_(_st(aTagBrush)._asJQuery());
return self}, function($ctx1) {$ctx1.fill(self,"appendToBrush:",{aTagBrush:aTagBrush},smalltalk.Widget)})},
args: ["aTagBrush"],
source: "appendToBrush: aTagBrush\x0a\x09self appendToJQuery: aTagBrush asJQuery",
messageSends: ["appendToJQuery:", "asJQuery"],
referencedClasses: []
}),
smalltalk.Widget);

smalltalk.addMethod(
smalltalk.method({
selector: "appendToJQuery:",
category: 'adding',
fn: function (aJQuery){
var self=this;
function $HTMLCanvas(){return smalltalk.HTMLCanvas||(typeof HTMLCanvas=="undefined"?nil:HTMLCanvas)}
return smalltalk.withContext(function($ctx1) { 
self._renderOn_(_st($HTMLCanvas())._onJQuery_(aJQuery));
return self}, function($ctx1) {$ctx1.fill(self,"appendToJQuery:",{aJQuery:aJQuery},smalltalk.Widget)})},
args: ["aJQuery"],
source: "appendToJQuery: aJQuery\x0a\x09self renderOn: (HTMLCanvas onJQuery: aJQuery)",
messageSends: ["renderOn:", "onJQuery:"],
referencedClasses: ["HTMLCanvas"]
}),
smalltalk.Widget);

smalltalk.addMethod(
smalltalk.method({
selector: "renderOn:",
category: 'rendering',
fn: function (html){
var self=this;
return smalltalk.withContext(function($ctx1) { 
return self}, function($ctx1) {$ctx1.fill(self,"renderOn:",{html:html},smalltalk.Widget)})},
args: ["html"],
source: "renderOn: html\x0a\x09self",
messageSends: [],
referencedClasses: []
}),
smalltalk.Widget);


smalltalk.addMethod(
smalltalk.method({
selector: "heliosClass",
category: 'helios',
fn: function (){
var self=this;
return smalltalk.withContext(function($ctx1) { 
return "widget";
}, function($ctx1) {$ctx1.fill(self,"heliosClass",{},smalltalk.Widget.klass)})},
args: [],
source: "heliosClass\x0a\x09^ 'widget'",
messageSends: [],
referencedClasses: []
}),
smalltalk.Widget.klass);


smalltalk.addMethod(
smalltalk.method({
selector: "appendToBrush:",
category: '*Canvas',
fn: function (aTagBrush){
var self=this;
return smalltalk.withContext(function($ctx1) { 
_st(aTagBrush)._append_(self._asString());
return self}, function($ctx1) {$ctx1.fill(self,"appendToBrush:",{aTagBrush:aTagBrush},smalltalk.Object)})},
args: ["aTagBrush"],
source: "appendToBrush: aTagBrush\x0a\x09aTagBrush append: self asString",
messageSends: ["append:", "asString"],
referencedClasses: []
}),
smalltalk.Object);

smalltalk.addMethod(
smalltalk.method({
selector: "appendToJQuery:",
category: '*Canvas',
fn: function (aJQuery){
var self=this;
return smalltalk.withContext(function($ctx1) { 
_st(aJQuery)._append_(self._asString());
return self}, function($ctx1) {$ctx1.fill(self,"appendToJQuery:",{aJQuery:aJQuery},smalltalk.Object)})},
args: ["aJQuery"],
source: "appendToJQuery: aJQuery\x0a\x09aJQuery append: self asString",
messageSends: ["append:", "asString"],
referencedClasses: []
}),
smalltalk.Object);

smalltalk.addMethod(
smalltalk.method({
selector: "appendToBrush:",
category: '*Canvas',
fn: function (aTagBrush){
var self=this;
return smalltalk.withContext(function($ctx1) { 
_st(aTagBrush)._appendBlock_(self);
return self}, function($ctx1) {$ctx1.fill(self,"appendToBrush:",{aTagBrush:aTagBrush},smalltalk.BlockClosure)})},
args: ["aTagBrush"],
source: "appendToBrush: aTagBrush\x0a\x09aTagBrush appendBlock: self",
messageSends: ["appendBlock:"],
referencedClasses: []
}),
smalltalk.BlockClosure);

smalltalk.addMethod(
smalltalk.method({
selector: "appendToJQuery:",
category: '*Canvas',
fn: function (aJQuery){
var self=this;
function $HTMLCanvas(){return smalltalk.HTMLCanvas||(typeof HTMLCanvas=="undefined"?nil:HTMLCanvas)}
return smalltalk.withContext(function($ctx1) { 
self._value_(_st($HTMLCanvas())._onJQuery_(aJQuery));
return self}, function($ctx1) {$ctx1.fill(self,"appendToJQuery:",{aJQuery:aJQuery},smalltalk.BlockClosure)})},
args: ["aJQuery"],
source: "appendToJQuery: aJQuery\x0a\x09self value: (HTMLCanvas onJQuery: aJQuery)",
messageSends: ["value:", "onJQuery:"],
referencedClasses: ["HTMLCanvas"]
}),
smalltalk.BlockClosure);

smalltalk.addMethod(
smalltalk.method({
selector: "asSnippet",
category: '*Canvas',
fn: function (){
var self=this;
function $HTMLSnippet(){return smalltalk.HTMLSnippet||(typeof HTMLSnippet=="undefined"?nil:HTMLSnippet)}
return smalltalk.withContext(function($ctx1) { 
var $1;
$1=_st(_st($HTMLSnippet())._current())._snippetAt_(self._asString());
return $1;
}, function($ctx1) {$ctx1.fill(self,"asSnippet",{},smalltalk.CharacterArray)})},
args: [],
source: "asSnippet\x0a\x09^ HTMLSnippet current snippetAt: self asString",
messageSends: ["snippetAt:", "asString", "current"],
referencedClasses: ["HTMLSnippet"]
}),
smalltalk.CharacterArray);

smalltalk.addMethod(
smalltalk.method({
selector: "appendToBrush:",
category: '*Canvas',
fn: function (aTagBrush){
var self=this;
return smalltalk.withContext(function($ctx1) { 
_st(aTagBrush)._appendString_(self);
return self}, function($ctx1) {$ctx1.fill(self,"appendToBrush:",{aTagBrush:aTagBrush},smalltalk.String)})},
args: ["aTagBrush"],
source: "appendToBrush: aTagBrush\x0a\x09aTagBrush appendString: self",
messageSends: ["appendString:"],
referencedClasses: []
}),
smalltalk.String);

smalltalk.addMethod(
smalltalk.method({
selector: "appendToJQuery:",
category: '*Canvas',
fn: function (aJQuery){
var self=this;
return smalltalk.withContext(function($ctx1) { 
_st(aJQuery)._append_(self);
return self}, function($ctx1) {$ctx1.fill(self,"appendToJQuery:",{aJQuery:aJQuery},smalltalk.String)})},
args: ["aJQuery"],
source: "appendToJQuery: aJQuery\x0a\x09aJQuery append: self",
messageSends: ["append:"],
referencedClasses: []
}),
smalltalk.String);

smalltalk.addMethod(
smalltalk.method({
selector: "asJQuery",
category: '*Canvas',
fn: function (){
var self=this;
return smalltalk.withContext(function($ctx1) { 
return jQuery(String(self));
return self}, function($ctx1) {$ctx1.fill(self,"asJQuery",{},smalltalk.String)})},
args: [],
source: "asJQuery\x0a\x09<return jQuery(String(self))>",
messageSends: [],
referencedClasses: []
}),
smalltalk.String);

smalltalk.addMethod(
smalltalk.method({
selector: "asJQuery",
category: '*Canvas',
fn: function (){
var self=this;
return smalltalk.withContext(function($ctx1) { 
return jQuery(self['@jsObject']);
return self}, function($ctx1) {$ctx1.fill(self,"asJQuery",{},smalltalk.JSObjectProxy)})},
args: [],
source: "asJQuery\x0a\x09<return jQuery(self['@jsObject'])>",
messageSends: [],
referencedClasses: []
}),
smalltalk.JSObjectProxy);

});<|MERGE_RESOLUTION|>--- conflicted
+++ resolved
@@ -1,8 +1,7 @@
 define("amber/Canvas", ["amber_vm/smalltalk","amber_vm/nil","amber_vm/_st"], function(smalltalk,nil,_st){
 smalltalk.addPackage('Canvas');
-<<<<<<< HEAD
 smalltalk.packages["Canvas"].transport = {"type":"amd","amdNamespace":"amber"};
-=======
+
 smalltalk.addClass('BrowserInterface', smalltalk.Object, [], 'Canvas');
 smalltalk.BrowserInterface.comment="I am platform interface class that tries to use window and jQuery; that is, one for browser environment.\x0a\x0a## API\x0a\x0a    self isAvailable. \x22true if window and jQuery exist\x22.\x0a\x0a    self alert: 'Hey, there is a problem'.\x0a    self confirm: 'Affirmative?'.\x0a    self prompt: 'Your name:'.\x0a\x0a    self ajax: #{\x0a        'url' -> '/patch.js'. 'type' -> 'GET'. dataType->'script'\x0a    }.\x0a";
 smalltalk.addMethod(
@@ -95,7 +94,6 @@
 
 
 smalltalk.BrowserInterface.klass.iVarNames = ['uiWorker','ajaxWorker'];
->>>>>>> efdbb11b
 
 smalltalk.addClass('HTMLCanvas', smalltalk.Object, ['root'], 'Canvas');
 smalltalk.HTMLCanvas.comment="I am a canvas for building HTML.\x0a\x0aI provide the `#tag:` method to create a `TagBrush` (wrapping a DOM element) and convenience methods in the `tags` protocol.\x0a\x0a## API\x0a\x0aMy instances are used as the argument of the `#renderOn:` method of `Widget` objects.\x0a\x0aThe `#with:` method is used to compose HTML, nesting tags. `#with:` can take a `TagBrush`, a `String`, a `BlockClosure` or a `Widget` as argument.\x0a\x0a## Usage example:\x0a\x0a    aCanvas a \x0a        with: [ aCanvas span with: 'click me' ];\x0a        onClick: [ window alert: 'clicked!' ]";
