--- conflicted
+++ resolved
@@ -291,7 +291,7 @@
 $1=self._isBlockContext();
 if(smalltalk.assert($1)){
 $3=self._outerContext();
-if(($receiver = $3) == nil || $receiver == undefined){
+if(($receiver = $3) == nil || $receiver == null){
 $2=$3;
 } else {
 var context;
@@ -300,13 +300,8 @@
 };
 return $2;
 };
-<<<<<<< HEAD
-$3=self["@ast"];
-if(($receiver = $3) == nil || $receiver == null){
-=======
 $4=self["@ast"];
-if(($receiver = $4) == nil || $receiver == undefined){
->>>>>>> f4e7f3d8
+if(($receiver = $4) == nil || $receiver == null){
 self._initializeAST();
 } else {
 $4;
