module.exports = function(grunt) {

	var PEG = require('pegjs');

	/**
     Full config looks like this:
     pegjs: {
     my_parser: {
     options: {                       // optional
     cache: true,                   // default: false
     export_var: 'smalltalk.parser' // default: module.exports
     },
<<<<<<< HEAD
     src: 'parser.pegjs',
     dest: 'parser.js',
     }
     },
	 */
	grunt.registerMultiTask('peg', 'Generate JavaScript parser from PEG.js grammar description', function() {
		var options = this.options({
			cache: false,
			trackLineAndColumn: false,
			output: 'source',
			export_var: 'module.exports'
		});
		var parser = PEG.buildParser(grunt.file.read(this.data.src), options);
		var content = 'define("amber_vm/parser", ["./smalltalk", "./nil"], function(smalltalk, nil) {\n'+options.export_var + ' = ' + parser + ';\n});';
		grunt.file.write(this.data.dest, content);
	});
=======
   */
  grunt.registerMultiTask('peg', 'Generate JavaScript parser from PEG.js grammar description', function() {
    var options = this.options({
      cache: false,
      trackLineAndColumn: false,
      export_var: 'module.exports'
    });
    var parser = PEG.buildParser(grunt.file.read(this.data.src), options);
    var content = 'define("amber_vm/parser", ["./globals", "./nil"], function(globals, nil) {\n'+options.export_var + ' = ' + parser.toSource() + ';\n});';
    grunt.file.write(this.data.dest, content);
  });
>>>>>>> 7de1af3a
};<|MERGE_RESOLUTION|>--- conflicted
+++ resolved
@@ -10,34 +10,15 @@
      cache: true,                   // default: false
      export_var: 'smalltalk.parser' // default: module.exports
      },
-<<<<<<< HEAD
-     src: 'parser.pegjs',
-     dest: 'parser.js',
-     }
-     },
-	 */
-	grunt.registerMultiTask('peg', 'Generate JavaScript parser from PEG.js grammar description', function() {
-		var options = this.options({
-			cache: false,
-			trackLineAndColumn: false,
-			output: 'source',
-			export_var: 'module.exports'
-		});
-		var parser = PEG.buildParser(grunt.file.read(this.data.src), options);
-		var content = 'define("amber_vm/parser", ["./smalltalk", "./nil"], function(smalltalk, nil) {\n'+options.export_var + ' = ' + parser + ';\n});';
-		grunt.file.write(this.data.dest, content);
-	});
-=======
    */
   grunt.registerMultiTask('peg', 'Generate JavaScript parser from PEG.js grammar description', function() {
     var options = this.options({
       cache: false,
-      trackLineAndColumn: false,
+      output: 'source',
       export_var: 'module.exports'
     });
     var parser = PEG.buildParser(grunt.file.read(this.data.src), options);
-    var content = 'define("amber_vm/parser", ["./globals", "./nil"], function(globals, nil) {\n'+options.export_var + ' = ' + parser.toSource() + ';\n});';
+    var content = 'define("amber_vm/parser", ["./globals", "./nil"], function(globals, nil) {\n'+options.export_var + ' = ' + parser + ';\n});';
     grunt.file.write(this.data.dest, content);
   });
->>>>>>> 7de1af3a
 };