--- conflicted
+++ resolved
@@ -420,7 +420,6 @@
 
 name
 	<return self.pkgName>
-<<<<<<< HEAD
 !
 
 name: aString
@@ -441,12 +440,6 @@
 
 commitPathSt: aString
 	commitPathSt := aString
-=======
-!
-
-name: aString
-	<return self.pkgName = aString>
->>>>>>> 635120b7
 !
 
 dependencies
@@ -485,11 +478,8 @@
 	^self name
 ! !
 
-<<<<<<< HEAD
 Package class instanceVariableNames: 'defaultCommitPathJs defaultCommitPathSt'!
 
-=======
->>>>>>> 635120b7
 !Package methodsFor: 'private'!
 
 propertiesAsJSON
@@ -521,11 +511,8 @@
 	^(self propertyAt: key) ifNil: [block value]
 ! !
 
-<<<<<<< HEAD
+
 !Package class methodsFor: 'accessing'!
-=======
-!Package class methodsFor: 'not yet classified'!
->>>>>>> 635120b7
 
 named: aPackageName
 
