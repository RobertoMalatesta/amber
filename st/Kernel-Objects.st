Smalltalk current createPackage: 'Kernel-Objects' properties: #{}!
nil subclass: #Object
	instanceVariableNames: ''
	category: 'Kernel-Objects'!
!Object commentStamp!
*Object is the root of the Smalltalk class system*. All classes in the system are subclasses of Object.

Object provides default behavior common to all normal objects, such as: 

- access
- copying
- comparison
- error handling
- message sending
- reflection

Also utility messages that all objects should respond to are defined here.

Object has no instance variable.

##Access

Instance variables can be accessed with `#instVarAt:` and `#instVarAt:put:`. `Object >> instanceVariableNames` answers a collection of all instance variable names.
Accessing JavaScript properties of an object is done through `#basicAt:`, `#basicAt:put:` and `basicDelete:`.

##Copying

Copying an object is handled by `#copy` and `#deepCopy`. The first one performs a shallow copy of the receiver, while the second one performs a deep copy.
The hook method `#postCopy` can be overriden in subclasses to copy fields as necessary to complete the full copy. It will be sent by the copy of the receiver.

##Comparison

Objects understand equality  `#=` and identity `#==` comparison.

##Error handling

- `#halt` is the typical message to use for inserting breakpoints during debugging.
- `#error:` throws a generic error exception
- `#doesNotUnderstand:` handles the fact that there was an attempt to send the given message to the receiver but the receiver does not understand this message.
  Overriding this message can be useful to implement proxies for example.!

!Object methodsFor: 'accessing'!

basicAt: aString
	<return self[aString]>
!

basicAt: aString put: anObject
	<return self[aString] = anObject>
!

basicDelete: aString
    <delete self[aString]; return aString>
!

class
	<return self.klass>
!

identityHash
	<return self.identityHash || (self.identityHash = smalltalk.nextId());>
!

instVarAt: aSymbol
	| varname |
	varname := aSymbol asString.
	<return self['@'+varname]>
!

instVarAt: aSymbol put: anObject
	| varname |
	varname := aSymbol asString.
	<self['@' + varname] = anObject>
!

size
	self error: 'Object not indexable'
!

yourself
	^self
! !

!Object methodsFor: 'comparing'!

= anObject
	^self == anObject
!

== anObject
	^self identityHash = anObject identityHash
!

~= anObject
	^(self = anObject) = false
!

~~ anObject
	^(self == anObject) = false
! !

!Object methodsFor: 'converting'!

-> anObject
	^Association key: self value: anObject
!

asJSON
	| variables |
	variables := HashedCollection new.
	self class allInstanceVariableNames do: [:each |
		variables at: each put: (self instVarAt: each) asJSON].
	^variables
!

asJSONString
	^JSON stringify: self asJSON
!

asJavascript
	^self asString
!

asString
	^self printString
! !

!Object methodsFor: 'copying'!

copy
	^self shallowCopy postCopy
!

deepCopy
	<    
	    var copy = self.klass._new();
	    for(var i in self) {
		if(/^@.+/.test(i)) {
		    copy[i] = self[i]._deepCopy();
		}
	    }
	    return copy;
	>
!

postCopy
!

shallowCopy
	<
	    var copy = self.klass._new();
	    for(var i in self) {
		if(/^@.+/.test(i)) {
		    copy[i] = self[i];
		}
	    }
	    return copy;
	>
! !

!Object methodsFor: 'error handling'!

deprecatedAPI
	"Just a simple way to deprecate methods.
	#deprecatedAPI is in the 'error handling' protocol even if it doesn't throw an error,
	but it could in the future."
	console warn: thisContext home asString, ' is deprecated!! (in ', thisContext home home asString, ')'
!

doesNotUnderstand: aMessage
	MessageNotUnderstood new
		receiver: self;
		message: aMessage;
		signal
!

error: aString
	Error signal: aString
!

halt
	self error: 'Halt encountered'
!

shouldNotImplement
	self error: 'This method should not be implemented in ', self class name
!

subclassResponsibility
	self error: 'This method is a responsibility of a subclass'
!

try: aBlock catch: anotherBlock
	<try{result = aBlock()} catch(e) {result = anotherBlock(e)};
	return result;>
! !

!Object methodsFor: 'initialization'!

initialize
! !

!Object methodsFor: 'message handling'!

basicPerform: aSymbol 
	^self basicPerform: aSymbol withArguments: #()
!

basicPerform: aSymbol withArguments: aCollection
	<return self[aSymbol].apply(self, aCollection);>
!

perform: aSymbol
	^self perform: aSymbol withArguments: #()
!

perform: aSymbol withArguments: aCollection
	^self basicPerform: aSymbol asSelector withArguments: aCollection
! !

!Object methodsFor: 'printing'!

log: aString block: aBlock

	| result |
	console log:  aString,  ' time: ', (Date millisecondsToRun: [result := aBlock value]) printString.
	^result
!

printNl
	<console.log(self)>
!

printString
	^'a ', self class name
!

storeOn: aStream
	aStream nextPutAll: self printString
!

storeString
	"Answer a String representation of the receiver from which the receiver 
	can be reconstructed."

	^ String streamContents: [:s | self storeOn: s]
! !

!Object methodsFor: 'testing'!

ifNil: aBlock
	"inlined in the Compiler"
	^self
!

ifNil: aBlock ifNotNil: anotherBlock
	"inlined in the Compiler"
	^anotherBlock value
!

ifNotNil: aBlock
	"inlined in the Compiler"
	^aBlock value
!

ifNotNil: aBlock ifNil: anotherBlock
	"inlined in the Compiler"
	^aBlock value
!

isClass
	^false
!

isKindOf: aClass
	^(self isMemberOf: aClass)
	    ifTrue: [true]
	    ifFalse: [self class inheritsFrom: aClass]
!

isMemberOf: aClass
	^self class = aClass
!

isMetaclass
	^false
!

isNil
	^false
!

isNumber
	^false
!

isParseFailure
	^false
!

isString
	^false
!

isSymbol
	^false
!

notNil
	^self isNil not
! !

!Object class methodsFor: 'initialization'!

initialize
	"no op"
! !

Object subclass: #Boolean
	instanceVariableNames: ''
	category: 'Kernel-Objects'!
!Boolean commentStamp!
Boolean wraps the JavaScript `Boolean()` constructor. The `true` and `false` objects are the JavaScript boolean objects.

Boolean defines the protocol for logic testing operations and conditional control structures for the logical values.
Boolean instances are weither `true` or `false`.!

!Boolean methodsFor: 'comparing'!

= aBoolean
	aBoolean class = self class ifFalse: [^false].
	<return Boolean(self == true) == aBoolean>
! !

!Boolean methodsFor: 'controlling'!

& aBoolean
	<
	    if(self == true) {
		return aBoolean;
	    } else {
		return false;
	    }
	>
!

and: aBlock
	^self = true
	    ifTrue: aBlock
	    ifFalse: [false]
!

ifFalse: aBlock
	"inlined in the Compiler"
	^self ifTrue: [] ifFalse: aBlock
!

ifFalse: aBlock ifTrue: anotherBlock
	"inlined in the Compiler"
	^self ifTrue: anotherBlock ifFalse: aBlock
!

ifTrue: aBlock
	"inlined in the Compiler"
	^self ifTrue: aBlock ifFalse: []
!

ifTrue: aBlock ifFalse: anotherBlock
	"inlined in the Compiler"
	<
	    if(self == true) {
		return aBlock();
	    } else {
		return anotherBlock();
	    }
	>
!

not
	^self = false
!

or: aBlock
	^self = true
	    ifTrue: [true]
	    ifFalse: aBlock
!

| aBoolean
	<
	    if(self == true) {
		return true;
	    } else {
		return aBoolean;
	    }
	>
! !

!Boolean methodsFor: 'converting'!

asJSON
	^self
! !

!Boolean methodsFor: 'copying'!

deepCopy
	^self
!

shallowCopy
	^self
! !

!Boolean methodsFor: 'printing'!

printString
	<return self.toString()>
! !

Object subclass: #Date
	instanceVariableNames: ''
	category: 'Kernel-Objects'!
!Date commentStamp!
The Date class is used to work with dates and times. Therefore `Date today` and `Date now` are both valid in
Amber and answer the same date object.

Date wraps the `Date()` JavaScript constructor, and Smalltalk date objects are JavaScript date objects.!

!Date methodsFor: 'accessing'!

day
	^self dayOfWeek
!

day: aNumber
	self day: aNumber
!

dayOfMonth
	<return self.getDate()>
!

dayOfMonth: aNumber
	<self.setDate(aNumber)>
!

dayOfWeek
	<return self.getDay() + 1>
!

dayOfWeek: aNumber
	<return self.setDay(aNumber - 1)>
!

hours
	<return self.getHours()>
!

hours: aNumber
	<self.setHours(aNumber)>
!

milliseconds
	<return self.getMilliseconds()>
!

milliseconds: aNumber
	<self.setMilliseconds(aNumber)>
!

minutes
	<return self.getMinutes()>
!

minutes: aNumber
	<self.setMinutes(aNumber)>
!

month
	<return self.getMonth() + 1>
!

month: aNumber
	<self.setMonth(aNumber - 1)>
!

seconds
	<return self.getSeconds()>
!

seconds: aNumber
	<self.setSeconds(aNumber)>
!

time
	<return self.getTime()>
!

time: aNumber
	<self.setTime(aNumber)>
!

year
	<return self.getFullYear()>
!

year: aNumber
	<self.setFullYear(aNumber)>
! !

!Date methodsFor: 'arithmetic'!

+ aDate
	<return self + aDate>
!

- aDate
	<return self - aDate>
! !

!Date methodsFor: 'comparing'!

< aDate
	<return self < aDate>
!

<= aDate
	<return self <= aDate>
!

> aDate
	<return self >> aDate>
!

>= aDate
	<return self >>= aDate>
! !

!Date methodsFor: 'converting'!

asDateString
	<return self.toDateString()>
!

asLocaleString
	<return self.toLocaleString()>
!

asMilliseconds
	^self time
!

asNumber
	^self asMilliseconds
!

asString
	<return self.toString()>
!

asTimeString
	<return self.toTimeString()>
! !

!Date methodsFor: 'printing'!

printString
	^self asString
! !

!Date class methodsFor: 'instance creation'!

fromMilliseconds: aNumber
	^self new: aNumber
!

fromSeconds: aNumber
	^self fromMilliseconds: aNumber * 1000
!

fromString: aString
	"Example: Date fromString('2011/04/15 00:00:00')"
	^self new: aString
!

millisecondsToRun: aBlock
	| t |
	t := Date now.
	aBlock value.
	^Date now - t
!

new: anObject
	<return new Date(anObject)>
!

now
	^self today
!

today
	^self new
! !

Object subclass: #Date
	instanceVariableNames: ''
	category: 'Kernel-Objects'!
!Date commentStamp!
The Date class is used to work with dates and times. Therefore `Date today` and `Date now` are both valid in
Amber and answer the same date object.

Date wraps the `Date()` JavaScript constructor, and Smalltalk date objects are JavaScript date objects.!

!Date methodsFor: 'accessing'!

day
	^self dayOfWeek
!

day: aNumber
	self day: aNumber
!

dayOfMonth
	<return self.getDate()>
!

dayOfMonth: aNumber
	<self.setDate(aNumber)>
!

dayOfWeek
	<return self.getDay() + 1>
!

dayOfWeek: aNumber
	<return self.setDay(aNumber - 1)>
!

hours
	<return self.getHours()>
!

hours: aNumber
	<self.setHours(aNumber)>
!

milliseconds
	<return self.getMilliseconds()>
!

milliseconds: aNumber
	<self.setMilliseconds(aNumber)>
!

minutes
	<return self.getMinutes()>
!

minutes: aNumber
	<self.setMinutes(aNumber)>
!

month
	<return self.getMonth() + 1>
!

month: aNumber
	<self.setMonth(aNumber - 1)>
!

seconds
	<return self.getSeconds()>
!

seconds: aNumber
	<self.setSeconds(aNumber)>
!

time
	<return self.getTime()>
!

time: aNumber
	<self.setTime(aNumber)>
!

year
	<return self.getFullYear()>
!

year: aNumber
	<self.setFullYear(aNumber)>
! !

!Date methodsFor: 'arithmetic'!

+ aDate
	<return self + aDate>
!

- aDate
	<return self - aDate>
! !

!Date methodsFor: 'comparing'!

< aDate
	<return self < aDate>
!

<= aDate
	<return self <= aDate>
!

> aDate
	<return self >> aDate>
!

>= aDate
	<return self >>= aDate>
! !

!Date methodsFor: 'converting'!

asDateString
	<return self.toDateString()>
!

asLocaleString
	<return self.toLocaleString()>
!

asMilliseconds
	^self time
!

asNumber
	^self asMilliseconds
!

asString
	<return self.toString()>
!

asTimeString
	<return self.toTimeString()>
! !

!Date methodsFor: 'printing'!

printString
	^self asString
! !

!Date class methodsFor: 'instance creation'!

fromMilliseconds: aNumber
	^self new: aNumber
!

fromSeconds: aNumber
	^self fromMilliseconds: aNumber * 1000
!

fromString: aString
	"Example: Date fromString('2011/04/15 00:00:00')"
	^self new: aString
!

millisecondsToRun: aBlock
	| t |
	t := Date now.
	aBlock value.
	^Date now - t
!

new: anObject
	<return new Date(anObject)>
!

now
	^self today
!

today
	^self new
! !

Object subclass: #JSObjectProxy
	instanceVariableNames: 'jsObject'
	category: 'Kernel-Objects'!
!JSObjectProxy commentStamp!
JSObjectProxy handles sending messages to JavaScript object, therefore accessing JavaScript objects from Amber is transparent.
JSOjbectProxy makes intensive use of `#doesNotUnderstand:`.

## Examples

JSObjectProxy objects are instanciated by Amber when a Smalltalk message is sent to a JavaScript object.

    window alert: 'hello world'.
    window inspect.
    (window jQuery: 'body') append: 'hello world'

Smalltalk messages sends are converted to JavaScript function calls or object property access _(in this order)_. If n one of them match, a `MessageNotUnderstood` error will be thrown. 

## Message conversion rules

- `someUser name` becomes  `someUser.name`
- `someUser name: 'John'` becomes `someUser name = "John"`
- `console log: 'hello world'` becomes `console.log('hello world')`
- `(window jQuery: 'foo') css: 'background' color: 'red'` becomes `window.jQuery('foo').css('background', 'red')`

__Note:__ For keyword-based messages, only the first keyword is kept: `window foo: 1 bar: 2` is equivalent to `window foo: 1 baz: 2`.!

!JSObjectProxy methodsFor: 'accessing'!

at: aSymbol
	| attr |
	attr := aSymbol asString.
	<return self['@jsObject'][attr]>
!

at: aSymbol put: anObject
	| attr |
	attr := aSymbol asString.
	<self['@jsObject'][attr] = anObject>
!

jsObject
	^jsObject
!

jsObject: aJSObject
	jsObject := aJSObject
! !

!JSObjectProxy methodsFor: 'proxy'!

doesNotUnderstand: aMessage
	| obj selector jsSelector arguments |
	obj := self jsObject.
	selector := aMessage selector.
	jsSelector := selector asJavaScriptSelector.
	arguments := aMessage arguments.
	<if(obj[jsSelector] !!= undefined) {return smalltalk.send(obj, jsSelector, arguments)}>.
	super doesNotUnderstand: aMessage
!

inspectOn: anInspector
	| variables |
	variables := Dictionary new.
	variables at: '#self' put: self jsObject.
	anInspector setLabel: self printString.
	<for(var i in self['@jsObject']) {
		variables._at_put_(i, self['@jsObject'][i]);
	}>.
	anInspector setVariables: variables
!

printString
	^self jsObject toString
! !

!JSObjectProxy class methodsFor: 'instance creation'!

on: aJSObject
	^self new
		jsObject: aJSObject;
		yourself
! !

Object subclass: #Number
	instanceVariableNames: ''
	category: 'Kernel-Objects'!
!Number commentStamp!
Number holds the most general methods for dealing with numbers.  
Number is directly mapped to JavaScript Number.

Most arithmetic methods like `#+` `#/` `#-` `#max:` are directly inlined into javascript. 

##Enumerating
A Number can be used to evaluate a Block a fixed number of times:

	5 timesRepeat: [Transcript show: 'This will be printed 5 times'; cr].
	
	1 to: 5 do: [:aNumber| Transcript show: aNumber asString; cr].
	
	1 to: 10 by: 2 do: [:aNumber| Transcript show: aNumber asString; cr].!

!Number methodsFor: 'accessing'!

identityHash
	^self asString, 'n'
! !

!Number methodsFor: 'arithmetic'!

* aNumber
	"Inlined in the Compiler"
	<return self * aNumber>
!

+ aNumber
	"Inlined in the Compiler"
	<return self + aNumber>
!

- aNumber
	"Inlined in the Compiler"
	<return self - aNumber>
!

/ aNumber
	"Inlined in the Compiler"
	<return self / aNumber>
!

\\ aNumber
	<return self % aNumber>
!

max: aNumber
	<return Math.max(self, aNumber);>
!

min: aNumber
	<return Math.min(self, aNumber);>
!

negated
	^0 - self
!

sqrt
	<return Math.sqrt(self)>
!

squared
	^self * self
! !

!Number methodsFor: 'comparing'!

< aNumber
	"Inlined in the Compiler"
	<return self < aNumber>
!

<= aNumber
	"Inlined in the Compiler"
	<return self <= aNumber>
!

= aNumber
	aNumber isNumber ifFalse: [^false]. 
	<return Number(self) == aNumber>
!

> aNumber
	"Inlined in the Compiler"
	<return self >> aNumber>
!

>= aNumber
	"Inlined in the Compiler"
	<return self >>= aNumber>
! !

!Number methodsFor: 'converting'!

@ aNumber
	^Point x: self y: aNumber
!

asJSON
	^self
!

asJavascript
	^'(', self printString, ')'
!

asPoint
	^Point x: self y: self
!

asString
	^self printString
!

atRandom
    ^(Random new next * self) truncated + 1
!

rounded
	<return Math.round(self);>
!

to: aNumber
	| array first last count |
	first := self truncated.
	last := aNumber truncated + 1.
	count := 1.
	array := Array new.
	(last - first) timesRepeat: [
	    array at: count put: first.
	    count := count + 1.
	    first := first + 1].
	^array
!

to: stop by: step
	| array value pos |
	value := self.
	array := Array new.
	pos := 1.
	step = 0 ifTrue: [self error: 'step must be non-zero'].
	step < 0
		ifTrue: [[ value >= stop ] whileTrue: [
	    			array at: pos put: value.
	    			pos := pos + 1.
	    			value := value + step]]
		ifFalse: [[ value <= stop ] whileTrue: [
	    			array at: pos put: value.
	  			pos := pos + 1.
	    			value := value + step]].
	^array
!

truncated
|result|

    self >= 0 
        ifTrue: [<result = Math.floor(self);>]
        ifFalse: [<result = (Math.floor(self * (-1)) * (-1));>].

    ^ result
! !

!Number methodsFor: 'copying'!

copy
	^self
!

deepCopy
	^self copy
! !

!Number methodsFor: 'enumerating'!

timesRepeat: aBlock
	| integer count |
	integer := self truncated.
	count := 1.
	[count > self] whileFalse: [
	    aBlock value.
	    count := count + 1]
!

to: stop by: step do: aBlock
	| value |
	value := self.
	step = 0 ifTrue: [self error: 'step must be non-zero'].
	step < 0
		ifTrue: [[ value >= stop ] whileTrue: [
	    			aBlock value: value.
	    			value := value + step]]
		ifFalse: [[ value <= stop ] whileTrue: [
	    			aBlock value: value.
	    			value := value + step]]
!

to: stop do: aBlock
	"Evaluate aBlock for each number from self to aNumber."
	| nextValue |
	nextValue := self.
	[nextValue <= stop]
		whileTrue: 
			[aBlock value: nextValue.
			nextValue := nextValue + 1]
! !

!Number methodsFor: 'printing'!

printShowingDecimalPlaces: placesDesired
	<return self.toFixed(placesDesired)>
!

printString
	<return String(self)>
! !

!Number methodsFor: 'testing'!

even
	^ 0 = (self \\ 2)
!

isNumber
	^true
!

isZero
	^self = 0
!

negative
	"Answer whether the receiver is mathematically negative."

	^ self < 0
!

odd
	^ self even not
!

positive
	"Answer whether the receiver is positive or equal to 0. (ST-80 protocol)."

	^ self >= 0
! !

!Number methodsFor: 'timeouts/intervals'!

clearInterval
	<clearInterval(Number(self))>
!

clearTimeout
	<clearTimeout(Number(self))>
! !

!Number class methodsFor: 'instance creation'!

pi
	<return Math.PI>
! !

Object subclass: #Package
	instanceVariableNames: 'commitPathJs commitPathSt'
	category: 'Kernel-Objects'!
!Package commentStamp!
A Package is similar to a "class category" typically found in other Smalltalks like Pharo or Squeak. Amber does not have class categories anymore, it had in the beginning but now each class in the system knows which package it belongs to.

A Package has a name, an Array of "requires", a comment and a Dictionary with other optional key value attributes. A Package can also be queried for its classes, but it will then resort to a reverse scan of all classes to find them.
Packages are manipulated through "Smalltalk current", like for example finding one based on a name:
<<<<<<< HEAD

	Smalltalk current packageAt: 'Kernel'

...but you can also use:

	Package named: 'Kernel'

A Package differs slightly from a Monticello package which can span multiple class categories using a naming convention based on hyphenation. But just as in Monticello a Package supports "class extensions" so a Package
can define behaviors in foreign classes using a naming convention for method categories where the category starts with an asterisk and then the name of the owning package follows. This can easily be seen in for example class
String where the method category "*IDE" defines #inspectOn: which thus is a method belonging to the IDE package.

You can fetch a package from the server:

	Package fetch: 'Additional-Examples'!

!Package methodsFor: 'accessing'!

=======

	Smalltalk current packageAt: 'Kernel'

...but you can also use:

	Package named: 'Kernel'

A Package differs slightly from a Monticello package which can span multiple class categories using a naming convention based on hyphenation. But just as in Monticello a Package supports "class extensions" so a Package
can define behaviors in foreign classes using a naming convention for method categories where the category starts with an asterisk and then the name of the owning package follows. This can easily be seen in for example class
String where the method category "*IDE" defines #inspectOn: which thus is a method belonging to the IDE package.

You can fetch a package from the server:

	Package fetch: 'Additional-Examples'!

!Package methodsFor: 'accessing'!

>>>>>>> e9804bd8
commitPathJs
	^ commitPathJs ifNil: [self class defaultCommitPathJs]
!

commitPathJs: aString
	commitPathJs := aString
!

commitPathSt
	^ commitPathSt ifNil: [self class defaultCommitPathSt]
!

commitPathSt: aString
	commitPathSt := aString
!

dependencies
	^self propertyAt: 'dependencies' ifAbsent: [#()]
!

dependencies: anArray
	^self propertyAt: 'dependencies' put: anArray
!

name
	<return self.pkgName>
!

name: aString
	<self.pkgName = aString>
!

properties
	^Smalltalk current readJSObject: (self basicAt: 'properties')
!

properties: aDict
	"We store it as a javascript object."
	
	| object |
	<object = {};>.
	aDict keysAndValuesDo: [:key :value |
		<object[key] = value>.
	].
	<return self.properties = object>
! !

!Package methodsFor: 'classes'!

classes
	"We need to do a reverse scan."
	^Smalltalk current classes select: [:c | c package == self]
!

sortedClasses
	"Answer all classes in the receiver, sorted by superclass/subclasses and by class name for common subclasses (Issue #143)"
<<<<<<< HEAD
	
	| classes children others nodes expandedClasses |
	classes := self classes.
	children := #().
	others := #().
	classes do: [:each |
		(classes includes: each superclass)
			ifFalse: [children add: each]
			ifTrue: [others add: each]].
	nodes := children collect: [:each |
		ClassesListNode on: each browser: nil classes: others level: 0].
	nodes := nodes sorted: [:a :b | a theClass name <= b theClass name ].
	expandedClasses := Array new.
	nodes do: [:aNode |
		aNode traverseClassesWith: expandedClasses].
	^expandedClasses
=======

	^self class sortedClasses: self classes
>>>>>>> e9804bd8
! !

!Package methodsFor: 'printing'!

printString
	^self name
! !

!Package methodsFor: 'private'!

jsProperties
	<return self.properties>
!

jsProperties: aJSObject
	<return self.properties = aJSObject>
!

propertiesAsJSON
	<return JSON.stringify(self.properties)>
! !

!Package methodsFor: 'properties'!

propertyAt: key

	<return self.properties[key]>
!

propertyAt: key ifAbsent: block

	^(self propertyAt: key) ifNil: [block value]
!

propertyAt: key put: value

	<return self.properties[key] = value>
! !

Package class instanceVariableNames: 'defaultCommitPathJs defaultCommitPathSt'!

!Package class methodsFor: 'commit paths'!

defaultCommitPathJs
	^ defaultCommitPathJs ifNil: [ defaultCommitPathJs := 'js']
!

defaultCommitPathJs: aString
	defaultCommitPathJs := aString
!

defaultCommitPathSt
	^ defaultCommitPathSt ifNil: [ defaultCommitPathSt := 'st']
!

defaultCommitPathSt: aString
	defaultCommitPathSt := aString
!

resetCommitPaths
        defaultCommitPathJs := nil.
        defaultCommitPathSt := nil.
! !

!Package class methodsFor: 'loading-storing'!

commitToLocalStorage: aPackageName
	| key sourceCode |
	key := 'smalltalk.packages.' , aPackageName.
	sourceCode := Exporter new exportPackage: aPackageName.
	<localStorage[key] = escape(sourceCode)>
!

fetch: aPackageName
	self fetch: aPackageName prefix: self defaultCommitPathJs, '/'
!

fetch: aPackageName prefix: aPrefix
	jQuery getScript: (aPrefix , aPackageName , '.js') onSuccess: [ Package init: aPackageName ]
!

init: aPackageName
	(smalltalk classes select: [ :each | <each.pkg.pkgName == aPackageName> ])
		do: [ :each | <smalltalk.init(each)> ];
		do: [ :each | each initialize ]
! !

!Package class methodsFor: 'not yet classified'!

named: aPackageName

	^Smalltalk current packageAt: aPackageName
!

named: aPackageName ifAbsent: aBlock

	^Smalltalk current packageAt: aPackageName ifAbsent: aBlock
<<<<<<< HEAD
=======
! !

!Package class methodsFor: 'sorting'!

sortedClasses: classes
	"Answer classes, sorted by superclass/subclasses and by class name for common subclasses (Issue #143)"

	| children others nodes expandedClasses |
	children := #().
	others := #().
	classes do: [:each |
		(classes includes: each superclass)
			ifFalse: [children add: each]
			ifTrue: [others add: each]].
	nodes := children collect: [:each |
		ClassesListNode on: each browser: nil classes: others level: 0].
	nodes := nodes sorted: [:a :b | a theClass name <= b theClass name ].
	expandedClasses := Array new.
	nodes do: [:aNode |
		aNode traverseClassesWith: expandedClasses].
	^expandedClasses
>>>>>>> e9804bd8
! !

Object subclass: #Point
	instanceVariableNames: 'x y'
	category: 'Kernel-Objects'!
!Point commentStamp!
A `Point` represents an x-y pair of numbers usually designating a geometric coordinate.
Points are traditionally created using the binary `#@` message to a number:

	100@120

Points can then be arithmetically manipulated:

	100@100 + (10@10)

...or for example:

	(100@100) * 2

**NOTE:** Creating a Point with a negative y-value will need a space after `@` in order to avoid a parsing error:

	100@ -100 "but 100@-100 would not parse"

Amber does not have much behavior in this class out-of-the-box.!

!Point methodsFor: 'accessing'!

x
	^x
!

x: aNumber
	x := aNumber
!

y
	^y
!

y: aNumber
	y := aNumber
! !

!Point methodsFor: 'arithmetic'!

* aPoint
	^Point x: self x * aPoint asPoint x y: self y * aPoint asPoint y
!

+ aPoint
	^Point x: self x + aPoint asPoint x y: self y + aPoint asPoint y
!

- aPoint
	^Point x: self x - aPoint asPoint x y: self y - aPoint asPoint y
!

/ aPoint
	^Point x: self x / aPoint asPoint x y: self y / aPoint asPoint y
!

= aPoint
	^aPoint class = self class and: [
		(aPoint x = self x) & (aPoint y = self y)]
! !

!Point methodsFor: 'converting'!

asPoint
	^self
! !

!Point methodsFor: 'printing'!

printString
	"Print receiver in classic x@y notation."

	^String streamContents: [:stream |
		stream nextPutAll: x printString, '@'.
		(y notNil and: [y negative])
			ifTrue: [
				"Avoid ambiguous @- construct"
				stream space].
		stream nextPutAll: y printString]
! !

!Point methodsFor: 'transforming'!

translateBy: delta 
	"Answer a Point translated by delta (an instance of Point)."
	^(delta x + x) @ (delta y + y)
! !

!Point class methodsFor: 'instance creation'!

x: aNumber y: anotherNumber
	^self new
		x: aNumber;
		y: anotherNumber;
		yourself
! !

Object subclass: #Random
	instanceVariableNames: ''
	category: 'Kernel-Objects'!
!Random commentStamp!
`Random` is a random number generator and is implemented as a trivial wrapper around javascript `Math.random()` and is used like this:

	Random new next

This will return a float x where x < 1 and x > 0. If you want a random integer from 1 to 10 you can use `#atRandom`

	10 atRandom

...and if you want a random number in a specific interval this also works:

	(3 to: 7) atRandom

...but be aware that `#to:` does not create an Interval as in other Smalltalk implementations but in fact an `Array` of numbers, so it's better to use:

	5 atRandom + 2

Since `#atRandom` is implemented in `SequencableCollection` you can easy pick an element at random:

	#('a' 'b' 'c') atRandom

...or perhaps a letter from a `String`:

	'abc' atRandom

Since Amber does not have Characters this will return a `String` of length 1 like for example `'b'`.!

!Random methodsFor: 'accessing'!

next
	<return Math.random()>
!

next: anInteger
    ^(1 to: anInteger) collect: [:each | self next]
! !

Object subclass: #Smalltalk
	instanceVariableNames: ''
	category: 'Kernel-Objects'!
!Smalltalk commentStamp!
Smalltalk has only one instance, accessed with `Smalltalk current`. 
It represents the global JavaScript variable `smalltalk` declared in `js/boot.js`.

The `smalltalk` object holds all class and packages defined in the system.

## Classes

Classes can be accessed using the following methods:

- `#classes` answers the full list of Smalltalk classes in the system
- `#at:` answers a specific class of `nil`

## Packages

Packages can be accessed using the following methods:

- `#packages` answers the full list of packages
- `#packageAt:` answers a specific class of `nil`

__note:__ classes and packages are accessed using strings, not symbols

## Parsing

The `#parse:` method is used to parse Smalltalk source code. 
It requires the `Compiler` package and the `js/parser.js` parser file in order to work!

!Smalltalk methodsFor: 'accessing'!

at: aString
	<return self[aString]>
!

basicParse: aString
	<return smalltalk.parser.parse(aString)>
!

classes
	<return self.classes()>
!

parse: aString
	| result | 
	self try: [result := self basicParse: aString] catch: [:ex | (self parseError: ex parsing: aString) signal].
	^result
!

parseError: anException parsing: aString
	| row col message lines badLine code |
	<row = anException.line;
	col = anException.column;
	message = anException.message;>.
	lines := aString lines.
	badLine := lines at: row.
	badLine := (badLine copyFrom: 1 to: col - 1), ' ===>', (badLine copyFrom:  col to: badLine size).
	lines at: row put: badLine.
	code := String streamContents: [:s |
                  lines withIndexDo: [:l :i |
                     s nextPutAll: i asString, ': ', l, String lf]].
	^ Error new messageText: ('Parse error on line ' , row , ' column ' , col , ' : ' , message , ' Below is code with line numbers and ===> marker inserted:' , String lf, code)
!

readJSObject: anObject
	<return self.readJSObject(anObject)>
!

reservedWords
	"JavaScript reserved words"
	<return self.reservedWords>
!

send: aSelector to: anObject arguments: aCollection
	| selector |
	selector := aSelector asString asSelector.
	<self.send(anObject, selector, aCollection)>
! !

!Smalltalk methodsFor: 'classes'!

removeClass: aClass
	aClass isMetaclass ifTrue: [self error: aClass asString, ' is a Metaclass and cannot be removed!!'].
	aClass methodDictionary values do: [:each |
		aClass removeCompiledMethod: each].
	aClass class methodDictionary values do: [:each |
		aClass class removeCompiledMethod: each].
	self basicDelete: aClass name
! !

!Smalltalk methodsFor: 'packages'!

packageAt: packageName
       <return self.packages[packageName]>
!

packageAt: packageName ifAbsent: aBlock
       ^(self packageAt: packageName) ifNil: aBlock
!

packages
	"Return all Package instances in the system."

	<return self.packages.all()>
!

removePackage: packageName
	"Removes a package and all its classes."

	| pkg |
	pkg := self packageAt: packageName ifAbsent: [self error: 'Missing package: ', packageName].
	pkg classes do: [:each |
        	self removeClass: each].
	self deletePackage: packageName
!

renamePackage: packageName to: newName
	"Rename a package."

	| pkg |
	pkg := self packageAt: packageName ifAbsent: [self error: 'Missing package: ', packageName].
	(self packageAt: newName) ifNotNil: [self error: 'Already exists a package called: ', newName].
	<smalltalk.packages[newName] = smalltalk.packages[packageName]>.
	pkg name: newName.
	self deletePackage: packageName.
! !

!Smalltalk methodsFor: 'private'!

createPackage: packageName
	"Create and bind a new package with given name and return it."

      <return smalltalk.addPackage(packageName, nil)>
!

createPackage: packageName properties: aDict
	"Create and bind a new package with given name and return it."

	| object |
	<object = {};>.
	aDict keysAndValuesDo: [:key :value |
		<object[key] = value>.
	].
       <return smalltalk.addPackage(packageName, object)>
!

deletePackage: packageName
	"Deletes a package by deleting its binding, but does not check if it contains classes etc.
	To remove a package, use #removePackage instead."

       <delete smalltalk.packages[packageName]>
! !

Smalltalk class instanceVariableNames: 'current'!

!Smalltalk class methodsFor: 'accessing'!

current
	<return smalltalk>
! !

Object subclass: #UndefinedObject
	instanceVariableNames: ''
	category: 'Kernel-Objects'!
!UndefinedObject commentStamp!
UndefinedObject describes the behavior of its sole instance, `nil`. `nil` represents a prior value for variables that have not been initialized, or for results which are meaningless.

`nil` is the Smalltalk representation of the `undefined` JavaScript object.!

!UndefinedObject methodsFor: 'class creation'!

subclass: aString instanceVariableNames: anotherString
	^self subclass: aString instanceVariableNames: anotherString package: nil
!

subclass: aString instanceVariableNames: aString2 category: aString3
	"Kept for compatibility."
	self deprecatedAPI.
	^self subclass: aString instanceVariableNames: aString2 package: aString3
!

subclass: aString instanceVariableNames: aString2 package: aString3
	^ClassBuilder new
	    superclass: self subclass: aString instanceVariableNames: aString2 package: aString3
! !

!UndefinedObject methodsFor: 'converting'!

asJSON
	^null
! !

!UndefinedObject methodsFor: 'copying'!

deepCopy
	^self
!

shallowCopy
	^self
! !

!UndefinedObject methodsFor: 'printing'!

printString
    ^'nil'
! !

!UndefinedObject methodsFor: 'testing'!

ifNil: aBlock
	"inlined in the Compiler"
	^self ifNil: aBlock ifNotNil: []
!

ifNil: aBlock ifNotNil: anotherBlock
	"inlined in the Compiler"
	^aBlock value
!

ifNotNil: aBlock
	"inlined in the Compiler"
	^self
!

ifNotNil: aBlock ifNil: anotherBlock
	"inlined in the Compiler"
	^anotherBlock value
!

isNil
	^true
!

notNil
	^false
! !

!UndefinedObject class methodsFor: 'instance creation'!

new
	    self error: 'You cannot create new instances of UndefinedObject. Use nil'
! !
<|MERGE_RESOLUTION|>--- conflicted
+++ resolved
@@ -1147,7 +1147,6 @@
 
 A Package has a name, an Array of "requires", a comment and a Dictionary with other optional key value attributes. A Package can also be queried for its classes, but it will then resort to a reverse scan of all classes to find them.
 Packages are manipulated through "Smalltalk current", like for example finding one based on a name:
-<<<<<<< HEAD
 
 	Smalltalk current packageAt: 'Kernel'
 
@@ -1165,25 +1164,6 @@
 
 !Package methodsFor: 'accessing'!
 
-=======
-
-	Smalltalk current packageAt: 'Kernel'
-
-...but you can also use:
-
-	Package named: 'Kernel'
-
-A Package differs slightly from a Monticello package which can span multiple class categories using a naming convention based on hyphenation. But just as in Monticello a Package supports "class extensions" so a Package
-can define behaviors in foreign classes using a naming convention for method categories where the category starts with an asterisk and then the name of the owning package follows. This can easily be seen in for example class
-String where the method category "*IDE" defines #inspectOn: which thus is a method belonging to the IDE package.
-
-You can fetch a package from the server:
-
-	Package fetch: 'Additional-Examples'!
-
-!Package methodsFor: 'accessing'!
-
->>>>>>> e9804bd8
 commitPathJs
 	^ commitPathJs ifNil: [self class defaultCommitPathJs]
 !
@@ -1240,27 +1220,8 @@
 
 sortedClasses
 	"Answer all classes in the receiver, sorted by superclass/subclasses and by class name for common subclasses (Issue #143)"
-<<<<<<< HEAD
-	
-	| classes children others nodes expandedClasses |
-	classes := self classes.
-	children := #().
-	others := #().
-	classes do: [:each |
-		(classes includes: each superclass)
-			ifFalse: [children add: each]
-			ifTrue: [others add: each]].
-	nodes := children collect: [:each |
-		ClassesListNode on: each browser: nil classes: others level: 0].
-	nodes := nodes sorted: [:a :b | a theClass name <= b theClass name ].
-	expandedClasses := Array new.
-	nodes do: [:aNode |
-		aNode traverseClassesWith: expandedClasses].
-	^expandedClasses
-=======
 
 	^self class sortedClasses: self classes
->>>>>>> e9804bd8
 ! !
 
 !Package methodsFor: 'printing'!
@@ -1358,8 +1319,6 @@
 named: aPackageName ifAbsent: aBlock
 
 	^Smalltalk current packageAt: aPackageName ifAbsent: aBlock
-<<<<<<< HEAD
-=======
 ! !
 
 !Package class methodsFor: 'sorting'!
@@ -1381,7 +1340,6 @@
 	nodes do: [:aNode |
 		aNode traverseClassesWith: expandedClasses].
 	^expandedClasses
->>>>>>> e9804bd8
 ! !
 
 Object subclass: #Point
