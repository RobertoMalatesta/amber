--- conflicted
+++ resolved
@@ -121,7 +121,6 @@
 level
 	^level
 !
-<<<<<<< HEAD
 
 level: anInteger
 	level := anInteger
@@ -137,7 +136,9 @@
 
 theClass: aClass
 	theClass := aClass
-!
+! !
+
+!ClassesListNode methodsFor: 'visiting'!
 
 traverseClassesWith: aCollection
 	"sort classes alphabetically Issue #143"
@@ -173,61 +174,6 @@
 
 !DebugErrorHandler class methodsFor: 'initialization'!
 
-=======
-
-level: anInteger
-	level := anInteger
-!
-
-nodes
-	^nodes
-!
-
-theClass
-	^theClass
-!
-
-theClass: aClass
-	theClass := aClass
-! !
-
-!ClassesListNode methodsFor: 'visiting'!
-
-traverseClassesWith: aCollection
-	"sort classes alphabetically Issue #143"
-
-	aCollection add: self theClass.
-	(self nodes sorted: [:a :b | a theClass name <= b theClass name ]) do: [:aNode |
-		aNode traverseClassesWith: aCollection ].
-! !
-
-!ClassesListNode class methodsFor: 'instance creation'!
-
-on: aClass browser: aBrowser classes: aCollection level: anInteger
-	^self new
-		theClass: aClass;
-		browser: aBrowser;
-		level: anInteger;
-		getNodesFrom: aCollection;
-		yourself
-! !
-
-ErrorHandler subclass: #DebugErrorHandler
-	instanceVariableNames: ''
-	category: 'IDE'!
-
-!DebugErrorHandler methodsFor: 'error handling'!
-
-handleError: anError
-	[Debugger new
-		error: anError;
-		open] on: Error do: [:error |
-			ErrorHandler new handleError: error]
-! !
-
-!DebugErrorHandler class methodsFor: 'initialization'!
-
->>>>>>> e9804bd8
 initialize
 	self register
 ! !
@@ -397,7 +343,6 @@
 	category: 'IDE'!
 
 !TabManager methodsFor: 'accessing'!
-<<<<<<< HEAD
 
 labelFor: aWidget
 	| label maxSize |
@@ -678,288 +623,6 @@
 
 !Browser methodsFor: 'accessing'!
 
-=======
-
-labelFor: aWidget
-	| label maxSize |
-	maxSize := 15.
-	label := aWidget label copyFrom: 0 to: (aWidget label size min: maxSize).
-	aWidget label size > maxSize ifTrue: [
-		label := label, '...'].
-	^label
-!
-
-tabs
-    ^tabs ifNil: [tabs := Array new]
-! !
-
-!TabManager methodsFor: 'actions'!
-
-close
-    opened ifTrue: [
-	'#jtalk' asJQuery hide.
-	ul asJQuery hide.
-	selectedTab hide.
-	self removeBodyMargin.
-	'body' asJQuery removeClass: 'jtalkBody'.
-	opened := false]
-!
-
-closeTab: aWidget
-    self removeTab: aWidget.
-    self selectTab: self tabs last.
-    aWidget remove.
-    self update
-!
-
-newBrowserTab
-    Browser open
-!
-
-onResize: aBlock
-    <jQuery('#jtalk').resizable({
-	handles: 'n', 
-	resize: aBlock,
-	minHeight: 230
-})>
-!
-
-onWindowResize: aBlock
-    <jQuery(window).resize(aBlock)>
-!
-
-open
-    opened ifFalse: [
-	'body' asJQuery addClass: 'jtalkBody'.
-	'#jtalk' asJQuery show.
-	ul asJQuery show.
-	self updateBodyMargin.
-	selectedTab show.
-	opened := true]
-!
-
-removeBodyMargin
-    self setBodyMargin: 0
-!
-
-search: aString
-	| searchedClass |
-	searchedClass := Smalltalk current at: aString.
-		searchedClass isClass
-			ifTrue: [Browser openOn: searchedClass]
-			ifFalse: [ReferencesBrowser search: aString]
-!
-
-selectTab: aWidget
-    self open.
-    selectedTab := aWidget.
-    self tabs do: [:each |
-	each hide].
-    aWidget show.
-	
-    self update
-!
-
-setBodyMargin: anInteger
-    '.jtalkBody' asJQuery css: 'margin-bottom' put: anInteger asString, 'px'
-!
-
-updateBodyMargin
-    self setBodyMargin: '#jtalk' asJQuery height
-!
-
-updatePosition
-    <jQuery('#jtalk').css('top', '').css('bottom', '0px')>
-! !
-
-!TabManager methodsFor: 'adding/Removing'!
-
-addTab: aWidget
-    self tabs add: aWidget.
-    aWidget appendToJQuery: '#jtalk' asJQuery.
-    aWidget hide
-!
-
-removeTab: aWidget
-    self tabs remove: aWidget.
-    self update
-! !
-
-!TabManager methodsFor: 'initialization'!
-
-initialize
-    super initialize.
-    opened := true.
-    [:html | html div id: 'jtalk'] appendToJQuery: 'body' asJQuery.
-    'body' asJQuery 
-	addClass: 'jtalkBody'.
-    self appendToJQuery: '#jtalk' asJQuery.
-    self 
-	addTab: IDETranscript current;
-	addTab: Workspace new;
-	addTab: TestRunner new.
-    self selectTab: self tabs last.
-    self 
-	onResize: [self updateBodyMargin; updatePosition];
-	onWindowResize: [self updatePosition]
-! !
-
-!TabManager methodsFor: 'rendering'!
-
-renderOn: html
-	html div id: 'logo'.
-	self renderToolbarOn: html.
-	ul := html ul
-		id: 'jtalkTabs';
-		yourself.
-	self renderTabs
-!
-
-renderTabFor: aWidget on: html
-	| li |
-	li := html li.
-	selectedTab = aWidget ifTrue: [
-	li class: 'selected'].
-	li with: [
-		html span class: 'ltab'.
-		html span
-			class: 'mtab';
-			with: [
-				aWidget canBeClosed ifTrue: [
-					html span 
-						class: 'close';
-						with: 'x';
-					onClick: [self closeTab: aWidget]].
-			html span with: (self labelFor: aWidget)].
-		html span class: 'rtab'];
-	onClick: [self selectTab: aWidget]
-!
-
-renderTabs
-	ul contents: [:html |
-	    self tabs do: [:each |
-		self renderTabFor: each on: html].
-	    html li
-		class: 'newtab';
-		with: [
-			html span class: 'ltab'.
-			html span class: 'mtab'; with: ' + '.
-			html span class: 'rtab'];
-		onClick: [self newBrowserTab]]
-!
-
-renderToolbarOn: html
-	html div 
-		id: 'jt_toolbar';
-		with: [
-			input := html input 
-				class: 'implementors';
-				yourself.
-			input onKeyPress: [:event |
-				event keyCode = 13 ifTrue: [
-				self search: input asJQuery val]].
-			html div id: 'jt_close'; onClick: [self close]]
-! !
-
-!TabManager methodsFor: 'updating'!
-
-update
-	self renderTabs
-! !
-
-TabManager class instanceVariableNames: 'current'!
-
-!TabManager class methodsFor: 'instance creation'!
-
-current
-    ^current ifNil: [current := super new]
-!
-
-new
-    self shouldNotImplement
-! !
-
-Widget subclass: #TabWidget
-	instanceVariableNames: 'div'
-	category: 'IDE'!
-
-!TabWidget methodsFor: 'accessing'!
-
-label
-    self subclassResponsibility
-! !
-
-!TabWidget methodsFor: 'actions'!
-
-close
-    TabManager current closeTab: self
-!
-
-hide
-	div asJQuery hide
-!
-
-open
-    TabManager current addTab: self.
-    TabManager current selectTab: self
-!
-
-remove
-	div asJQuery remove
-!
-
-show
-	div asJQuery show
-! !
-
-!TabWidget methodsFor: 'rendering'!
-
-renderBoxOn: html
-!
-
-renderButtonsOn: html
-!
-
-renderOn: html
-	div := html div
-		class: 'jtalkTool';
-		yourself.
-	self renderTab
-!
-
-renderTab
-	div contents: [:html |
-	    html div
-		class: 'jt_box';
-		with: [self renderBoxOn: html].
-	    html div
-		class: 'jt_buttons';
-		with: [self renderButtonsOn: html]]
-!
-
-update
-	self renderTab
-! !
-
-!TabWidget methodsFor: 'testing'!
-
-canBeClosed
-    ^false
-! !
-
-!TabWidget class methodsFor: 'instance creation'!
-
-open
-    ^self new open
-! !
-
-TabWidget subclass: #Browser
-	instanceVariableNames: 'selectedPackage selectedClass selectedProtocol selectedMethod packagesList classesList protocolsList methodsList sourceArea tabsList selectedTab saveButton classButtons methodButtons unsavedChanges'
-	category: 'IDE'!
-
-!Browser methodsFor: 'accessing'!
-
->>>>>>> e9804bd8
 classCommentSource
     ^selectedClass comment
 !
@@ -1167,14 +830,6 @@
 	updateCategoriesList;
 	updateClassesList.
     self selectClass: newClass
-<<<<<<< HEAD
-!
-
-compileMethodDefinition
-    selectedTab = #instance
-	ifTrue: [self compileMethodDefinitionFor: selectedClass]
-	ifFalse: [self compileMethodDefinitionFor: selectedClass class]
-=======
 !
 
 compileMethodDefinition
@@ -1249,76 +904,6 @@
 	    Smalltalk current removeClass: selectedClass.
 	    self resetClassesList.
 	    self selectClass: nil]
->>>>>>> e9804bd8
-!
-
-compileMethodDefinitionFor: aClass
-    | compiler method source node | 
-    source := sourceArea val.
-    selectedProtocol ifNil: [selectedProtocol := selectedMethod category].
-    compiler := Compiler new.
-    compiler source: source.
-    node := compiler parse: source.
-    node isParseFailure ifTrue: [
-	^window alert: 'PARSE ERROR: ', node reason, ', position: ', node position asString].
-    compiler currentClass: aClass.
-    method := compiler eval: (compiler compileNode: node).
-    method category: selectedProtocol.
-    compiler unknownVariables do: [:each |
-         "Do not try to redeclare javascript's objects"
-         (window at: each) ifNil: [
-	 	(window confirm: 'Declare ''', each, ''' as instance variable?') ifTrue: [
-			self addInstanceVariableNamed: each toClass: aClass.
-			^self compileMethodDefinitionFor: aClass]]].
-    aClass addCompiledMethod: method.
-    compiler setupClass: aClass.
-    self updateMethodsList.
-    self selectMethod: method
-!
-
-<<<<<<< HEAD
-copyClass
-	| className |
-	className := window prompt: 'Copy class'.
-	(className notNil and: [className notEmpty]) ifTrue: [
-		ClassBuilder new copyClass: self selectedClass named: className.
-          	 self 
-			resetClassesList;
-			updateClassesList.
-		self selectClass: (Smalltalk current at: className)]
-!
-
-disableSaveButton
-    saveButton ifNotNil: [
-	saveButton at: 'disabled' put: true].
-    unsavedChanges := false
-!
-
-handleSourceAreaKeyDown: anEvent
-	 <if(anEvent.ctrlKey) {
-		if(anEvent.keyCode === 83) { //ctrl+s
-			self._compile();
-			anEvent.preventDefault();
-			return false;
-		}
-	}
-	>
-!
-
-hideClassButtons
-    classButtons asJQuery hide
-!
-
-hideMethodButtons
-    methodButtons asJQuery hide
-!
-
-removeClass
-    (window confirm: 'Do you really want to remove ', selectedClass name, '?')
-	ifTrue: [
-	    Smalltalk current removeClass: selectedClass.
-	    self resetClassesList.
-	    self selectClass: nil]
 !
 
 removeMethod
@@ -1339,16 +924,6 @@
 	    self updateCategoriesList]
 !
 
-=======
-removePackage
-
-  (window confirm: 'Do you really want to remove the whole package ', selectedPackage, ' with all its classes?')
-	ifTrue: [
-	    Smalltalk current removePackage: selectedPackage.
-	    self updateCategoriesList]
-!
-
->>>>>>> e9804bd8
 renameClass
     | newName |
     newName := window prompt: 'Rename class ', selectedClass name.
@@ -1447,7 +1022,6 @@
 		    updateProtocolsList;
 		    updateMethodsList;
 		    updateSourceAndButtons]]
-<<<<<<< HEAD
 !
 
 showClassButtons
@@ -1518,78 +1092,6 @@
     self updateSourceAndButtons
 !
 
-=======
-!
-
-showClassButtons
-    classButtons asJQuery show
-!
-
-showMethodButtons
-    methodButtons asJQuery show
-! !
-
-!Browser methodsFor: 'initialization'!
-
-initialize
-    super initialize.
-    selectedTab := #instance.
-    selectedPackage := self packages first.
-    unsavedChanges := false
-! !
-
-!Browser methodsFor: 'network'!
-
-ajaxPutAt: anURL data: aString
-	jQuery 
-		ajax: anURL	options: #{	'type' -> 'PUT'.
-								'data' -> aString.
-								'contentType' -> 'text/plain;charset=UTF-8'.
-								'error' -> [window alert: 'PUT request failed at:  ', anURL] }
-! !
-
-!Browser methodsFor: 'rendering'!
-
-renderBottomPanelOn: html
-    html div
-	class: 'jt_sourceCode';
-	with: [
-	    sourceArea := SourceArea new.
-	    sourceArea renderOn: html.
-            sourceArea onKeyDown: [:e |
-                                   self handleSourceAreaKeyDown: e].
-	    sourceArea onKeyUp: [self updateStatus]]
-!
-
-renderBoxOn: html
-    self 
-	renderTopPanelOn: html;
-	renderTabsOn: html;
-	renderBottomPanelOn: html
-!
-
-renderButtonsOn: html
-    saveButton := html button.
-    saveButton 
-	with: 'Save';
-	onClick: [self compile].
-    methodButtons := html span.
-    classButtons := html span.
-    html div 
-	class: 'right';
-	with: [
-		html button
-			with: 'DoIt';
-			onClick: [sourceArea doIt].
-		html button
-			with: 'PrintIt';
-			onClick: [sourceArea printIt].
-		html button with: 'InspectIt';
-			onClick: [sourceArea inspectIt]]. 
-    self updateSourceAndButtons
-!
-
->>>>>>> e9804bd8
 renderTabsOn: html
     tabsList := html ul class: 'jt_tabs jt_browser'.
     self updateTabsList.
@@ -1665,7 +1167,6 @@
 	    li
 		with: each selector;
 		onClick: [self selectMethod: each]]]
-<<<<<<< HEAD
 !
 
 updateProtocolsList
@@ -1978,80 +1479,6 @@
 
 updateSourceArea
 	 sourceArea val: self source
-=======
-!
-
-updateProtocolsList
-    protocolsList contents: [:html |
-	self protocols do: [:each || li |
-	    li := html li.
-	    selectedProtocol = each ifTrue: [
-		li class: 'selected'].
-	    li 
-		with: each;
-		onClick: [self selectProtocol: each]]]
-!
-
-updateSourceAndButtons
-	self disableSaveButton.
-	classButtons contents: [:html |
-		html button
-			title: 'Create a new class';
-			onClick: [self addNewClass];
-			with: 'New class'.
-		html button
-			with: 'Rename class';
-			onClick: [self renameClass].
-		html button
-			with: 'Copy class';
-			onClick: [self copyClass].
-		html button
-			with: 'Remove class';
-			onClick: [self removeClass].
-		html button
-			with: 'References';
-			onClick: [self searchClassReferences]].
-	methodButtons contents: [:html | | protocolSelect referencesSelect |
-		html button
-			with: 'Remove method';
-			onClick: [self removeMethod].
-		protocolSelect := html select.
-                protocolSelect
-			onChange: [ self setMethodProtocol: protocolSelect asJQuery val];
-			with: [
-				html option
-					with: 'Method protocol';
-					at: 'disabled' put: 'disabled'.
-				html option
-					class: 'important';
-					with: 'New...'.
-				self protocols do: [:each |
-					option := html option with: each.
-					selectedProtocol = each ifTrue: [ option at: 'selected' put: 'selected' ] ]].
-		selectedMethod isNil ifFalse: [
-			referencesSelect := html select.
-                        referencesSelect
-				onChange: [self searchReferencesOf: referencesSelect asJQuery val];
-				with: [ |option|
-					html option
-						with: 'References';
-						at: 'disabled' put: 'disabled'.
-					html option
-						class: 'important';
-						with: selectedMethod selector.
-					selectedMethod messageSends sorted do: [:each |
-						html option with: each]]]].
-	selectedMethod isNil
-		ifTrue: [
-			self hideMethodButtons.
-				(selectedClass isNil or: [selectedProtocol notNil])
-					ifTrue: [self hideClassButtons]
-					ifFalse: [self showClassButtons]]
-		ifFalse: [
-			self hideClassButtons.
-			self showMethodButtons].
-	sourceArea val: self source
->>>>>>> e9804bd8
 !
 
 updateStatus
@@ -2066,7 +1493,6 @@
 			unsavedChanges := true]
 !
 
-<<<<<<< HEAD
 updateVariablesList
 	ul2 contents: [:html | | li |
 		li := html li 
@@ -2120,34 +1546,6 @@
 show: anObject
     textarea ifNil: [self open].
     textarea asJQuery val: textarea asJQuery val, anObject asString.
-=======
-updateTabsList
-    tabsList contents: [:html || li |
-	li := html li.
-	selectedTab = #instance ifTrue: [li class: 'selected'].
-	li
-	    with: [
-		html span class: 'ltab'.
-		html span class: 'mtab'; with: 'Instance'.
-		html span class: 'rtab'];
-	    onClick: [self selectTab: #instance].
-	li := html li.
-	selectedTab = #class ifTrue: [li class: 'selected'].
-	li
-	    with: [
-		html span class: 'ltab'.
-		html span class: 'mtab'; with: 'Class'.
-		html span class: 'rtab'];
-	    onClick: [self selectTab: #class].
-	li := html li.
-	selectedTab = #comment ifTrue: [li class: 'selected'].
-	li
-	    with: [
-		html span class: 'ltab'.
-		html span class: 'mtab'; with: 'Comment'.
-		html span class: 'rtab'];
-	    onClick: [self selectTab: #comment]]
->>>>>>> e9804bd8
 ! !
 
 !IDETranscript methodsFor: 'rendering'!
@@ -2167,7 +1565,6 @@
 
 IDETranscript class instanceVariableNames: 'current'!
 
-<<<<<<< HEAD
 !IDETranscript class methodsFor: 'initialization'!
 
 initialize
@@ -2188,24 +1585,12 @@
     TabManager current 
 	open;
 	selectTab: self current
-=======
-open
-    self new open
-!
-
-openOn: aClass
-    ^self new
-	open;
-	selectCategory: aClass category;
-	selectClass: aClass
->>>>>>> e9804bd8
-! !
-
-TabWidget subclass: #Debugger
-	instanceVariableNames: 'error selectedContext sourceArea ul ul2 inspector saveButton unsavedChanges selectedVariable selectedVariableName inspectButton'
+! !
+
+TabWidget subclass: #Inspector
+	instanceVariableNames: 'label variables object selectedVariable variablesList valueTextarea diveButton sourceArea'
 	category: 'IDE'!
 
-<<<<<<< HEAD
 !Inspector methodsFor: 'accessing'!
 
 label
@@ -2218,21 +1603,12 @@
 
 selectedVariable: aString
 	selectedVariable := aString
-=======
-!Debugger methodsFor: 'accessing'!
-
-arguments
-	^self method 
-		ifNil: [selectedContext temps collect: [:each | nil]]
-		ifNotNil: [self method arguments]
->>>>>>> e9804bd8
-!
-
-error
-	^error
-!
-
-<<<<<<< HEAD
+!
+
+setLabel: aString
+	label := aString
+!
+
 setVariables: aCollection
 	variables := aCollection
 !
@@ -2327,58 +1703,8 @@
 
 selectVariable: aString
 	self selectedVariable: aString.
-=======
-error: anError
-	error := anError
-!
-
-label
-	^'[Debugger]'
-!
-
-method
-	^selectedContext receiver class methodAt: selectedContext selector
-!
-
-receiver
-	^selectedContext receiver
-!
-
-source
-	^self method 
-		ifNil: ['Method doesn''t exist!!']
-		ifNotNil: [self method source]
-! !
-
-!Debugger methodsFor: 'actions'!
-
-inspectSelectedVariable
-	selectedVariable inspect
-!
-
-proceed
-	self close.
-	selectedContext receiver perform: selectedContext selector withArguments: selectedContext temps
-!
-
-save
-	| protocol |
-	protocol := (selectedContext receiver class methodDictionary at: selectedContext selector) category.
-	selectedContext receiver class compile: sourceArea val category: protocol.
-	self updateStatus
-!
-
-selectContext: aContext
-	selectedContext := aContext.
-	selectedVariable := nil.
-	selectedVariableName := nil.
->>>>>>> e9804bd8
 	self 
-		updateContextsList;
-		updateSourceArea;
-		updateInspector;
 		updateVariablesList;
-<<<<<<< HEAD
 		updateValueTextarea;
 		updateButtons
 !
@@ -2404,26 +1730,16 @@
 				onClick: [self selectVariable: each].
 			self selectedVariable = each ifTrue: [
 				li class: 'selected']]]
-=======
-		updateStatus
-!
-
-selectVariable: anObject named: aString
-	selectedVariable := anObject.
-	selectedVariableName := aString.
-	inspector contents: [:html | html with: anObject printString].
-	self updateVariablesList
->>>>>>> e9804bd8
-! !
-
-!Debugger methodsFor: 'initialization'!
-
-initialize
-	super initialize.
-	unsavedChanges = false
-! !
-
-<<<<<<< HEAD
+! !
+
+!Inspector class methodsFor: 'instance creation'!
+
+on: anObject
+	^self new
+		inspect: anObject;
+		yourself
+! !
+
 TabWidget subclass: #ProgressBar
 	instanceVariableNames: 'percent progressDiv div'
 	category: 'IDE'!
@@ -2459,536 +1775,6 @@
 updatePercent: aNumber
 	self percent: aNumber.
 	self renderProgressBar
-! !
-
-TabWidget subclass: #ReferencesBrowser
-	instanceVariableNames: 'implementors senders implementorsList input timer selector sendersList referencedClasses referencedClassesList'
-	category: 'IDE'!
-
-!ReferencesBrowser methodsFor: 'accessing'!
-
-classesAndMetaclasses
-	^Smalltalk current classes, (Smalltalk current classes collect: [:each | each class])
-!
-
-implementors
-	^implementors ifNil: [implementors := Array new]
-!
-
-label
-	^'[References]'
-!
-
-referencedClasses
-	^referencedClasses ifNil: [referencedClasses := Array new]
-!
-
-selector
-	^selector
-!
-
-senders
-	^senders ifNil: [senders := Array new]
-! !
-
-!ReferencesBrowser methodsFor: 'actions'!
-
-openBrowserOn: aMethod
-       | browser |
-       browser := Browser openOn: (aMethod methodClass isMetaclass 
-		ifTrue: [aMethod methodClass instanceClass] ifFalse: [aMethod methodClass]).
-       aMethod methodClass isMetaclass ifTrue: [browser selectTab: #class].
-       browser
-               selectProtocol: aMethod category;
-               selectMethod: aMethod
-!
-
-search: aString
-	self 
-		searchReferencesFor: aString;
-		updateImplementorsList;
-		updateSendersList;
-		updateReferencedClassesList
-!
-
-searchReferencedClassesFor: aString
-	self classesAndMetaclasses do: [:each |
-		each methodDictionary values do: [:value |
-			(value referencedClasses includes: selector) ifTrue: [
-				self referencedClasses add: value]]]
-!
-
-searchReferencesFor: aString
-	selector := aString.
-	implementors := Array new.
-	senders := Array new.
-	referencedClasses := Array new.
-	(selector match: '^[A-Z]') 
-		ifFalse: [self searchSelectorReferencesFor: selector]
-		ifTrue: [self searchReferencedClassesFor: selector]
-!
-
-searchSelectorReferencesFor: aString
-	self classesAndMetaclasses do: [:each | 
-		each methodDictionary keysAndValuesDo: [:key :value | 
-			key = selector ifTrue: [self implementors add: value].
-			(value messageSends includes: selector) ifTrue: [
-				self senders add: value]]]
-! !
-
-!ReferencesBrowser methodsFor: 'initialization'!
-
-initialize
-	super initialize.
-	selector := ''
-! !
-
-!ReferencesBrowser methodsFor: 'private'!
-
-setInputEvents
-	input
-		onKeyUp: [timer := [self search: input asJQuery val] valueWithTimeout: 100];
-		onKeyDown: [timer ifNotNil: [timer clearTimeout]]
-! !
-
-!ReferencesBrowser methodsFor: 'rendering'!
-
-renderBoxOn: html
-	self 
-		renderInputOn: html;
-		renderImplementorsOn: html;
-		renderSendersOn: html;
-		renderReferencedClassesOn: html
-!
-
-renderImplementorsOn: html
-	implementorsList := html ul class: 'jt_column implementors'.
-	self updateImplementorsList
-!
-
-renderInputOn: html
-	input := html input 
-		class: 'implementors';
-		yourself.
-	input asJQuery val: selector.
-	self setInputEvents
-!
-
-renderReferencedClassesOn: html
-	referencedClassesList := html ul class: 'jt_column referenced_classes'.
-	self updateReferencedClassesList
-!
-
-renderSendersOn: html
-	sendersList := html ul class: 'jt_column senders'.
-	self updateSendersList
-=======
-!Debugger methodsFor: 'rendering'!
-
-renderBottomPanelOn: html
-	html div
-		class: 'jt_sourceCode debugger';
-		with: [
-			sourceArea := SourceArea new.
-			sourceArea renderOn: html].
-	ul2 := html ul class: 'jt_column debugger variables'.
-	inspector := html div class: 'jt_column debugger inspector'.
-	sourceArea
-		onKeyUp: [self updateStatus]
-!
-
-renderBoxOn: html
-    self 
-	renderTopPanelOn: html;
-	renderBottomPanelOn: html
-!
-
-renderButtonsOn: html
-	saveButton := html button
-		with: 'Save';
-		onClick: [self save].
-	html button
-		with: 'DoIt';
-		onClick: [sourceArea doIt].
-	html button
-		with: 'PrintIt';
-		onClick: [sourceArea printIt].
-	html button
-		with: 'InspectIt';
-		onClick: [sourceArea inspectIt].
-	html button 
-		with: 'Proceed';
-		onClick: [self proceed].
-	html button
-		with: 'Abandon';
-		onClick: [self close].
-	inspectButton := html button
-		class: 'jt_button debugger inspect';
-		with: 'Inspect';
-		onClick: [self inspectSelectedVariable].
-	 self 
-		updateSourceArea;
-		updateStatus;
-		updateVariablesList;
-		updateInspector
-!
-
-renderContext: aContext on: html
-	| li |
-	li := html li.
-	selectedContext = aContext ifTrue: [
-		li class: 'selected'].
-	li 
-		with: aContext asString;
-		onClick: [self selectContext: aContext].
-	aContext home ifNotNil: [self renderContext: aContext home on: html]
-!
-
-renderTopPanelOn: html
-	selectedContext := self error context.
-	html div 
-		class: 'top'; 
-		with: [
-			html div 
-				class: 'label';
-				with: self error messageText.
-			ul := html ul 
-				class: 'jt_column debugger contexts';
-				with: [self renderContext: self error context on: html]]
-! !
-
-!Debugger methodsFor: 'testing'!
-
-canBeClosed
-    ^true
-! !
-
-!Debugger methodsFor: 'updating'!
-
-updateContextsList
-	ul contents: [:html |
-		self renderContext: self error context on: html]
-!
-
-updateInspector
-	inspector contents: [:html |]
-!
-
-updateSourceArea
-	 sourceArea val: self source
-!
-
-updateStatus
-	sourceArea val = self source
-		ifTrue: [
-			saveButton ifNotNil: [
-				saveButton at: 'disabled' put: true].
-			unsavedChanges := false]
-		ifFalse: [
-			saveButton ifNotNil: [
-				saveButton removeAt: 'disabled'].
-			unsavedChanges := true]
-!
-
-updateVariablesList
-	ul2 contents: [:html | | li |
-		li := html li 
-			with: 'self';
-			onClick: [self selectVariable: self receiver named: 'self'].
-                selectedVariableName = 'self' ifTrue: [
-			li class: 'selected'].
-                self arguments withIndexDo: [:each :index | | param |
-                        param := selectedContext temps at: index.
-                        li := html li 
-				with: each;
-				onClick: [self selectVariable: param named: each].
-                         selectedVariableName = each ifTrue: [
-				li class: 'selected']].
-                self receiver class allInstanceVariableNames do: [:each | | ivar |
-                        ivar := self receiver instVarAt: each.
-                        li := html li 
-				with: each;
-				onClick: [self selectVariable: ivar named: each].
-                         selectedVariableName = each ifTrue: [
-				li class: 'selected']]].
-	selectedVariable ifNil: [inspectButton at: 'disabled' put: true] ifNotNil: [inspectButton removeAt: 'disabled']
-! !
-
-TabWidget subclass: #IDETranscript
-	instanceVariableNames: 'textarea'
-	category: 'IDE'!
-
-!IDETranscript methodsFor: 'accessing'!
-
-label
-    ^'Transcript'
-! !
-
-!IDETranscript methodsFor: 'actions'!
-
-clear
-    textarea asJQuery val: ''
-!
-
-cr
-    textarea asJQuery val: textarea asJQuery val, String cr.
-!
-
-open
-    TabManager current 
-	open;
-	selectTab: self
-!
-
-show: anObject
-    textarea ifNil: [self open].
-    textarea asJQuery val: textarea asJQuery val, anObject asString.
-! !
-
-!IDETranscript methodsFor: 'rendering'!
-
-renderBoxOn: html
-    textarea := html textarea.
-    textarea 
-	class: 'jt_transcript';
-	at: 'spellcheck' put: 'false'
-!
-
-renderButtonsOn: html
-    html button
-	with: 'Clear transcript';
-	onClick: [self clear]
-! !
-
-IDETranscript class instanceVariableNames: 'current'!
-
-!IDETranscript class methodsFor: 'initialization'!
-
-initialize
-	Transcript register: self current
-! !
-
-!IDETranscript class methodsFor: 'instance creation'!
-
-current
-	^current ifNil: [current := super new]
-!
-
-new
-    self shouldNotImplement
-!
-
-open
-    TabManager current 
-	open;
-	selectTab: self current
-! !
-
-TabWidget subclass: #Inspector
-	instanceVariableNames: 'label variables object selectedVariable variablesList valueTextarea diveButton sourceArea'
-	category: 'IDE'!
-
-!Inspector methodsFor: 'accessing'!
-
-label
-	^label ifNil: ['Inspector (nil)']
-!
-
-selectedVariable
-	^selectedVariable
-!
-
-selectedVariable: aString
-	selectedVariable := aString
-!
-
-setLabel: aString
-	label := aString
-!
-
-setVariables: aCollection
-	variables := aCollection
-!
-
-sourceArea
-	^sourceArea
-!
-
-variables
-	^variables
-! !
-
-!Inspector methodsFor: 'actions'!
-
-dive
-	(self variables at: self selectedVariable) inspect
-!
-
-inspect: anObject
-	object := anObject.
-	variables := #().
-	object inspectOn: self
-!
-
-refresh
-	self 
-		inspect: object; 
-		updateVariablesList;
-		updateValueTextarea
-! !
-
-!Inspector methodsFor: 'rendering'!
-
-renderBottomPanelOn: html
-    html div
-	class: 'jt_sourceCode';
-	with: [
-	    sourceArea := SourceArea new
-		receiver: object;
-		onDoIt: [self refresh];
-		yourself.
-            sourceArea renderOn: html]
-!
-
-renderBoxOn: html
-	self 
-		renderTopPanelOn: html;
-		renderBottomPanelOn: html
-!
-
-renderButtonsOn: html
-	html button 
-		with: 'DoIt';
-		onClick: [self sourceArea doIt].
-	html button 
-		with: 'PrintIt';
-		onClick: [self sourceArea printIt].
-	html button 
-		with: 'InspectIt';
-		onClick: [self sourceArea inspectIt].
-	self updateButtons
-!
-
-renderTopPanelOn: html
-	html div 
-		class: 'top'; 
-		with: [
-			variablesList := html ul class: 'jt_column variables'.
-			valueTextarea := html textarea class: 'jt_column value'; at: 'readonly' put: 'readonly'.
-			html div class: 'jt_tabs inspector'; with: [
-				html button
-					class: 'jt_button inspector refresh';
-					with: 'Refresh';
-					onClick: [self refresh].
-				diveButton := html button 
-					class: 'jt_button inspector dive';
-					with: 'Dive'; 
-					onClick: [self dive]].
-			html div class: 'jt_clear'].
-	self
-		updateVariablesList;
-		updateValueTextarea.
-! !
-
-!Inspector methodsFor: 'testing'!
-
-canBeClosed
-	^true
-! !
-
-!Inspector methodsFor: 'updating'!
-
-selectVariable: aString
-	self selectedVariable: aString.
-	self 
-		updateVariablesList;
-		updateValueTextarea;
-		updateButtons
-!
-
-updateButtons
-	(self selectedVariable notNil and: [(self variables at: self selectedVariable) notNil])
-		ifFalse: [diveButton at: 'disabled' put: true] 
-		ifTrue: [diveButton removeAt: 'disabled']
-!
-
-updateValueTextarea
-	valueTextarea asJQuery val: (self selectedVariable isNil
-		ifTrue: ['']
-		ifFalse: [(self variables at: self selectedVariable) printString])
-!
-
-updateVariablesList
-	variablesList contents: [:html |
-		self variables keys do: [:each || li |
-			li := html li.
-			li
-				with: each;
-				onClick: [self selectVariable: each].
-			self selectedVariable = each ifTrue: [
-				li class: 'selected']]]
-! !
-
-!Inspector class methodsFor: 'instance creation'!
-
-on: anObject
-	^self new
-		inspect: anObject;
-		yourself
->>>>>>> e9804bd8
-! !
-
-!ReferencesBrowser methodsFor: 'testing'!
-
-canBeClosed
-	^true
-! !
-
-!ReferencesBrowser methodsFor: 'updating'!
-
-updateImplementorsList
-    implementorsList contents: [:html |
-	html li
-		class: 'column_label'; 
-		with: 'Implementors (', self implementors size asString, ')';
-		style: 'font-weight: bold'.
-	self implementors do: [:each || li |
-	    li := html li.
-	    li
-		with: (each methodClass asString, ' >> ', self selector);
-		onClick: [self openBrowserOn: each]]]
-!
-
-updateReferencedClassesList
-	referencedClassesList contents: [:html |
-	html li
-		class: 'column_label'; 
-		with: 'Class references (', self referencedClasses size asString, ')';
-		style: 'font-weight: bold'.
-	self referencedClasses do: [:each |
-		html li
-			with: (each methodClass asString, ' >> ', each selector);
-			onClick: [self openBrowserOn: each]]]
-!
-
-updateSendersList
-	sendersList contents: [:html |
-	html li
-		class: 'column_label'; 
-		with: 'Senders (', self senders size asString, ')';
-		style: 'font-weight: bold'.
-	self senders do: [:each |
-		html li
-			with: (each methodClass asString, ' >> ', each selector);
-			onClick: [self openBrowserOn: each]]]
-! !
-
-!ReferencesBrowser class methodsFor: 'instance creation'!
-
-search: aString
-	^self new
-		searchReferencesFor: aString;
-		open
 ! !
 
 TabWidget subclass: #ReferencesBrowser
