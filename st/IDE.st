Smalltalk current createPackage: 'IDE'!
Widget subclass: #ClassesList
	instanceVariableNames: 'browser ul nodes'
	package: 'IDE'!

!ClassesList methodsFor: 'accessing'!

browser
	^ browser
!

browser: aBrowser
	browser := aBrowser
!

category
	^ self browser selectedPackage
!

getNodes
	| classes children others |
	classes := self browser classes.
	children := #().
	others := #().
	classes do: [ :each |
		(classes includes: each superclass)
			ifFalse: [ children add: each ]
			ifTrue: [ others add: each ]].
	^ children collect: [ :each |
		ClassesListNode on: each browser: self browser classes: others level: 0 ]
!

nodes
	nodes ifNil: [ nodes := self getNodes ].
	^ nodes
!

resetNodes
	nodes := nil
! !

!ClassesList methodsFor: 'rendering'!

renderOn: html
	ul := html ul
		class: 'amber_column browser classes';
		yourself.
	self updateNodes
!

updateNodes
	ul contents: [ :html |
		self nodes do: [ :each |
			each renderOn: html ]]
! !

!ClassesList class methodsFor: 'instance creation'!

on: aBrowser
	^ self new
		browser: aBrowser;
		yourself
! !

Widget subclass: #ClassesListNode
	instanceVariableNames: 'browser theClass level nodes'
	package: 'IDE'!

!ClassesListNode methodsFor: 'accessing'!

browser
	^ browser
!

browser: aBrowser
	browser := aBrowser
!

getNodesFrom: aCollection
	| children others |
	children := #().
	others := #().
	aCollection do: [ :each |
		(each superclass = self theClass)
			ifTrue: [ children add: each ]
			ifFalse: [ others add: each ]].
	nodes:= children collect: [ :each |
		ClassesListNode on: each browser: self browser classes: others level: self level + 1 ]
!

label
	| str |
	str := String new writeStream.
	self level timesRepeat: [
		str nextPutAll: '&nbsp;&nbsp;&nbsp;&nbsp;' ].
	str nextPutAll: self theClass name.
	^ str contents
!

level
	^ level
!

level: anInteger
	level := anInteger
!

nodes
	^ nodes
!

theClass
	^ theClass
!

theClass: aClass
	theClass := aClass
! !

!ClassesListNode methodsFor: 'rendering'!

renderOn: html
	| li cssClass |
	cssClass := ''.
	li := html li
		onClick: [ self browser selectClass: self theClass ].
	li asJQuery html: self label.

	self browser selectedClass = self theClass ifTrue: [
		cssClass := cssClass, ' selected' ].

	self theClass comment isEmpty ifFalse: [
		cssClass := cssClass, ' commented' ].

	li class: cssClass.

	self nodes do: [ :each |
		each renderOn: html ]
! !

!ClassesListNode class methodsFor: 'instance creation'!

on: aClass browser: aBrowser classes: aCollection level: anInteger
	^ self new
		theClass: aClass;
		browser: aBrowser;
		level: anInteger;
		getNodesFrom: aCollection;
		yourself
! !

ErrorHandler subclass: #DebugErrorHandler
	instanceVariableNames: ''
	package: 'IDE'!

!DebugErrorHandler methodsFor: 'error handling'!

handleError: anError
	[ Debugger new
		error: anError;
		open ] on: Error do: [ :error |
			ErrorHandler new handleError: error ]
! !

!DebugErrorHandler class methodsFor: 'initialization'!

initialize
	ErrorHandler current ifNil: [ self register ]
! !

Widget subclass: #SourceArea
	instanceVariableNames: 'editor div receiver onDoIt'
	package: 'IDE'!

!SourceArea methodsFor: 'accessing'!

currentLine
	^ editor getLine: (editor getCursor line)
!

currentLineOrSelection
	^ editor somethingSelected
	ifFalse: [ self currentLine ]
	ifTrue: [ self selection ]
!

editor
	^ editor
!

onDoIt
	^ onDoIt
!

onDoIt: aBlock
	onDoIt := aBlock
!

receiver
	^ receiver ifNil: [ DoIt new ]
!

receiver: anObject
	receiver := anObject
!

selection
	^ editor getSelection
!

setEditorOn: aTextarea
	<self['@editor'] = CodeMirror.fromTextArea(aTextarea, {
		theme: 'amber',
				lineNumbers: true,
				enterMode: 'flat',
				indentWithTabs: true,
				indentUnit: 4,
				matchBrackets: true,
				electricChars: false
	})>
!

val
	^ editor getValue
!

val: aString
	editor setValue: aString
! !

!SourceArea methodsFor: 'actions'!

clear
	self val: ''
!

doIt
	| result |
	result := self eval: self currentLineOrSelection.
	self onDoIt ifNotNil: [ self onDoIt value ].
	^ result
!

eval: aString
	| compiler |
	compiler := Compiler new.
	[ compiler parseExpression: aString ] on: Error do: [ :ex |
		^ self alert: ex messageText ].
	^ compiler evaluateExpression: aString on: self receiver
!

fileIn
	Importer new import: self currentLineOrSelection readStream
!

focus
	self editor focus.
!

handleKeyDown: anEvent
	<if(anEvent.ctrlKey) {
		if(anEvent.keyCode === 80) { //ctrl+p
			self._printIt();
			anEvent.preventDefault();
			return false;
		}
		if(anEvent.keyCode === 68) { //ctrl+d
			self._doIt();
			anEvent.preventDefault();
			return false;
		}
		if(anEvent.keyCode === 73) { //ctrl+i
			self._inspectIt();
			anEvent.preventDefault();
			return false;
		}
	}>
!

inspectIt
	self doIt inspect
!

print: aString
	| start stop currentLine |
	currentLine := (editor getCursor: false) line.
	start := HashedCollection new.
	start at: 'line' put: currentLine.
	start at: 'ch' put: (editor getCursor: false) ch.
	(editor getSelection) ifEmpty: [
		"select current line if selection is empty"
		start at: 'ch' put: (editor getLine: currentLine) size.
		editor setSelection: #{'line' -> currentLine. 'ch' -> 0} end: start.
	].
	stop := HashedCollection new.
	stop at: 'line' put: currentLine.
	stop at: 'ch' put: ((start at: 'ch') + aString size + 2).

	editor replaceSelection: (editor getSelection, ' ', aString, ' ').
	editor setCursor: (editor getCursor: true).
	editor setSelection: stop end: start
!

printIt
	self print: self doIt printString.
	self focus.
! !

!SourceArea methodsFor: 'events'!

onKeyDown: aBlock
	div onKeyDown: aBlock
!

onKeyUp: aBlock
	div onKeyUp: aBlock
! !

!SourceArea methodsFor: 'rendering'!

renderOn: html
	| textarea |
	div := html div class: 'source'.
	div with: [ textarea := html textarea ].
	self setEditorOn: textarea element.
	div onKeyDown: [ :e | self handleKeyDown: e ]
! !

!SourceArea class methodsFor: 'initialization'!

initialize
	super initialize.
	self setupCodeMirror
!

setupCodeMirror
	< CodeMirror.keyMap["default"].fallthrough = ["basic"] >
! !

Widget subclass: #TabManager
	instanceVariableNames: 'selectedTab tabs opened ul input'
	package: 'IDE'!

!TabManager methodsFor: 'accessing'!

labelFor: aWidget
	| label maxSize |
	maxSize := 15.
	label := aWidget label copyFrom: 0 to: (aWidget label size min: maxSize).
	aWidget label size > maxSize ifTrue: [
		label := label, '...' ].
	^ label
!

tabs
	^ tabs ifNil: [ tabs := Array new ]
! !

!TabManager methodsFor: 'actions'!

close
	opened ifTrue: [
	'#amber' asJQuery hide.
	ul asJQuery hide.
	selectedTab hide.
	self removeBodyMargin.
	'body' asJQuery removeClass: 'amberBody'.
	opened := false ]
!

closeTab: aWidget
	self removeTab: aWidget.
	self selectTab: self tabs last.
	aWidget remove.
	self update
!

newBrowserTab
	Browser open
!

onResize: aBlock
	'#amber' asJQuery resizable: #{
		'handles' -> 'n'.
		'resize' -> aBlock.
		'minHeight' -> 230
	}
!

onWindowResize: aBlock
	window asJQuery resize: aBlock
!

open
	opened ifFalse: [
	'body' asJQuery addClass: 'amberBody'.
	'#amber' asJQuery show.
	ul asJQuery show.
	self updateBodyMargin.
	selectedTab show.
	opened := true ]
!

removeBodyMargin
	self setBodyMargin: 0
!

search: aString
	| searchedClass |
	searchedClass := Smalltalk current at: aString.
		searchedClass isClass
			ifTrue: [ Browser openOn: searchedClass ]
			ifFalse: [ ReferencesBrowser search: aString ]
!

selectTab: aWidget
	self open.
	selectedTab := aWidget.
	self tabs do: [ :each |
	each hide ].
	aWidget show.
	
	self update
!

setBodyMargin: anInteger
	'.amberBody' asJQuery css: 'margin-bottom' put: anInteger asString, 'px'
!

updateBodyMargin
	self setBodyMargin: '#amber' asJQuery height
!

updatePosition
	'#amber' asJQuery
		css: 'top' put: '';
		css: 'bottom' put: '0px'
! !

!TabManager methodsFor: 'adding/Removing'!

addTab: aWidget
	self tabs add: aWidget.
	aWidget appendToJQuery: '#amber' asJQuery.
	aWidget hide
!

removeTab: aWidget
	self tabs remove: aWidget.
	self update
! !

!TabManager methodsFor: 'initialization'!

initialize
	super initialize.
	InspectorHandler register: Inspector.
	opened := true.
	[ :html | html div id: 'amber' ] appendToJQuery: 'body' asJQuery.
	'body' asJQuery
	addClass: 'amberBody'.
	self appendToJQuery: '#amber' asJQuery.
	self
	addTab: IDETranscript current;
	addTab: Workspace new;
	addTab: TestRunner new.
	self selectTab: self tabs last.
	self
	onResize: [ self updateBodyMargin; updatePosition ];
	onWindowResize: [ self updatePosition ]
! !

!TabManager methodsFor: 'rendering'!

renderOn: html
	html div id: 'logo'.
	self renderToolbarOn: html.
	ul := html ul
		id: 'amberTabs';
		yourself.
	self renderTabs
!

renderTabFor: aWidget on: html
	| li |
	li := html li.
	selectedTab = aWidget ifTrue: [
	li class: 'selected' ].
	li with: [
		html span class: 'ltab'.
		html span
			class: 'mtab';
			with: [
				aWidget canBeClosed ifTrue: [
					html span
						class: 'close';
						with: 'x';
					onClick: [ self closeTab: aWidget ]].
			html span with: (self labelFor: aWidget) ].
		html span class: 'rtab' ];
	onClick: [ self selectTab: aWidget ]
!

renderTabs
	ul contents: [ :html |
		self tabs do: [ :each |
		self renderTabFor: each on: html ].
		html li
		class: 'newtab';
		with: [
			html span class: 'ltab'.
			html span class: 'mtab'; with: ' + '.
			html span class: 'rtab' ];
		onClick: [ self newBrowserTab ]]
!

renderToolbarOn: html
	html div
		id: 'amber_toolbar';
		with: [
			input := html input
				class: 'implementors';
				yourself.
			input onKeyPress: [ :event |
				event keyCode = 13 ifTrue: [
				self search: input asJQuery val ]].
			html div id: 'amber_close'; onClick: [ self close ]]
! !

!TabManager methodsFor: 'updating'!

update
	self renderTabs
! !

TabManager class instanceVariableNames: 'current'!

!TabManager class methodsFor: 'actions'!

toggleAmberIDE
	'#amber' asJQuery length = 0
		ifTrue: [ Browser open ]
		ifFalse: [
			('#amber' asJQuery is: ':visible')
				ifTrue: [ TabManager current close ]
				ifFalse: [ TabManager current open ] ]
! !

!TabManager class methodsFor: 'instance creation'!

current
	^ current ifNil: [ current := super new ]
!

new
	self shouldNotImplement
! !

Widget subclass: #TabWidget
	instanceVariableNames: 'div'
	package: 'IDE'!

!TabWidget methodsFor: 'accessing'!

label
	self subclassResponsibility
! !

!TabWidget methodsFor: 'actions'!

close
	TabManager current closeTab: self
!

hide
	div asJQuery hide
!

open
	TabManager current addTab: self.
	TabManager current selectTab: self
!

remove
	div asJQuery remove
!

show
	div asJQuery show
! !

!TabWidget methodsFor: 'rendering'!

renderBoxOn: html
!

renderButtonsOn: html
!

renderOn: html
	div := html div
		class: 'amberTool';
		yourself.
	self renderTab
!

renderTab
	div contents: [ :html |
		html div
		class: 'amber_box';
		with: [ self renderBoxOn: html ].
		html div
		class: 'amber_buttons';
		with: [ self renderButtonsOn: html ]]
!

update
	self renderTab
! !

!TabWidget methodsFor: 'testing'!

canBeClosed
	^ false
! !

!TabWidget class methodsFor: 'instance creation'!

open
	^ self new open
! !

TabWidget subclass: #Browser
	instanceVariableNames: 'selectedPackage selectedClass selectedProtocol selectedMethod packagesList classesList protocolsList methodsList sourceArea tabsList selectedTab saveButton classButtons methodButtons unsavedChanges'
	package: 'IDE'!

!Browser methodsFor: 'accessing'!

classCommentSource
	^ selectedClass comment
!

classDeclarationSource
	| stream |
	stream := '' writeStream.
	selectedClass ifNil: [ ^ self classDeclarationTemplate ].
	stream
		nextPutAll: selectedClass superclass asString;
		nextPutAll: ' subclass: #';
		nextPutAll: selectedClass name;
		nextPutAll: String lf, String tab;
		nextPutAll: 'instanceVariableNames: '''.
	selectedClass instanceVariableNames
		do: [ :each | stream nextPutAll: each ]
		separatedBy: [ stream nextPutAll: ' ' ].
	stream
		nextPutAll: '''', String lf, String tab;
		nextPutAll: 'package: ''';
		nextPutAll: selectedClass category;
		nextPutAll: ''''.
	^ stream contents
!

classDeclarationTemplate
	^ 'Object subclass: #NameOfSubclass
	instanceVariableNames: ''''
	package: ''', self selectedPackage, ''''
!

classes
	^ ((Smalltalk current classes
	select: [ :each | each category = selectedPackage ])
	sort: [ :a :b | a name < b name ]) asSet
!

declarationSource
	^ selectedTab = #instance
	ifTrue: [ self classDeclarationSource ]
	ifFalse: [ self metaclassDeclarationSource ]
!

dummyMethodSource
	^ 'messageSelectorAndArgumentNames
	"comment stating purpose of message"

	| temporary variable names |
	statements'
!

label
	^ selectedClass
	ifNil: [ 'Browser (nil)' ]
	ifNotNil: [ 'Browser: ', selectedClass name ]
!

metaclassDeclarationSource
	| stream |
	stream := '' writeStream.
	selectedClass ifNotNil: [
	stream
		nextPutAll: selectedClass asString;
		nextPutAll: ' class ';
		nextPutAll: 'instanceVariableNames: '''.
	selectedClass class instanceVariableNames
		do: [ :each | stream nextPutAll: each ]
		separatedBy: [ stream nextPutAll: ' ' ].
	stream nextPutAll: '''' ].
	^ stream contents
!

methodSource
	^ selectedMethod
	ifNil: [ self dummyMethodSource ]
	ifNotNil: [ selectedMethod source ]
!

methods
	| klass |
	selectedTab = #comment ifTrue: [ ^ #() ].
	selectedClass ifNotNil: [
	klass := selectedTab = #instance
		ifTrue: [ selectedClass ]
		ifFalse: [ selectedClass class ]].
	^ (selectedProtocol
	ifNil: [
		klass
		ifNil: [ #() ]
		ifNotNil: [ klass methodDictionary values ]]
	ifNotNil: [
		klass methodsInProtocol: selectedProtocol ]) 
				sort: [ :a :b | a selector < b selector ]
!

packages
	| packages |
	packages := Array new.
	Smalltalk current classes do: [ :each |
	(packages includes: each category) ifFalse: [
		packages add: each category ]].
	^ packages sort
!

protocols
	| klass |
	selectedClass ifNotNil: [
	selectedTab = #comment ifTrue: [ ^ #() ].
	klass := selectedTab = #instance
		ifTrue: [ selectedClass ]
		ifFalse: [ selectedClass class ].
	klass methodDictionary isEmpty ifTrue: [
		^ Array with: 'not yet classified' ].
	^ klass protocols ].
	^ Array new
!

selectedClass
	^ selectedClass
!

selectedPackage
	^ selectedPackage
!

source
	selectedTab = #comment ifFalse: [
	^ (selectedProtocol notNil or: [ selectedMethod notNil ])
		ifFalse: [ self declarationSource ]
		ifTrue: [ self methodSource ]].
	^ selectedClass
	ifNil: [ '' ]
	ifNotNil: [ self classCommentSource ]
! !

!Browser methodsFor: 'actions'!

addInstanceVariableNamed: aString toClass: aClass
	ClassBuilder new
		addSubclassOf: aClass superclass
		named: aClass name
		instanceVariableNames: (aClass instanceVariableNames copy add: aString; yourself)
		package: aClass package name
!

addNewClass
	| className |
	className := self prompt: 'New class'.
	(className notNil and: [ className notEmpty ]) ifTrue: [
		Object subclass: className instanceVariableNames: '' package: self selectedPackage.
			self
			resetClassesList;
			updateClassesList.
		self selectClass: (Smalltalk current at: className) ]
!

addNewProtocol
	| newProtocol |
	
	newProtocol := self prompt: 'New method protocol'.
	
	(newProtocol notNil and: [ newProtocol notEmpty ]) ifTrue: [
		selectedMethod protocol: newProtocol.
		self setMethodProtocol: newProtocol ]
!

cancelChanges
	^ unsavedChanges
	ifTrue: [ self confirm: 'Cancel changes?' ]
	ifFalse: [ true ]
!

commitPackage
	selectedPackage ifNotNil: [
		(Package named: selectedPackage) commit ]
!

compile
	| currentEditLine |
	self disableSaveButton.
	currentEditLine := sourceArea editor getCursor.
	selectedTab = #comment
	ifTrue: [
			selectedClass ifNotNil: [
				self compileClassComment ]]
	ifFalse: [
			(selectedProtocol notNil or: [ selectedMethod notNil ])
				ifFalse: [ self compileDefinition ]
				ifTrue: [ self compileMethodDefinition ]].
	sourceArea editor setCursor: currentEditLine.
!

compileClassComment
	selectedClass comment: sourceArea val
!

compileDefinition
	| newClass |
	newClass := Compiler new evaluateExpression: sourceArea val.
	self
	resetClassesList;
	updateCategoriesList;
	updateClassesList.
	self selectClass: newClass
!

compileMethodDefinition
	selectedTab = #instance
	ifTrue: [ self compileMethodDefinitionFor: selectedClass ]
	ifFalse: [ self compileMethodDefinitionFor: selectedClass class ]
!

compileMethodDefinitionFor: aClass
	| compiler method source node |
	source := sourceArea val.
	selectedProtocol ifNil: [ selectedProtocol := selectedMethod protocol ].
	compiler := Compiler new.
	compiler source: source.
	node := compiler parse: source.
	node isParseFailure ifTrue: [
	^ self alert: 'PARSE ERROR: ', node reason, ', position: ', node position asString ].
	compiler currentClass: aClass.
	method := compiler eval: (compiler compileNode: node).
	compiler unknownVariables do: [ :each |
		"Do not try to redeclare javascript's objects"
		(PlatformInterface existsGlobal: each) ifFalse: [
		(self confirm: 'Declare ''', each, ''' as instance variable?') ifTrue: [
			self addInstanceVariableNamed: each toClass: aClass.
			^ self compileMethodDefinitionFor: aClass ]] ].
	ClassBuilder new installMethod: method forClass: aClass protocol: selectedProtocol.
	self updateMethodsList.
	self selectMethod: method
!

copyClass
	| className |
	className := self prompt: 'Copy class'.
	(className notNil and: [ className notEmpty ]) ifTrue: [
		ClassBuilder new copyClass: self selectedClass named: className.
			self
			resetClassesList;
			updateClassesList.
		self selectClass: (Smalltalk current at: className) ]
!

disableSaveButton
	saveButton ifNotNil: [
	saveButton at: 'disabled' put: true ].
	unsavedChanges := false
!

handleSourceAreaKeyDown: anEvent
	<if(anEvent.ctrlKey) {
		if(anEvent.keyCode === 83) { //ctrl+s
			self._compile();
			anEvent.preventDefault();
			return false;
		}
	}
	>
!

hideClassButtons
	classButtons asJQuery hide
!

hideMethodButtons
	methodButtons asJQuery hide
!

removeClass
	(self confirm: 'Do you really want to remove ', selectedClass name, '?')
	ifTrue: [
		Smalltalk current removeClass: selectedClass.
		self resetClassesList.
		self selectClass: nil ]
!

removeMethod
	self cancelChanges ifTrue: [
	(self confirm: 'Do you really want to remove #', selectedMethod selector, '?')
		ifTrue: [
		selectedTab = #instance
			ifTrue: [ selectedClass removeCompiledMethod: selectedMethod ]
			ifFalse: [ selectedClass class removeCompiledMethod: selectedMethod ].
		self selectMethod: nil ]]
!

removePackage

	(self confirm: 'Do you really want to remove the whole package ', selectedPackage, ' with all its classes?')
	ifTrue: [
		Smalltalk current removePackage: selectedPackage.
		self updateCategoriesList ]
!

renameClass
	| newName |
	newName := self prompt: 'Rename class ', selectedClass name.
	(newName notNil and: [ newName notEmpty ]) ifTrue: [
	selectedClass rename: newName.
	self
		updateClassesList;
		updateSourceAndButtons ]
!

renamePackage

	| newName |
	newName := self prompt: 'Rename package ', selectedPackage.
	newName ifNotNil: [
	newName notEmpty ifTrue: [
	Smalltalk current renamePackage: selectedPackage to: newName.
	self updateCategoriesList ]]
!

search: aString
	self cancelChanges ifTrue: [ | searchedClass |
		searchedClass := Smalltalk current at: aString.
		searchedClass isClass
			ifTrue: [ self class openOn: searchedClass ]
			ifFalse: [ self searchReferencesOf: aString ]]
!

searchClassReferences
	ReferencesBrowser search: selectedClass name
!

searchReferencesOf: aString
	ReferencesBrowser search: aString
!

selectCategory: aCategory
	self cancelChanges ifTrue: [
	selectedPackage := aCategory.
	selectedClass := selectedProtocol := selectedMethod := nil.
	self resetClassesList.
	self
		updateCategoriesList;
		updateClassesList;
		updateProtocolsList;
		updateMethodsList;
		updateSourceAndButtons ]
!

selectClass: aClass
	self cancelChanges ifTrue: [
	selectedClass := aClass.
	selectedProtocol := selectedMethod := nil.
	self
		updateClassesList;
		updateProtocolsList;
		updateMethodsList;
		updateSourceAndButtons ]
!

selectMethod: aMethod
	self cancelChanges ifTrue: [
	selectedMethod := aMethod.
	self
		updateProtocolsList;
		updateMethodsList;
		updateSourceAndButtons ]
!

selectProtocol: aString
	self cancelChanges ifTrue: [
	selectedProtocol := aString.
	selectedMethod := nil.
	self
		updateProtocolsList;
		updateMethodsList;
		updateSourceAndButtons ]
!

selectTab: aString
	self cancelChanges ifTrue: [
	selectedTab := aString.
	self selectProtocol: nil.
	self updateTabsList ]
!

setMethodProtocol: aString
	self cancelChanges ifTrue: [
	(self protocols includes: aString)
		ifFalse: [ self addNewProtocol ]
		ifTrue: [
		selectedMethod protocol: aString.
		selectedProtocol := aString.
		selectedMethod := selectedMethod.
		self
			updateProtocolsList;
			updateMethodsList;
			updateSourceAndButtons ]]
!

showClassButtons
	classButtons asJQuery show
!

showMethodButtons
	methodButtons asJQuery show
! !

!Browser methodsFor: 'initialization'!

initialize
	super initialize.
	selectedTab := #instance.
	selectedPackage := self packages first.
	unsavedChanges := false
! !

!Browser methodsFor: 'rendering'!

renderBottomPanelOn: html
	html div
	class: 'amber_sourceCode';
	with: [
		sourceArea := SourceArea new.
		sourceArea renderOn: html.
			sourceArea onKeyDown: [ :e |
				self handleSourceAreaKeyDown: e ].
		sourceArea onKeyUp: [ self updateStatus ]]
!

renderBoxOn: html
	self
	renderTopPanelOn: html;
	renderTabsOn: html;
	renderBottomPanelOn: html
!

renderButtonsOn: html
	saveButton := html button.
	saveButton
	with: 'Save';
	onClick: [ self compile ].
	methodButtons := html span.
	classButtons := html span.
	html div
	class: 'right';
	with: [
		html button
			with: 'DoIt';
			onClick: [ sourceArea doIt ].
		html button
			with: 'PrintIt';
			onClick: [ sourceArea printIt ].
		html button with: 'InspectIt';
			onClick: [ sourceArea inspectIt ]].
	self updateSourceAndButtons
!

renderTabsOn: html
	tabsList := html ul class: 'amber_tabs amber_browser'.
	self updateTabsList.
!

renderTopPanelOn: html
	html div
		class: 'top';
		with: [
			packagesList := html ul class: 'amber_column browser packages'.
				html div class: 'amber_packagesButtons'; with: [
				html button
					title: 'Commit classes in this package to disk';
					onClick: [ self commitPackage ];
					with: 'Commit'.
					html button
					title: 'Rename package';
					onClick: [ self renamePackage ];
					with: 'Rename'.
					html button
					title: 'Remove this package from the system';
					onClick: [ self removePackage ];
					with: 'Remove' ].
			classesList := ClassesList on: self.
			classesList renderOn: html.
			protocolsList := html ul class: 'amber_column browser protocols'.
			methodsList := html ul class: 'amber_column browser methods'.
			self
				updateCategoriesList;
				updateClassesList;
				updateProtocolsList;
				updateMethodsList.
			html div class: 'amber_clear' ]
! !

!Browser methodsFor: 'testing'!

canBeClosed
	^ true
! !

!Browser methodsFor: 'updating'!

resetClassesList
	classesList resetNodes
!

updateCategoriesList
	packagesList contents: [ :html |
	self packages do: [ :each || li label |
		each isEmpty
		ifTrue: [ label := 'Unclassified' ]
		ifFalse: [ label := each ].
		li := html li.
		selectedPackage = each ifTrue: [
		li class: 'selected' ].
		li
		with: label;
		onClick: [ self selectCategory: each ]] ]
!

updateClassesList
	TabManager current update.
	classesList updateNodes
!

updateMethodsList
	methodsList contents: [ :html |
	self methods do: [ :each || li |
		li := html li.
		selectedMethod = each ifTrue: [
		li class: 'selected' ].
		li
		with: each selector;
		onClick: [ self selectMethod: each ]] ]
!

updateProtocolsList
	protocolsList contents: [ :html |
	self protocols do: [ :each || li |
		li := html li.
		selectedProtocol = each ifTrue: [
		li class: 'selected' ].
		li
		with: each;
		onClick: [ self selectProtocol: each ]] ]
!

updateSourceAndButtons
	| currentProtocol |

	self disableSaveButton.
	classButtons contents: [ :html |
		html button
			title: 'Create a new class';
			onClick: [ self addNewClass ];
			with: 'New class'.
		html button
			with: 'Rename class';
			onClick: [ self renameClass ].
		html button
			with: 'Copy class';
			onClick: [ self copyClass ].
		html button
			with: 'Remove class';
			onClick: [ self removeClass ].
		html button
			with: 'References';
			onClick: [ self searchClassReferences ]].
	methodButtons contents: [ :html | | protocolSelect referencesSelect |
		html button
			with: 'Remove method';
			onClick: [ self removeMethod ].
		protocolSelect := html select.
				protocolSelect
			onChange: [ self setMethodProtocol: protocolSelect asJQuery val ];
			with: [
				html option
					with: 'Method protocol';
					at: 'disabled' put: 'disabled'.
				html option
					class: 'important';
					with: 'New...'.
				currentProtocol := selectedProtocol.
				(currentProtocol isNil and: [ selectedMethod notNil ])
					ifTrue: [ currentProtocol := selectedMethod category ].
				self protocols do: [ :each | | option |
					option := html option with: each.
					currentProtocol = each ifTrue: [ option at: 'selected' put: 'selected' ] ] ].
		selectedMethod isNil ifFalse: [
			referencesSelect := html select.
						referencesSelect
				onChange: [ self searchReferencesOf: referencesSelect asJQuery val ];
				with: [ |option|
					html option
						with: 'References';
						at: 'disabled' put: 'disabled';
						at: 'selected' put: 'selected'.
					html option
						class: 'important';
						with: selectedMethod selector.
					selectedMethod messageSends sorted do: [ :each |
						html option with: each ]] ]].
	selectedMethod isNil
		ifTrue: [
			self hideMethodButtons.
				(selectedClass isNil or: [ selectedProtocol notNil ])
					ifTrue: [ self hideClassButtons ]
					ifFalse: [ self showClassButtons ]]
		ifFalse: [
			self hideClassButtons.
			self showMethodButtons ].
	sourceArea val: self source
!

updateStatus
	sourceArea val = self source
		ifTrue: [
			saveButton ifNotNil: [
				saveButton at: 'disabled' put: true ].
				unsavedChanges := false ]
		ifFalse: [
			saveButton ifNotNil: [
				saveButton removeAt: 'disabled' ].
			unsavedChanges := true ]
!

updateTabsList
	tabsList contents: [ :html || li |
	li := html li.
	selectedTab = #instance ifTrue: [ li class: 'selected' ].
	li
		with: [
		html span class: 'ltab'.
		html span class: 'mtab'; with: 'Instance'.
		html span class: 'rtab' ];
		onClick: [ self selectTab: #instance ].
	li := html li.
	selectedTab = #class ifTrue: [ li class: 'selected' ].
	li
		with: [
		html span class: 'ltab'.
		html span class: 'mtab'; with: 'Class'.
		html span class: 'rtab' ];
		onClick: [ self selectTab: #class ].
	li := html li.
	selectedTab = #comment ifTrue: [ li class: 'selected' ].
	li
		with: [
		html span class: 'ltab'.
		html span class: 'mtab'; with: 'Comment'.
		html span class: 'rtab' ];
		onClick: [ self selectTab: #comment ]]
! !

!Browser class methodsFor: 'convenience'!

open
	self new open
!

openOn: aClass
	^ self new
	open;
	selectCategory: aClass category;
	selectClass: aClass
! !

TabWidget subclass: #Debugger
	instanceVariableNames: 'error selectedContext sourceArea ul ul2 inspector saveButton unsavedChanges selectedVariable selectedVariableName inspectButton'
	package: 'IDE'!

!Debugger methodsFor: 'accessing'!

allVariables
	| all |
	all := Dictionary new.

	self receiver class allInstanceVariableNames do: [ :each |
		all at: each put: (self receiver instVarAt: each) ].
	
	selectedContext locals keysAndValuesDo: [ :key :value |
		all at: key put: value ].
	
	^ all
!

error
	^ error
!

error: anError
	error := anError
!

label
	^ '[ Debugger ]'
!

method
	^ selectedContext method
!

receiver
	^ selectedContext receiver
!

source
	^ self method
		ifNil: [ 'Method doesn''t exist!!' ]
		ifNotNil: [ self method source ]
! !

!Debugger methodsFor: 'actions'!

inspectSelectedVariable
	selectedVariable inspect
!

proceed
	self close.
	selectedContext receiver perform: selectedContext selector withArguments: selectedContext temps
!

save
	| protocol |
	protocol := (selectedContext receiver class methodDictionary at: selectedContext selector) category.
	selectedContext receiver class compile: sourceArea val category: protocol.
	self updateStatus
!

selectContext: aContext
	selectedContext := aContext.
	selectedVariable := nil.
	selectedVariableName := nil.
	self
		updateContextsList;
		updateSourceArea;
		updateInspector;
		updateVariablesList;
		updateStatus
!

selectVariable: anObject named: aString
	
	selectedVariable := anObject.
	selectedVariableName := aString.
	inspector contents: [ :html | html with: anObject printString ].
	self updateVariablesList
! !

!Debugger methodsFor: 'initialization'!

initialize
	super initialize.
	unsavedChanges = false
! !

!Debugger methodsFor: 'rendering'!

renderBottomPanelOn: html
	html div
		class: 'amber_sourceCode debugger';
		with: [
			sourceArea := SourceArea new.
			sourceArea renderOn: html ].
	ul2 := html ul class: 'amber_column debugger variables'.
	inspector := html div class: 'amber_column debugger inspector'.
	sourceArea
		onKeyUp: [ self updateStatus ]
!

renderBoxOn: html
	self
		renderTopPanelOn: html;
		renderBottomPanelOn: html
!

renderButtonsOn: html
	saveButton := html button
		with: 'Save';
		onClick: [ self save ].
	html button
		with: 'DoIt';
		onClick: [ sourceArea doIt ].
	html button
		with: 'PrintIt';
		onClick: [ sourceArea printIt ].
	html button
		with: 'InspectIt';
		onClick: [ sourceArea inspectIt ].
	html button
		with: 'Proceed';
		onClick: [ self proceed ].
	html button
		with: 'Abandon';
		onClick: [ self close ].
	inspectButton := html button
		class: 'amber_button debugger inspect';
		with: 'Inspect';
		onClick: [ self inspectSelectedVariable ].
	self
		updateSourceArea;
		updateStatus;
		updateVariablesList;
		updateInspector
!

renderContext: aContext on: html
	| li |
	li := html li.
	selectedContext = aContext ifTrue: [
		li class: 'selected' ].
	li
		with: aContext asString;
		onClick: [ self selectContext: aContext ].
	aContext outerContext ifNotNil: [ self renderContext: aContext outerContext on: html ]
!

renderTopPanelOn: html
	selectedContext := self error context.
	html div
		class: 'top';
		with: [
			html div
				class: 'label';
				with: self error messageText.
			ul := html ul
				class: 'amber_column debugger contexts';
				with: [ self renderContext: self error context on: html ]]
! !

!Debugger methodsFor: 'testing'!

canBeClosed
	^ true
! !

!Debugger methodsFor: 'updating'!

updateContextsList
	ul contents: [ :html |
		self renderContext: self error context on: html ]
!

updateInspector
	inspector contents: [ :html | ]
!

updateSourceArea
	sourceArea val: self source
!

updateStatus
	sourceArea val = self source
		ifTrue: [
			saveButton ifNotNil: [
				saveButton at: 'disabled' put: true ].
			unsavedChanges := false ]
		ifFalse: [
			saveButton ifNotNil: [
				saveButton removeAt: 'disabled' ].
			unsavedChanges := true ]
!

updateVariablesList
	ul2 contents: [ :html | | li |
		li := html li
			with: 'self';
			onClick: [ self selectVariable: self receiver named: 'self' ].
				selectedVariableName = 'self' ifTrue: [ li class: 'selected' ].
		
		self allVariables keysAndValuesDo: [ :key :value |
						li := html li
							with: key;
							onClick: [ self selectVariable: value named: key ].
						selectedVariableName = key ifTrue: [
							li class: 'selected' ] ] ].
							
	selectedVariable
		ifNil: [ inspectButton at: 'disabled' put: true ]
		ifNotNil: [ inspectButton removeAt: 'disabled' ]
! !

TabWidget subclass: #IDETranscript
	instanceVariableNames: 'textarea'
	package: 'IDE'!

!IDETranscript methodsFor: 'accessing'!

label
	^ 'Transcript'
! !

!IDETranscript methodsFor: 'actions'!

clear
	textarea asJQuery val: ''
!

cr
	textarea asJQuery val: textarea asJQuery val, String cr.
!

open
	TabManager current
	open;
	selectTab: self
!

show: anObject
	textarea ifNil: [ self open ].
	textarea asJQuery val: textarea asJQuery val, anObject asString.
! !

!IDETranscript methodsFor: 'rendering'!

renderBoxOn: html
	textarea := html textarea.
	textarea
	class: 'amber_transcript';
	at: 'spellcheck' put: 'false'
!

renderButtonsOn: html
	html button
	with: 'Clear transcript';
	onClick: [ self clear ]
! !

IDETranscript class instanceVariableNames: 'current'!

!IDETranscript class methodsFor: 'initialization'!

initialize
	Transcript register: self current
! !

!IDETranscript class methodsFor: 'instance creation'!

current
	^ current ifNil: [ current := super new ]
!

new
	self shouldNotImplement
!

open
	TabManager current
	open;
	selectTab: self current
! !

TabWidget subclass: #Inspector
	instanceVariableNames: 'label variables object selectedVariable variablesList valueTextarea diveButton sourceArea'
	package: 'IDE'!

!Inspector methodsFor: 'accessing'!

label
	^ label ifNil: [ 'Inspector (nil)' ]
!

selectedVariable
	^ selectedVariable
!

selectedVariable: aString
	selectedVariable := aString
!

setLabel: aString
	label := aString
!

setVariables: aCollection
	variables := aCollection
!

sourceArea
	^ sourceArea
!

variables
	^ variables
! !

!Inspector methodsFor: 'actions'!

dive
	(self variables at: self selectedVariable) inspect
!

inspect: anObject
	object := anObject.
	variables := #().
	object inspectOn: self
!

refresh
	self
		inspect: object;
		updateVariablesList;
		updateValueTextarea
! !

!Inspector methodsFor: 'rendering'!

renderBottomPanelOn: html
	html div
	class: 'amber_sourceCode';
	with: [
		sourceArea := SourceArea new
		receiver: object;
		onDoIt: [ self refresh ];
		yourself.
			sourceArea renderOn: html ]
!

renderBoxOn: html
	self
		renderTopPanelOn: html;
		renderBottomPanelOn: html
!

renderButtonsOn: html
	html button
		with: 'DoIt';
		onClick: [ self sourceArea doIt ].
	html button
		with: 'PrintIt';
		onClick: [ self sourceArea printIt ].
	html button
		with: 'InspectIt';
		onClick: [ self sourceArea inspectIt ].
	self updateButtons
!

renderTopPanelOn: html
	html div
		class: 'top';
		with: [
			variablesList := html ul class: 'amber_column variables'.
			valueTextarea := html textarea class: 'amber_column value'; at: 'readonly' put: 'readonly'.
			html div class: 'amber_tabs inspector'; with: [
				html button
					class: 'amber_button inspector refresh';
					with: 'Refresh';
					onClick: [ self refresh ].
				diveButton := html button
					class: 'amber_button inspector dive';
					with: 'Dive';
					onClick: [ self dive ]].
			html div class: 'amber_clear' ].
	self
		updateVariablesList;
		updateValueTextarea.
! !

!Inspector methodsFor: 'testing'!

canBeClosed
	^ true
! !

!Inspector methodsFor: 'updating'!

selectVariable: aString
	self selectedVariable: aString.
	self
		updateVariablesList;
		updateValueTextarea;
		updateButtons
!

updateButtons
	(self selectedVariable notNil and: [ (self variables at: self selectedVariable) notNil ])
		ifFalse: [ diveButton at: 'disabled' put: true ]
		ifTrue: [ diveButton removeAt: 'disabled' ]
!

updateValueTextarea
	valueTextarea asJQuery val: (self selectedVariable isNil
		ifTrue: [ '' ]
		ifFalse: [ (self variables at: self selectedVariable) printString ])
!

updateVariablesList
	variablesList contents: [ :html |
		self variables keysDo: [ :each || li |
			li := html li.
			li
				with: each;
				onClick: [ self selectVariable: each ].
			self selectedVariable = each ifTrue: [
				li class: 'selected' ]] ]
! !

!Inspector class methodsFor: 'instance creation'!

inspect: anObject
	^ self new
		inspect: anObject;
		open;
		yourself
!

on: anObject
	^ self new
		inspect: anObject;
		yourself
! !

TabWidget subclass: #ProgressBar
	instanceVariableNames: 'percent progressDiv div'
	package: 'IDE'!

!ProgressBar methodsFor: 'accessing'!

percent
	^ percent ifNil: [ 0 ]
!

percent: aNumber
	percent := aNumber
! !

!ProgressBar methodsFor: 'rendering'!

renderOn: html
	div := html div
		class: 'progress_bar';
		yourself.
	self renderProgressBar
!

renderProgressBar
	div contents: [ :html |
		html div
			class: 'progress';
			style: 'width:', self percent asString, '%' ]
! !

!ProgressBar methodsFor: 'updating'!

updatePercent: aNumber
	self percent: aNumber.
	self renderProgressBar
! !

TabWidget subclass: #ReferencesBrowser
	instanceVariableNames: 'implementors senders implementorsList input timer selector sendersList referencedClasses referencedClassesList matches matchesList'
	package: 'IDE'!

!ReferencesBrowser methodsFor: 'accessing'!

classesAndMetaclasses
	^ Smalltalk current classes, (Smalltalk current classes collect: [ :each | each class ])
!

implementors
	^ implementors ifNil: [ implementors := Array new ]
!

label
	^ '[ References ]'
!

matches
	^ matches ifNil: [ matches := Array new ]
!

referencedClasses
	^ referencedClasses ifNil: [ referencedClasses := Array new ]
!

selector
	^ selector
!

senders
	^ senders ifNil: [ senders := Array new ]
! !

!ReferencesBrowser methodsFor: 'actions'!

openBrowserOn: aMethod
	| browser |
	browser := Browser openOn: (aMethod methodClass isMetaclass
		ifTrue: [ aMethod methodClass instanceClass ] ifFalse: [ aMethod methodClass ]).
	aMethod methodClass isMetaclass ifTrue: [ browser selectTab: #class ].
	browser
		selectProtocol: aMethod category;
		selectMethod: aMethod
!

search: aString
	self
		searchReferencesFor: aString;
		updateImplementorsList;
		updateSendersList;
		updateReferencedClassesList;
		updateMatchesList
!

searchMethodSource
	| regex |
	regex := selector allButFirst.
	self classesAndMetaclasses do: [ :each |
		each methodDictionary valuesDo: [ :value |
			(value source match: regex) ifTrue: [
				self matches add: value ]] ]
!

searchReferencedClasses
	self classesAndMetaclasses do: [ :each |
		each methodDictionary valuesDo: [ :value |
			(value referencedClasses includes: selector) ifTrue: [
				self referencedClasses add: value ]] ]
!

searchReferencesFor: aString
	selector := aString.
	implementors := Array new.
	senders := Array new.
	referencedClasses := Array new.
	matches := Array new.
	self searchMethodSource.
	(selector match: '^[A-Z]')
		ifFalse: [ self searchSelectorReferences ]
		ifTrue: [ self searchReferencedClasses ]
!

searchSelectorReferences
	self classesAndMetaclasses do: [ :each |
		each methodDictionary keysAndValuesDo: [ :key :value |
			key = selector ifTrue: [ self implementors add: value ].
			(value messageSends includes: selector) ifTrue: [
				self senders add: value ]] ]
! !

!ReferencesBrowser methodsFor: 'initialization'!

initialize
	super initialize.
	selector := ''
! !

!ReferencesBrowser methodsFor: 'private'!

setInputEvents
	input
		onKeyUp: [ timer := [ self search: input asJQuery val ] valueWithTimeout: 100 ];
		onKeyDown: [ timer ifNotNil: [ timer clearTimeout ]]
! !

!ReferencesBrowser methodsFor: 'rendering'!

renderBoxOn: html
	self
		renderInputOn: html;
		renderImplementorsOn: html;
		renderSendersOn: html;
		renderReferencedClassesOn: html;
		renderMatchesOn: html
!

renderImplementorsOn: html
	implementorsList := html ul class: 'amber_column implementors'.
	self updateImplementorsList
!

renderInputOn: html
	input := html input
		class: 'implementors';
		yourself.
	input asJQuery val: selector.
	self setInputEvents
!

renderMatchesOn: html
	matchesList := html ul class: 'amber_column matches'.
	self updateMatchesList
!

renderReferencedClassesOn: html
	referencedClassesList := html ul class: 'amber_column referenced_classes'.
	self updateReferencedClassesList
!

renderSendersOn: html
	sendersList := html ul class: 'amber_column senders'.
	self updateSendersList
! !

!ReferencesBrowser methodsFor: 'testing'!

canBeClosed
	^ true
! !

!ReferencesBrowser methodsFor: 'updating'!

updateImplementorsList
	implementorsList contents: [ :html |
	html li
		class: 'column_label';
		with: 'Implementors (', self implementors size asString, ')';
		style: 'font-weight: bold'.
	self implementors do: [ :each || li |
		li := html li.
		li
		with: (each methodClass asString, ' >> ', self selector);
		onClick: [ self openBrowserOn: each ]] ]
!

updateMatchesList
	matchesList contents: [ :html |
	html li
		class: 'column_label';
		with: 'Regex matches (', self matches size asString, ')';
		style: 'font-weight: bold'.
	self matches do: [ :each || li |
		li := html li.
		li
		with: (each methodClass asString, ' >> ', each selector);
		onClick: [ self openBrowserOn: each ]] ]
!

updateReferencedClassesList
	referencedClassesList contents: [ :html |
	html li
		class: 'column_label';
		with: 'Class references (', self referencedClasses size asString, ')';
		style: 'font-weight: bold'.
	self referencedClasses do: [ :each |
		html li
			with: (each methodClass asString, ' >> ', each selector);
			onClick: [ self openBrowserOn: each ]] ]
!

updateSendersList
	sendersList contents: [ :html |
	html li
		class: 'column_label';
		with: 'Senders (', self senders size asString, ')';
		style: 'font-weight: bold'.
	self senders do: [ :each |
		html li
			with: (each methodClass asString, ' >> ', each selector);
			onClick: [ self openBrowserOn: each ]] ]
! !

!ReferencesBrowser class methodsFor: 'instance creation'!

search: aString
	^ self new
		searchReferencesFor: aString;
		open
! !

TabWidget subclass: #TestRunner
	instanceVariableNames: 'selectedCategories packagesList selectedClasses classesList selectedMethods progressBar methodsList result statusDiv'
	package: 'IDE'!

!TestRunner methodsFor: 'accessing'!

allClasses
	^ TestCase allSubclasses select: [ :each | each isAbstract not ]
!

classes
	^ (self allClasses
	select: [ :each | self selectedCategories includes: each category ])
	sort: [ :a :b | a name > b name ]
!

label
	^ 'SUnit'
!

packages
	| packages |
	packages := Array new.
	self allClasses do: [ :each |
	(packages includes: each category) ifFalse: [
		packages add: each category ]].
	^ packages sort
!

progressBar
	^ progressBar ifNil: [ progressBar := ProgressBar new ]
!

result
	^ result
!

selectedCategories
	^ selectedCategories ifNil: [ selectedCategories := Array new ]
!

selectedClasses
	^ selectedClasses ifNil: [ selectedClasses := Array new ]
!

statusInfo
	^ self printTotal, self printPasses, self printErrors, self printFailures
!

testCases
	| testCases |
	testCases := #().
	(self selectedClasses
		select: [ :each | self selectedCategories includes: each category ])
		do: [ :each | testCases addAll: each buildSuite ].
	^ testCases
! !

!TestRunner methodsFor: 'actions'!

performFailure: aTestCase
	aTestCase runCase
!

run: aCollection
| worker |
	worker := TestSuiteRunner on: aCollection.
	result := worker result.
	worker announcer on: ResultAnnouncement do: [ :ann |
		ann result == result ifTrue: [
			self progressBar updatePercent: result runs / result total * 100.
			self updateStatusDiv.
			self updateMethodsList
		]
	].
	worker run
!

selectAllCategories
	self packages do: [ :each |
		(selectedCategories includes: each) ifFalse: [
			self selectedCategories add: each ]].
	self
		updateCategoriesList;
		updateClassesList
!

selectAllClasses
	self classes do: [ :each |
		(selectedClasses includes: each) ifFalse: [
			self selectedClasses add: each ]].
	self
		updateCategoriesList;
		updateClassesList
!

toggleCategory: aCategory
	(self isSelectedCategory: aCategory)
		ifFalse: [ selectedCategories add: aCategory ]
		ifTrue: [ selectedCategories remove: aCategory ].
	self
		updateCategoriesList;
		updateClassesList
!

toggleClass: aClass
	(self isSelectedClass: aClass)
		ifFalse: [ selectedClasses add: aClass ]
		ifTrue: [ selectedClasses remove: aClass ].
	self
		updateClassesList
! !

!TestRunner methodsFor: 'initialization'!

initialize
	super initialize.
	result := TestResult new
! !

!TestRunner methodsFor: 'printing'!

printErrors
	^ self result errors size asString , ' errors, '
!

printFailures
	^ self result failures size asString, ' failures'
!

printPasses
	^ (self result runs - self result errors size - self result failures size) asString , ' passes, '
!

printTotal
	^ self result total asString, ' runs, '
! !

!TestRunner methodsFor: 'rendering'!

renderBoxOn: html
	self
	renderCategoriesOn: html;
	renderClassesOn: html;
	renderResultsOn: html
!

renderButtonsOn: html
	html button
	with: 'Run selected';
	onClick: [ self run: self testCases ]
!

renderCategoriesOn: html
	packagesList := html ul class: 'amber_column sunit packages'.
	self updateCategoriesList
!

renderClassesOn: html
	classesList := html ul class: 'amber_column sunit classes'.
	self updateClassesList
!

renderErrorsOn: html
	self result errors do: [ :each |
		html li
			class: 'errors';
			with: each class name, ' >> ', each selector;
						onClick: [ self performFailure: each ]]
!

renderFailuresOn: html
	self result failures do: [ :each |
		html li
			class: 'failures';
			with: each class name, ' >> ', each selector;
						onClick: [ self performFailure: each ]]
!

renderResultsOn: html
	statusDiv := html div.
	html with: self progressBar.
	methodsList := html ul class: 'amber_column sunit results'.
	self updateMethodsList.
	self updateStatusDiv
! !

!TestRunner methodsFor: 'testing'!

isSelectedCategory: aCategory
	^ (self selectedCategories includes: aCategory)
!

isSelectedClass: aClass
	^ (self selectedClasses includes: aClass)
! !

!TestRunner methodsFor: 'updating'!

updateCategoriesList
	packagesList contents: [ :html |
		html li
		class: 'all';
		with: 'All';
		onClick: [ self selectAllCategories ].
	self packages do: [ :each || li |
		li := html li.
		(self selectedCategories includes: each) ifTrue: [
		li class: 'selected' ].
		li
		with: each;
		onClick: [ self toggleCategory: each ]] ]
!

updateClassesList
	classesList contents: [ :html |
	(self selectedCategories isEmpty) ifFalse: [
		html li
			class: 'all';
			with: 'All';
			onClick: [ self selectAllClasses ]].
	self classes do: [ :each || li |
		li := html li.
		(self selectedClasses includes: each) ifTrue: [
			li class: 'selected' ].
		li
			with: each name;
			onClick: [ self toggleClass: each ]] ]
!

updateMethodsList
	methodsList contents: [ :html |
		self renderErrorsOn: html.
				self renderFailuresOn: html ]
!

updateStatusDiv
	statusDiv class: 'sunit status ', result status.
	statusDiv contents: [ :html |
		html span with: self statusInfo ]
! !

TabWidget subclass: #Workspace
	instanceVariableNames: 'sourceArea'
	package: 'IDE'!

!Workspace methodsFor: 'accessing'!

label
	^ 'Workspace'
! !

!Workspace methodsFor: 'actions'!

clearWorkspace
	sourceArea clear
!

doIt
	sourceArea doIt
!

fileIn
	sourceArea fileIn
!

inspectIt
	sourceArea inspectIt
!

printIt
	sourceArea printIt
!

show
	super show.
	sourceArea focus.
! !

!Workspace methodsFor: 'rendering'!

renderBoxOn: html
	sourceArea := SourceArea new.
	sourceArea renderOn: html
!

renderButtonsOn: html
	html button
	with: 'DoIt';
	title: 'ctrl+d';
	onClick: [ self doIt ].
	html button
	with: 'PrintIt';
	title: 'ctrl+p';
	onClick: [ self printIt ].
	html button
	with: 'InspectIt';
	title: 'ctrl+i';
	onClick: [ self inspectIt ].
	html button
	with: 'FileIn';
	title: 'ctrl+f';
	onClick: [ self fileIn ].
	html button
	with: 'Clear workspace';
	onClick: [ self clearWorkspace ]
! !

!Date methodsFor: '*IDE'!

inspectOn: anInspector
	| variables |
	variables := Dictionary new.
	variables at: '#self' put: self.
	variables at: '#year' put: self year.
	variables at: '#month' put: self month.
	variables at: '#day' put: self day.
	variables at: '#hours' put: self hours.
	variables at: '#minutes' put: self minutes.
	variables at: '#seconds' put: self seconds.
	variables at: '#milliseconds' put: self milliseconds.
	anInspector
		setLabel: self printString;
		setVariables: variables
! !

!Collection methodsFor: '*IDE'!

inspectOn: anInspector
	| variables |
	variables := Dictionary new.
	variables at: '#self' put: self.
	self withIndexDo: [ :each :i |
		variables at: i put: each ].
	anInspector
		setLabel: self printString;
		setVariables: variables
! !

!String methodsFor: '*IDE'!

inspectOn: anInspector
	| label |
	super inspectOn: anInspector.
	self printString size > 30
		ifTrue: [ label := (self printString copyFrom: 1 to: 30), '...''' ]
		ifFalse: [ label := self printString ].
	anInspector setLabel: label
! !

!MethodContext methodsFor: '*IDE'!

inspectOn: anInspector
	| variables |
	variables := Dictionary new.
	variables at: '#self' put: self.
	variables at: '#home' put: self home.
	variables at: '#receiver' put: self receiver.
	variables at: '#selector' put: self selector.
	variables at: '#temps' put: self temps.
	self class instanceVariableNames do: [ :each |
		variables at: each put: (self instVarAt: each) ].
	anInspector
		setLabel: self printString;
		setVariables: variables
! !

<<<<<<< HEAD
!HashedCollection methodsFor: '*IDE'!
=======
!AssociativeCollection methodsFor: '*IDE'!
>>>>>>> b4c57254

inspectOn: anInspector
	| variables |
	variables := Dictionary new.
	variables at: '#self' put: self.
	variables at: '#keys' put: self keys.
	self keysAndValuesDo: [ :key :value |
		variables at: key put: value ].
	anInspector
		setLabel: self printString;
		setVariables: variables
! !

!Set methodsFor: '*IDE'!

inspectOn: anInspector
	| variables |
	variables := Dictionary new.
	variables at: '#self' put: self.
	elements withIndexDo: [ :each :i |
		variables at: i put: each ].
	anInspector
		setLabel: self printString;
		setVariables: variables
! !
<|MERGE_RESOLUTION|>--- conflicted
+++ resolved
@@ -2359,11 +2359,7 @@
 		setVariables: variables
 ! !
 
-<<<<<<< HEAD
-!HashedCollection methodsFor: '*IDE'!
-=======
 !AssociativeCollection methodsFor: '*IDE'!
->>>>>>> b4c57254
 
 inspectOn: anInspector
 	| variables |
