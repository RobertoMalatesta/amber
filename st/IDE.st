--- conflicted
+++ resolved
@@ -1,7 +1,5 @@
-<<<<<<< HEAD
 Smalltalk current createPackage: 'IDE' properties: #{}!
-=======
->>>>>>> 43953ee2
+
 Widget subclass: #TabManager
 	instanceVariableNames: 'selectedTab tabs opened ul input'
 	category: 'IDE'!
