--- conflicted
+++ resolved
@@ -784,17 +784,7 @@
 !
 
 activateItem: anObject
-<<<<<<< HEAD
-	| listData |
-	
-	listData := [ self listDataKeyFor: anObject ] 
-		on: HLListItemNotFound 
-		do: [ ^ self ].
-		
-	self activateListItem: ((wrapper asJQuery find: 'li[list-data="', listData , '"]') eq: 0)
-=======
 	self activateListItem: (self findListItemFor: anObject)
->>>>>>> 2f06c3b4
 !
 
 activateListItem: aListItem
@@ -844,25 +834,9 @@
 		self selectedItem ifNil: [ self activateFirstListItem ] ]
 !
 
-<<<<<<< HEAD
-listDataKeyFor: anObject
-	^ (self items 
-		indexOf: anObject 
-		ifAbsent: [ HLListItemNotFound signal ]) asString
-!
-
-=======
->>>>>>> 2f06c3b4
 refresh
 	super refresh.
-<<<<<<< HEAD
-	listData := [ self listDataKeyFor: self selectedItem ] 
-		on: HLListItemNotFound 
-		do: [ ^ self ].
-	self ensureVisible: ((wrapper asJQuery find: 'li[list-data="', listData , '"]') eq: 0)
-=======
 	self ensureVisible: (self findListItemFor: self selectedItem)
->>>>>>> 2f06c3b4
 !
 
 selectItem: anObject
