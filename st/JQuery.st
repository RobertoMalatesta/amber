--- conflicted
+++ resolved
@@ -184,15 +184,11 @@
 !
 
 slideUp
-<<<<<<< HEAD
-    self call: 'slideUp'
+ 	self call: 'slideUp'
 !
 
 fadeOut: aString do: aBlock
     <self['@jquery'].fadeOut(aString, aBlock)>
-=======
- 	self call: 'slideUp'
->>>>>>> a683c64d
 ! !
 
 !JQuery methodsFor: 'enumerating'!
@@ -231,7 +227,7 @@
 
 onLoadDo: aBlock
 	"Bind an event handler to the 'load' JavaScript event."
-        self call: 'load' withArgument: aBlock
+	self call: 'load' withArgument: aBlock
 ! !
 
 !JQuery methodsFor: 'initialization'!
