--- conflicted
+++ resolved
@@ -302,78 +302,6 @@
 		return: false
 !
 
-testThisContext
-	self should: 'foo ^ [ thisContext ] value outerContext == thisContext' return: true
-!
-
-testifFalse
-	self should: 'foo true ifFalse: [ ^ 1 ]' return: receiver.
-	self should: 'foo false ifFalse: [ ^ 2 ]' return: 2.
-	
-	self should: 'foo ^ true ifFalse: [ 1 ]' return: nil.
-	self should: 'foo ^ false ifFalse: [ 2 ]' return: 2.
-!
-
-testifFalseIfTrue
-	self should: 'foo true ifFalse: [ ^ 1 ] ifTrue: [ ^ 2 ]' return: 2.
-	self should: 'foo false ifFalse: [ ^ 2 ] ifTrue: [ ^1 ]' return: 2.
-	
-	self should: 'foo ^ true ifFalse: [ 1 ] ifTrue: [ 2 ]' return: 2.
-	self should: 'foo ^ false ifFalse: [ 2 ] ifTrue: [ 1 ]' return: 2.
-!
-
-testifNil
-	self should: 'foo ^ 1 ifNil: [ 2 ]' return: 1.
-	self should: 'foo ^ nil ifNil: [ 2 ]' return: 2.
-
-	self should: 'foo 1 ifNil: [ ^ 2 ]' return: receiver.
-	self should: 'foo nil ifNil: [ ^ 2 ]' return: 2.
-!
-
-testifNilIfNotNil
-	self should: 'foo ^ 1 ifNil: [ 2 ] ifNotNil: [ 3 ]' return: 3.
-	self should: 'foo ^ nil ifNil: [ 2 ] ifNotNil: [ 3 ]' return: 2.
-
-	self should: 'foo 1 ifNil: [ ^ 2 ] ifNotNil: [ ^3 ]' return: 3.
-	self should: 'foo nil ifNil: [ ^ 2 ] ifNotNil: [ ^3 ]' return: 2.
-!
-
-testifNotNil
-	self should: 'foo ^ 1 ifNotNil: [ 2 ]' return: 2.
-	self should: 'foo ^ nil ifNotNil: [ 2 ]' return: nil.
-
-	self should: 'foo 1 ifNotNil: [ ^ 2 ]' return: 2.
-	self should: 'foo nil ifNotNil: [ ^ 2 ]' return: receiver.
-!
-
-testifNotNilWithArgument
-	self should: 'foo ^ 1 ifNotNil: [ :val | val + 2 ]' return: 3.
-	self should: 'foo ^ nil ifNotNil: [ :val | val + 2 ]' return: nil.
-	
-	self should: 'foo ^ 1 ifNil: [ 5 ] ifNotNil: [ :val | val + 2 ]' return: 3.
-	self should: 'foo ^ nil ifNil: [ 5 ] ifNotNil: [ :val | val + 2 ]' return: 5.
-	
-	self should: 'foo ^ 1 ifNotNil: [ :val | val + 2 ] ifNil: [ 5 ]' return: 3.
-	self should: 'foo ^ nil ifNotNil: [ :val | val + 2 ] ifNil: [ 5 ]' return: 5
-!
-
-testifTrue
-	self should: 'foo false ifTrue: [ ^ 1 ]' return: receiver.
-	self should: 'foo true ifTrue: [ ^ 2 ]' return: 2.
-	
-	self should: 'foo ^ false ifTrue: [ 1 ]' return: nil.
-	self should: 'foo ^ true ifTrue: [ 2 ]' return: 2.
-!
-
-testifTrueIfFalse
-	self should: 'foo false ifTrue: [ ^ 1 ] ifFalse: [ ^2 ]' return: 2.
-	self should: 'foo true ifTrue: [ ^ 1 ] ifFalse: [ ^ 2 ]' return: 1.
-	
-	self should: 'foo ^ false ifTrue: [ 2 ] ifFalse: [ 1 ]' return: 1.
-	self should: 'foo ^ true ifTrue: [ 2 ] ifFalse: [ 1 ]' return: 2.
-<<<<<<< HEAD
-!
-
 testTempVariables
 	self should: 'foo | a | ^ a' return: nil.
 	self should: 'foo | AVariable | ^ AVariable' return: nil.
@@ -382,8 +310,77 @@
 	
 	self should: 'foo | a | a:= 1. ^ a' return: 1.
 	self should: 'foo | AVariable | AVariable := 1. ^ AVariable' return: 1.
-=======
->>>>>>> b10b1b18
+!
+
+testThisContext
+	self should: 'foo ^ [ thisContext ] value outerContext == thisContext' return: true
+!
+
+testifFalse
+	self should: 'foo true ifFalse: [ ^ 1 ]' return: receiver.
+	self should: 'foo false ifFalse: [ ^ 2 ]' return: 2.
+	
+	self should: 'foo ^ true ifFalse: [ 1 ]' return: nil.
+	self should: 'foo ^ false ifFalse: [ 2 ]' return: 2.
+!
+
+testifFalseIfTrue
+	self should: 'foo true ifFalse: [ ^ 1 ] ifTrue: [ ^ 2 ]' return: 2.
+	self should: 'foo false ifFalse: [ ^ 2 ] ifTrue: [ ^1 ]' return: 2.
+	
+	self should: 'foo ^ true ifFalse: [ 1 ] ifTrue: [ 2 ]' return: 2.
+	self should: 'foo ^ false ifFalse: [ 2 ] ifTrue: [ 1 ]' return: 2.
+!
+
+testifNil
+	self should: 'foo ^ 1 ifNil: [ 2 ]' return: 1.
+	self should: 'foo ^ nil ifNil: [ 2 ]' return: 2.
+
+	self should: 'foo 1 ifNil: [ ^ 2 ]' return: receiver.
+	self should: 'foo nil ifNil: [ ^ 2 ]' return: 2.
+!
+
+testifNilIfNotNil
+	self should: 'foo ^ 1 ifNil: [ 2 ] ifNotNil: [ 3 ]' return: 3.
+	self should: 'foo ^ nil ifNil: [ 2 ] ifNotNil: [ 3 ]' return: 2.
+
+	self should: 'foo 1 ifNil: [ ^ 2 ] ifNotNil: [ ^3 ]' return: 3.
+	self should: 'foo nil ifNil: [ ^ 2 ] ifNotNil: [ ^3 ]' return: 2.
+!
+
+testifNotNil
+	self should: 'foo ^ 1 ifNotNil: [ 2 ]' return: 2.
+	self should: 'foo ^ nil ifNotNil: [ 2 ]' return: nil.
+
+	self should: 'foo 1 ifNotNil: [ ^ 2 ]' return: 2.
+	self should: 'foo nil ifNotNil: [ ^ 2 ]' return: receiver.
+!
+
+testifNotNilWithArgument
+	self should: 'foo ^ 1 ifNotNil: [ :val | val + 2 ]' return: 3.
+	self should: 'foo ^ nil ifNotNil: [ :val | val + 2 ]' return: nil.
+	
+	self should: 'foo ^ 1 ifNil: [ 5 ] ifNotNil: [ :val | val + 2 ]' return: 3.
+	self should: 'foo ^ nil ifNil: [ 5 ] ifNotNil: [ :val | val + 2 ]' return: 5.
+	
+	self should: 'foo ^ 1 ifNotNil: [ :val | val + 2 ] ifNil: [ 5 ]' return: 3.
+	self should: 'foo ^ nil ifNotNil: [ :val | val + 2 ] ifNil: [ 5 ]' return: 5
+!
+
+testifTrue
+	self should: 'foo false ifTrue: [ ^ 1 ]' return: receiver.
+	self should: 'foo true ifTrue: [ ^ 2 ]' return: 2.
+	
+	self should: 'foo ^ false ifTrue: [ 1 ]' return: nil.
+	self should: 'foo ^ true ifTrue: [ 2 ]' return: 2.
+!
+
+testifTrueIfFalse
+	self should: 'foo false ifTrue: [ ^ 1 ] ifFalse: [ ^2 ]' return: 2.
+	self should: 'foo true ifTrue: [ ^ 1 ] ifFalse: [ ^ 2 ]' return: 1.
+	
+	self should: 'foo ^ false ifTrue: [ 2 ] ifFalse: [ 1 ]' return: 1.
+	self should: 'foo ^ true ifTrue: [ 2 ] ifFalse: [ 1 ]' return: 2.
 ! !
 
 CodeGeneratorTest subclass: #InliningCodeGeneratorTest
