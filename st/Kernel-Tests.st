--- conflicted
+++ resolved
@@ -47,9 +47,6 @@
                         	printString)
 !
 
-<<<<<<< HEAD
-=======
-<<<<<<< .merge_file_pxtnya
 testEquality
 	| d1 d2 |
 
@@ -73,9 +70,6 @@
 	self assert: #{1 -> 'hello'. 2 -> 'world'} = (Dictionary with: 1 -> 'hello' with: 2 -> 'world')
 ! !
 
-=======
->>>>>>> .merge_file_i20xd7
->>>>>>> 7107bd04
 TestCase subclass: #BooleanTest
 	instanceVariableNames: ''
 	category: 'Kernel-Tests'!
@@ -241,26 +235,4 @@
 	self assert: '2.57' equals: (2.567 printShowingDecimalPlaces: 2).
 	self assert: '-2.57' equals: (-2.567 printShowingDecimalPlaces: 2).
 	self assert: '0.00' equals: (0 printShowingDecimalPlaces: 2).
-! !
-
-TestCase subclass: #NumberTest
-	instanceVariableNames: ''
-	category: 'Kernel-Tests'!
-
-!NumberTest methodsFor: 'not yet classified'!
-
-testPrintShowingDecimalPlaces
-	self assert: '23.00' equals: (23 printShowingDecimalPlaces: 2).
-	self assert: '23.57' equals: (23.5698 printShowingDecimalPlaces: 2).
-	self assert: '-234.56700' equals:( 234.567 negated printShowingDecimalPlaces: 5).
-	self assert: '23' equals: (23.4567 printShowingDecimalPlaces: 0).
-	self assert: '24' equals: (23.5567 printShowingDecimalPlaces: 0).
-	self assert: '-23' equals: (23.4567 negated printShowingDecimalPlaces: 0).
-	self assert: '-24' equals: (23.5567 negated printShowingDecimalPlaces: 0).
-	self assert: '100000000.0' equals: (100000000 printShowingDecimalPlaces: 1).
-	self assert: '0.98000' equals: (0.98 printShowingDecimalPlaces: 5).
-	self assert: '-0.98' equals: (0.98 negated printShowingDecimalPlaces: 2).
-	self assert: '2.57' equals: (2.567 printShowingDecimalPlaces: 2).
-	self assert: '-2.57' equals: (-2.567 printShowingDecimalPlaces: 2).
-	self assert: '0.00' equals: (0 printShowingDecimalPlaces: 2).
-! !
+! !