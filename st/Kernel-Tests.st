--- conflicted
+++ resolved
@@ -1362,15 +1362,14 @@
 	self assert: 1 + (2 * 3) equals: 7
 !
 
-<<<<<<< HEAD
 testAsNumber
 	self assert: 3 asNumber equals: 3.
-=======
+!
+
 testCeiling
 	self assert: 1.2 ceiling equals: 2.
 	self assert: -1.2 ceiling equals: -1.
 	self assert: 1.0 ceiling equals: 1.
->>>>>>> e5f12a03
 !
 
 testComparison
