TestCase subclass: #StringTest
	instanceVariableNames: ''
	category: 'Kernel-Tests'!

!StringTest methodsFor: 'tests'!

testJoin
	self assert: 'hello,world' equals: (',' join: #('hello' 'world'))
!

testStreamContents
	self 
		assert: 'hello world' 
		equals: (String streamContents: [:aStream| aStream 
                                                 					nextPutAll: 'hello'; space; 
                                                 					nextPutAll: 'world'])
!

testIncludesSubString
	self assert: ('jtalk' includesSubString: 'alk').
	self deny: ('jtalk' includesSubString: 'zork').
!

testEquality
	self assert: 'hello' = 'hello'.
	self deny: 'hello' = 'world'.

	self assert: 'hello'  = 'hello' yourself.
	self assert: 'hello' yourself = 'hello'.

	"test JS falsy value"
	self deny: '' = 0
! !

TestCase subclass: #DictionaryTest
	instanceVariableNames: ''
	category: 'Kernel-Tests'!

!DictionaryTest methodsFor: 'tests'!

testPrintString
	self
		assert: 'a Dictionary(''firstname'' -> ''James'' , ''lastname'' -> ''Bond'')' 
		equals: (Dictionary new 
                         	at:'firstname' put: 'James';
                        	at:'lastname' put: 'Bond';
                        	printString)
!

<<<<<<< .merge_file_pxtnya
testEquality
	| d1 d2 |

	self assert: Dictionary new = Dictionary new.
		
	d1 := Dictionary new at: 1 put: 2; yourself.
	d2 := Dictionary new at: 1 put: 2; yourself.
	self assert: d1 = d2.

	d2 := Dictionary new at: 1 put: 3; yourself.
	self deny: d1 = d2.

	d2 := Dictionary new at: 2 put: 2; yourself.
	self deny: d1 = d2.

	d2 := Dictionary new at: 1 put: 2; at: 3 put: 4; yourself.
	self deny: d1 = d2.
!

testDynamicDictionaries
	self assert: #{1 -> 'hello'. 2 -> 'world'} = (Dictionary with: 1 -> 'hello' with: 2 -> 'world')
! !

=======
>>>>>>> .merge_file_i20xd7
TestCase subclass: #BooleanTest
	instanceVariableNames: ''
	category: 'Kernel-Tests'!

!BooleanTest methodsFor: 'not yet classified'!

testLogic
 
	"Trivial logic table"
	self assert: (true & true); deny: (true & false); deny: (false & true); deny: (false & false).
	self assert: (true | true); assert: (true | false); assert: (false | true); deny: (false | false).
        "Checking that expressions work fine too"
	self assert: (true & (1 > 0)); deny: ((1 > 0) & false); deny: ((1 > 0) & (1 > 2)).
        self assert: (false | (1 > 0)); assert: ((1 > 0) | false); assert: ((1 > 0) | (1 > 2))
!

testEquality
	"We're on top of JS...just be sure to check the basics!!"

	self deny: 0 = false. 
	self deny: false = 0.
	self deny: '' = false.
	self deny: false = ''.

	self assert: true = true.
	self deny: false = true.
	self deny: true = false.
	self assert: false = false.

	"JS may do some type coercing after sending a message"
	self assert: true yourself = true.
	self assert: true yourself = true yourself
!

testLogicKeywords
 
	"Trivial logic table"
	self 
		assert: (true and: [ true]); 
		deny: (true and: [ false ]); 
		deny: (false and: [ true ]); 
		deny: (false and: [ false ]).
	self 
		assert: (true or: [ true ]); 
		assert: (true or: [ false ]); 
		assert: (false or: [ true ]); 
		deny: (false or: [ false ]).
        
	"Checking that expressions work fine too"
	self 
		assert: (true and: [ 1 > 0 ]); 
		deny: ((1 > 0) and: [ false ]); 
		deny: ((1 > 0) and: [ 1 > 2 ]).
        self 
		assert: (false or: [ 1 > 0 ]); 
		assert: ((1 > 0) or: [ false ]); 
		assert: ((1 > 0) or: [ 1 > 2 ])
!

testIfTrueIfFalse
 
	self assert: (true ifTrue: ['alternative block']) = 'alternative block'.
	self assert: (true ifFalse: ['alternative block']) = nil.

	self assert: (false ifTrue: ['alternative block']) = nil.
	self assert: (false ifFalse: ['alternative block']) = 'alternative block'.

	self assert: (false ifTrue: ['alternative block'] ifFalse: ['alternative block2']) = 'alternative block2'.
	self assert: (false ifFalse: ['alternative block'] ifTrue: ['alternative block2']) = 'alternative block'.

	self assert: (true ifTrue: ['alternative block'] ifFalse: ['alternative block2']) = 'alternative block'.
	self assert: (true ifFalse: ['alternative block'] ifTrue: ['alternative block2']) = 'alternative block2'.
! !

TestCase subclass: #NumberTest
	instanceVariableNames: ''
	category: 'Kernel-Tests'!

!NumberTest methodsFor: 'tests'!

testEquality
	self assert: 1 = 1.
	self assert: 0 = 0.
	self deny: 1 = 0.

	self assert: 1 yourself = 1.
	self assert: 1 = 1 yourself.
	self assert: 1 yourself = 1 yourself.
	
	self deny: 0 = false.
	self deny: false = 0.
	self deny: '' = 0.
	self deny: 0 = ''
!

testArithmetic
	
	"We rely on JS here, so we won't test complex behavior, just check if 
	message sends are corrects"

	self assert: 1.5 + 1 = 2.5.
	self assert: 2 - 1 = 1.
	self assert: -2 - 1 = -3.
	self assert: 12 / 2 = 6.
	self assert: 3 * 4 = 12.

	"Simple parenthesis and execution order"

	self assert: 1 + 2 * 3 = 9.
	self assert: 1 + (2 * 3) = 7
!

testRounded
	
	self assert: 3 rounded = 3.
	self assert: 3.212 rounded = 3.
	self assert: 3.51 rounded = 4
!

testNegated
	self assert: 3 negated = -3.
	self assert: -3 negated = 3
!

testComparison

	self assert: 3 > 2.
	self assert: 2 < 3.
	
	self deny: 3 < 2.
	self deny: 2 > 3.

	self assert: 3 >= 3.
	self assert: 3.1 >= 3.
	self assert: 3 <= 3.
	self assert: 3 <= 3.1
!

testTruncated
	
	self assert: 3 truncated = 3.
	self assert: 3.212 truncated = 3.
	self assert: 3.51 truncated = 3
! !

TestCase subclass: #NumberTest
	instanceVariableNames: ''
	category: 'Kernel-Tests'!

!NumberTest methodsFor: 'not yet classified'!

testPrintShowingDecimalPlaces
	self assert: '23.00' equals: (23 printShowingDecimalPlaces: 2).
	self assert: '23.57' equals: (23.5698 printShowingDecimalPlaces: 2).
	self assert: '-234.56700' equals:( 234.567 negated printShowingDecimalPlaces: 5).
	self assert: '23' equals: (23.4567 printShowingDecimalPlaces: 0).
	self assert: '24' equals: (23.5567 printShowingDecimalPlaces: 0).
	self assert: '-23' equals: (23.4567 negated printShowingDecimalPlaces: 0).
	self assert: '-24' equals: (23.5567 negated printShowingDecimalPlaces: 0).
	self assert: '100000000.0' equals: (100000000 printShowingDecimalPlaces: 1).
	self assert: '0.98000' equals: (0.98 printShowingDecimalPlaces: 5).
	self assert: '-0.98' equals: (0.98 negated printShowingDecimalPlaces: 2).
	self assert: '2.57' equals: (2.567 printShowingDecimalPlaces: 2).
	self assert: '-2.57' equals: (-2.567 printShowingDecimalPlaces: 2).
	self assert: '0.00' equals: (0 printShowingDecimalPlaces: 2).
! !
<|MERGE_RESOLUTION|>--- conflicted
+++ resolved
@@ -47,7 +47,6 @@
                         	printString)
 !
 
-<<<<<<< .merge_file_pxtnya
 testEquality
 	| d1 d2 |
 
@@ -71,8 +70,6 @@
 	self assert: #{1 -> 'hello'. 2 -> 'world'} = (Dictionary with: 1 -> 'hello' with: 2 -> 'world')
 ! !
 
-=======
->>>>>>> .merge_file_i20xd7
 TestCase subclass: #BooleanTest
 	instanceVariableNames: ''
 	category: 'Kernel-Tests'!
