--- conflicted
+++ resolved
@@ -984,19 +984,15 @@
 !
 
 removeFrom: aNumber to: anotherNumber
-<<<<<<< HEAD
-	<self.splice(aNumber - 1,anotherNumber - 1)>
+	<self.splice(aNumber -1, anotherNumber - aNumber + 1)>
+!
+
+removeIndex: anInteger
+	<self.splice(anInteger - 1, 1)>
 !
 
 removeLast
 	<return self.pop();>
-=======
-	<self.splice(aNumber -1, anotherNumber - aNumber + 1)>
-!
-
-removeIndex: anInteger
-	<self.splice(anInteger - 1, 1)>
->>>>>>> d18b7ed0
 ! !
 
 !Array methodsFor: 'converting'!
@@ -1096,13 +1092,15 @@
 	self errorReadOnly
 ! !
 
+!CharacterArray methodsFor: 'adding'!
+
+remove: anObject ifAbsent: aBlock
+	self errorReadOnly
+! !
+
 !CharacterArray methodsFor: 'adding/removing'!
 
 add: anObject
-	self errorReadOnly
-!
-
-remove: anObject ifAbsent: aBlock
 	self errorReadOnly
 ! !
 
