--- conflicted
+++ resolved
@@ -79,12 +79,7 @@
 
 subtreeNeedsAliasing
     ^(self shouldBeAliased or: [ self shouldBeInlined ]) or: [
-<<<<<<< HEAD
         (self nodes detect: [ :each | each subtreeNeedsAliasing ] ifNone: [ false ]) ~= false ]
-=======
-        (self nodes detect: [ :node | node subtreeNeedsAliasing ] ifNone: [ false ]) ~= false
-    ]
->>>>>>> 8b6f1a7e
 ! !
 
 !Node methodsFor: 'visiting'!
